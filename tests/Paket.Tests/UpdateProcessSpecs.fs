﻿module Paket.UpdateProcess.Test

open Paket
open Paket.Domain
open Paket.PackageSources
open Paket.PackageResolver
open Paket.Requirements
open Paket.TestHelpers
open NUnit.Framework
open FsUnit
open System

let lockFileData = """NUGET
  remote: http://www.nuget.org/api/v2
  specs:
    Castle.Core (3.2.0)
    Castle.Core-log4net (3.2.0)
      Castle.Core (>= 3.2.0)
      log4net (1.2.10)
    FAKE (4.0.0)
    log4net (1.2.10)
"""

let graph = 
    [ "Castle.Core-log4net", "3.2.0", 
      [ "Castle.Core", VersionRequirement(VersionRange.AtLeast "3.2.0",PreReleaseStatus.No)
        "log4net", VersionRequirement(VersionRange.Exactly "1.2.10",PreReleaseStatus.No) ]
      "Castle.Core-log4net", "3.3.3", 
      [ "Castle.Core", VersionRequirement(VersionRange.AtLeast "3.3.3",PreReleaseStatus.No)
        "log4net", VersionRequirement(VersionRange.Exactly "1.2.10",PreReleaseStatus.No) ]
      "Castle.Core-log4net", "4.0.0", 
      [ "Castle.Core", VersionRequirement(VersionRange.AtLeast "4.0.0",PreReleaseStatus.No) 
        "log4net", VersionRequirement(VersionRange.Exactly "1.2.10",PreReleaseStatus.No) ]
      "Castle.Core", "3.2.0", []
      "Castle.Core", "3.3.3", []
      "Castle.Core", "4.0.0", []
      "FAKE", "4.0.0", []
      "FAKE", "4.0.1", []
      "log4net", "1.2.10", []
      "log4net", "2.0.0", []
      "Newtonsoft.Json", "7.0.1", []
      "Newtonsoft.Json", "6.0.8", [] ]

let getLockFile lockFileData = LockFile.Parse("",toLines lockFileData)
let lockFile = lockFileData |> getLockFile

[<Test>]
let ``SelectiveUpdate does not update any package when it is neither updating all nor selective updating``() = 

    let dependenciesFile = DependenciesFile.FromCode("""source http://www.nuget.org/api/v2

    nuget Castle.Core-log4net ~> 3.2
    nuget FAKE""")
    
    let lockFile,_ = selectiveUpdate true noSha1 (VersionsFromGraph graph) (PackageDetailsFromGraph graph) lockFile dependenciesFile PackageResolver.UpdateMode.Install SemVerUpdateMode.NoRestriction
    
    let result = 
        lockFile.GetGroupedResolution()
        |> Seq.map (fun (KeyValue (_,resolved)) -> (string resolved.Name, string resolved.Version))

    let expected = 
        [("Castle.Core-log4net","3.2.0");
        ("Castle.Core","3.2.0");
        ("FAKE","4.0.0");
        ("log4net","1.2.10")]
        |> Seq.sortBy fst

    result
    |> Seq.sortBy fst
    |> shouldEqual expected
    
[<Test>]
let ``SelectiveUpdate updates all packages not constraining version``() = 

    let dependenciesFile = DependenciesFile.FromCode("""source http://www.nuget.org/api/v2

    nuget Castle.Core-log4net ~> 3.2
    nuget FAKE""")

    let lockFile,_ = selectiveUpdate true noSha1 (VersionsFromGraph graph) (PackageDetailsFromGraph graph) lockFile dependenciesFile PackageResolver.UpdateMode.UpdateAll SemVerUpdateMode.NoRestriction
    
    let result = 
        lockFile.GetGroupedResolution()
        |> Seq.map (fun (KeyValue (_,resolved)) -> (string resolved.Name, string resolved.Version))

    let expected = 
        [("Castle.Core-log4net","3.3.3");
        ("Castle.Core","4.0.0");
        ("FAKE","4.0.1");
        ("log4net","1.2.10")]
        |> Seq.sortBy fst

    result
    |> Seq.sortBy fst
    |> shouldEqual expected
    
[<Test>]
let ``SelectiveUpdate updates all packages constraining version``() = 

    let dependenciesFile = DependenciesFile.FromCode("""source http://www.nuget.org/api/v2

    nuget Castle.Core-log4net < 4.0
    nuget Castle.Core ~> 3.2
    nuget FAKE = 4.0.0""")

    let lockFile,_ = selectiveUpdate true noSha1 (VersionsFromGraph graph) (PackageDetailsFromGraph graph) lockFile dependenciesFile PackageResolver.UpdateMode.UpdateAll SemVerUpdateMode.NoRestriction
    
    let result = 
        lockFile.GetGroupedResolution()
        |> Seq.map (fun (KeyValue (_,resolved)) -> (string resolved.Name, string resolved.Version))

    let expected = 
        [("Castle.Core-log4net","3.3.3");
        ("Castle.Core","3.3.3");
        ("FAKE","4.0.0");
        ("log4net","1.2.10")]
        |> Seq.sortBy fst

    result
    |> Seq.sortBy fst
    |> shouldEqual expected
    
[<Test>]
let ``SelectiveUpdate removes a dependency when it is updated to a version that does not depend on a library``() = 

    let dependenciesFile = DependenciesFile.FromCode("""source http://www.nuget.org/api/v2

    nuget Castle.Core-log4net
    nuget FAKE""")

    let lockFile,_ = selectiveUpdate true noSha1 (VersionsFromGraph graph) (PackageDetailsFromGraph graph) lockFile dependenciesFile PackageResolver.UpdateMode.UpdateAll SemVerUpdateMode.NoRestriction
    
    let result = 
        lockFile.GetGroupedResolution()
        |> Seq.map (fun (KeyValue (_,resolved)) -> (string resolved.Name, string resolved.Version))

    let expected = 
        [("Castle.Core-log4net","4.0.0");
        ("Castle.Core","4.0.0");
        ("FAKE","4.0.1");
        ("log4net","1.2.10")]
        |> Seq.sortBy fst

    result
    |> Seq.sortBy fst
    |> shouldEqual expected
    
[<Test>]
let ``SelectiveUpdate updates a single package``() = 

    let dependenciesFile = DependenciesFile.FromCode("""source http://www.nuget.org/api/v2

    nuget Castle.Core-log4net
    nuget FAKE""")

    let lockFile,_ = 
        selectiveUpdate true noSha1 (VersionsFromGraph graph) (PackageDetailsFromGraph graph) lockFile dependenciesFile
            (PackageResolver.UpdateMode.UpdateFiltered(Constants.MainDependencyGroup, PackageName "FAKE" |> PackageFilter.ofName)) SemVerUpdateMode.NoRestriction

    let result = 
        lockFile.GetGroupedResolution()
        |> Seq.map (fun (KeyValue (_,resolved)) -> (string resolved.Name, string resolved.Version))

    let expected = 
        [("Castle.Core-log4net","3.2.0");
        ("Castle.Core","3.2.0");
        ("FAKE","4.0.1");
        ("log4net","1.2.10")]
        |> Seq.sortBy fst

    result
    |> Seq.sortBy fst
    |> shouldEqual expected
    
[<Test>]
let ``SelectiveUpdate updates a single constrained package``() = 

    let dependenciesFile = DependenciesFile.FromCode("""source http://www.nuget.org/api/v2

    nuget Castle.Core-log4net ~> 3.2
    nuget FAKE""")

    let lockFile,_ = 
        selectiveUpdate true noSha1 (VersionsFromGraph graph) (PackageDetailsFromGraph graph) lockFile dependenciesFile
            (PackageResolver.UpdateMode.UpdateFiltered(Constants.MainDependencyGroup, PackageName "Castle.Core-log4net" |> PackageFilter.ofName)) SemVerUpdateMode.NoRestriction

    let result = 
        lockFile.GetGroupedResolution()
        |> Seq.map (fun (KeyValue (_,resolved)) -> (string resolved.Name, string resolved.Version))

    let expected = 
        [("Castle.Core-log4net","3.3.3");
        ("Castle.Core","4.0.0");
        ("FAKE","4.0.0");
        ("log4net","1.2.10")]
        |> Seq.sortBy fst

    result
    |> Seq.sortBy fst
    |> shouldEqual expected
     
[<Test>]
let ``SelectiveUpdate updates a single package with constrained dependency in dependencies file``() = 

    let dependenciesFile = DependenciesFile.FromCode("""source http://www.nuget.org/api/v2

    nuget Castle.Core-log4net ~> 3.2
    nuget Castle.Core ~> 3.2
    nuget FAKE""")

    let lockFile,_ = 
        selectiveUpdate true noSha1 (VersionsFromGraph graph) (PackageDetailsFromGraph graph) lockFile dependenciesFile
            (PackageResolver.UpdateMode.UpdateFiltered(Constants.MainDependencyGroup, PackageName "Castle.Core-log4net" |> PackageFilter.ofName)) SemVerUpdateMode.NoRestriction

    let result = 
        lockFile.GetGroupedResolution()
        |> Seq.map (fun (KeyValue (_,resolved)) -> (string resolved.Name, string resolved.Version))

    let expected = 
        [("Castle.Core-log4net","3.3.3");
        ("Castle.Core","3.3.3");
        ("FAKE","4.0.0");
        ("log4net","1.2.10")]
        |> Seq.sortBy fst

    result
    |> Seq.sortBy fst
    |> shouldEqual expected
    
[<Test>]
let ``SelectiveUpdate installs new packages``() = 

    let dependenciesFile = DependenciesFile.FromCode("""source http://www.nuget.org/api/v2

    nuget Castle.Core-log4net
    nuget FAKE
    nuget Newtonsoft.Json""")

    let lockFile,_ = selectiveUpdate true noSha1 (VersionsFromGraph graph) (PackageDetailsFromGraph graph) lockFile dependenciesFile PackageResolver.UpdateMode.Install SemVerUpdateMode.NoRestriction
    
    let result = 
        lockFile.GetGroupedResolution()
        |> Seq.map (fun (KeyValue (_,resolved)) -> (string resolved.Name, string resolved.Version))

    let expected = 
        [("Castle.Core-log4net","3.2.0");
        ("Castle.Core","3.2.0");
        ("FAKE","4.0.0");
        ("log4net", "1.2.10");
        ("Newtonsoft.Json", "7.0.1")]
        |> Seq.sortBy fst

    result
    |> Seq.sortBy fst
    |> shouldEqual expected
    
[<Test>]
let ``SelectiveUpdate removes a dependency when it updates a single package and it is updated to a version that does not depend on a library``() = 

    let dependenciesFile = DependenciesFile.FromCode("""source http://www.nuget.org/api/v2

    nuget Castle.Core-log4net
    nuget FAKE""")

    let lockFile,_ = 
        selectiveUpdate true noSha1 (VersionsFromGraph graph) (PackageDetailsFromGraph graph) lockFile dependenciesFile
            (PackageResolver.UpdateMode.UpdateFiltered(Constants.MainDependencyGroup, PackageName "Castle.Core-log4net" |> PackageFilter.ofName)) SemVerUpdateMode.NoRestriction

    let result = 
        lockFile.GetGroupedResolution()
        |> Seq.map (fun (KeyValue (_,resolved)) -> (string resolved.Name, string resolved.Version))

    let expected = 
        [("Castle.Core-log4net","4.0.0");
        ("Castle.Core","4.0.0");
        ("FAKE","4.0.0");
        ("log4net","1.2.10")]
        |> Seq.sortBy fst

    result
    |> Seq.sortBy fst
    |> shouldEqual expected
    
[<Test>]
let ``SelectiveUpdate does not update when a dependency constrain is not met``() = 

    let dependenciesFile = DependenciesFile.FromCode("""source http://www.nuget.org/api/v2

    nuget Castle.Core-log4net
    nuget Castle.Core = 3.2.0
    nuget FAKE""")

    let lockFile,_ = 
        selectiveUpdate true noSha1 (VersionsFromGraph graph) (PackageDetailsFromGraph graph) lockFile dependenciesFile
            (PackageResolver.UpdateMode.UpdateFiltered(Constants.MainDependencyGroup, PackageName "Castle.Core-log4net" |> PackageFilter.ofName)) SemVerUpdateMode.NoRestriction
    let result = 
        lockFile.GetGroupedResolution()
        |> Seq.map (fun (KeyValue (_,resolved)) -> (string resolved.Name, string resolved.Version))

    let expected = 
        [("Castle.Core-log4net","3.2.0");
        ("Castle.Core","3.2.0");
        ("FAKE","4.0.0");
        ("log4net","1.2.10")]
        |> Seq.sortBy fst
        
    result
    |> Seq.sortBy fst
    |> shouldEqual expected
   
[<Test>]
let ``SelectiveUpdate considers package name case difference``() = 

    let dependenciesFile = DependenciesFile.FromCode("""source http://www.nuget.org/api/v2

    nuget Castle.Core-log4net
    nuget castle.core = 3.2.0
    nuget FAKE""")

    let lockFile,_ = 
        selectiveUpdate true noSha1 (VersionsFromGraph graph) (PackageDetailsFromGraph graph) lockFile dependenciesFile
            (PackageResolver.UpdateMode.UpdateFiltered(Constants.MainDependencyGroup, PackageName "Castle.Core-log4net" |> PackageFilter.ofName)) SemVerUpdateMode.NoRestriction

    let result = 
        lockFile.GetGroupedResolution()
        |> Seq.map (fun (KeyValue (_,resolved)) -> (string resolved.Name, string resolved.Version))

    let expected = 
        [("Castle.Core-log4net","3.2.0");
        ("Castle.Core","3.2.0");
        ("FAKE","4.0.0");
        ("log4net","1.2.10")]
        |> Seq.sortBy fst
        
    result
    |> Seq.sortBy fst
    |> shouldEqual expected
    
[<Test>]
let ``SelectiveUpdate conflicts when a dependency is contrained``() = 

    let dependenciesFile = DependenciesFile.FromCode("""source http://www.nuget.org/api/v2

    nuget Castle.Core-log4net
    nuget Castle.Core = 3.2.0
    nuget log4net > 1.2.10
    nuget FAKE""")

    (fun () ->
    selectiveUpdate true noSha1 (VersionsFromGraph graph) (PackageDetailsFromGraph graph) lockFile dependenciesFile
        (PackageResolver.UpdateMode.UpdateFiltered(Constants.MainDependencyGroup, PackageName "Castle.Core-log4net" |> PackageFilter.ofName)) SemVerUpdateMode.NoRestriction
    |> ignore)
    |> shouldFail

[<Test>]
let ``SelectiveUpdate generates paket.lock correctly``() = 

    let dependenciesFile = DependenciesFile.FromCode("""source http://www.nuget.org/api/v2

    nuget Castle.Core-log4net
    nuget Castle.Core
    nuget FAKE""")

    let lockFile,_ = 
        selectiveUpdate true noSha1 (VersionsFromGraph graph) (PackageDetailsFromGraph graph) lockFile dependenciesFile
            (PackageResolver.UpdateMode.UpdateFiltered(Constants.MainDependencyGroup, PackageName "Castle.Core" |> PackageFilter.ofName)) SemVerUpdateMode.NoRestriction
    
    let result = 
            String.Join
                (Environment.NewLine,
                    LockFileSerializer.serializePackages InstallOptions.Default lockFile.Groups.[Constants.MainDependencyGroup].Resolution, 
                    LockFileSerializer.serializeSourceFiles lockFile.Groups.[Constants.MainDependencyGroup].RemoteFiles)


    let expected = """NUGET
  remote: http://www.nuget.org/api/v2
  specs:
    Castle.Core (4.0.0)
    Castle.Core-log4net (3.2.0)
      Castle.Core (>= 3.2.0)
      log4net (1.2.10)
    FAKE (4.0.0)
    log4net (1.2.10)
"""

    result
    |> shouldEqual (normalizeLineEndings expected)
     
[<Test>]
let ``SelectiveUpdate does not update when package conflicts with a transitive dependency``() = 

    let dependenciesFile = DependenciesFile.FromCode("""source http://www.nuget.org/api/v2

    nuget Castle.Core-log4net
    nuget FAKE
    nuget log4net""")

    let packageFilter = PackageName "log4net" |> PackageFilter.ofName

<<<<<<< HEAD
    let lockFile,_ = 
=======
    try
>>>>>>> e70471c2
        selectiveUpdate true noSha1 (VersionsFromGraph graph) (PackageDetailsFromGraph graph) lockFile dependenciesFile
            (PackageResolver.UpdateMode.UpdateFiltered(Constants.MainDependencyGroup, packageFilter)) SemVerUpdateMode.NoRestriction
        |> ignore
        failwithf "expected an exception"
    with
    | exn when exn.Message.Contains "Could not resolve package log4net" -> ()
    

let graph2 = 
    [ "Ninject", "2.2.1.4", []
      "Ninject", "2.2.1.5", []
      "Ninject", "2.3.1.4", []
      "Ninject", "3.2.0", []
      "Ninject.Extensions.Logging.Log4net", "2.2.0.4",
      [ "Ninject.Extensions.Logging", VersionRequirement(VersionRange.Between("2.2.0.0","2.3.0.0"),PreReleaseStatus.No)
        "log4net", VersionRequirement(VersionRange.AtLeast "1.0.4",PreReleaseStatus.No) ]
      "Ninject.Extensions.Logging.Log4net", "2.2.0.5",
      [ "Ninject.Extensions.Logging", VersionRequirement(VersionRange.Between("2.2.0.0","2.3.0.0"),PreReleaseStatus.No)
        "log4net", VersionRequirement(VersionRange.AtLeast "1.0.4",PreReleaseStatus.No) ]
      "Ninject.Extensions.Logging.Log4net", "3.2.3",
      [ "Ninject.Extensions.Logging", VersionRequirement(VersionRange.Between("3.2.0.0","3.3.0.0"),PreReleaseStatus.No)
        "log4net", VersionRequirement(VersionRange.AtLeast "1.2.11",PreReleaseStatus.No) ]
      "Ninject.Extensions.Logging", "2.2.0.4", [ "Ninject", VersionRequirement(VersionRange.Between("2.2.0.0","2.3.0.0"),PreReleaseStatus.No) ]
      "Ninject.Extensions.Logging", "2.2.0.5", [ "Ninject", VersionRequirement(VersionRange.Between("2.2.0.0","2.3.0.0"),PreReleaseStatus.No) ]
      "Ninject.Extensions.Logging", "3.2.3", [ "Ninject", VersionRequirement(VersionRange.Between("3.2.0.0","3.3.0.0"),PreReleaseStatus.No) ]
      "log4f", "0.4.0", [ "log4net", VersionRequirement(VersionRange.Between("1.2.10","2.0.0"),PreReleaseStatus.No) ]
      "log4f", "0.5.0", [ "log4net", VersionRequirement(VersionRange.AtLeast "1.2.10",PreReleaseStatus.No) ]
      "log4net", "1.0.4", []
      "log4net", "1.2.10", []
      "log4net", "1.2.11", []
      "log4net", "2.0.3", [] ]
      
let lockFileData2 = """NUGET
  remote: http://www.nuget.org/api/v2
  specs:
    log4f (0.4.0)
      log4net (>= 1.2.10 < 2.0.0)
    log4net (1.0.4)
    Ninject (2.2.1.4)
    Ninject.Extensions.Logging (2.2.0.4)
      Ninject (>= 2.2.0.0 < 2.3.0.0)
    Ninject.Extensions.Logging.Log4net (2.2.0.4)
      Ninject.Extensions.Logging (>= 2.2.0.0 < 2.3.0.0)
      log4net (>= 1.0.4)
"""

let lockFile2 = lockFileData2 |> getLockFile

[<Test>]
let ``SelectiveUpdate updates package that conflicts with a transitive dependency with correct version``() = 

    let dependenciesFile = DependenciesFile.FromCode("""source http://www.nuget.org/api/v2

    nuget log4f
    nuget Ninject.Extensions.Logging.Log4net""")
    
    let packageFilter = PackageName "log4f" |> PackageFilter.ofName

    let lockFile,_ = 
        selectiveUpdate true noSha1 (VersionsFromGraph graph2) (PackageDetailsFromGraph graph2) lockFile2 dependenciesFile
            (PackageResolver.UpdateMode.UpdateFiltered(Constants.MainDependencyGroup, packageFilter)) SemVerUpdateMode.NoRestriction
    
    let result = 
        lockFile.GetGroupedResolution()
        |> Map.toSeq
        |> Seq.map (fun (_,r) -> (string r.Name, string r.Version))

    let expected = 
        [("Ninject.Extensions.Logging.Log4net","2.2.0.4");
        ("Ninject.Extensions.Logging","2.2.0.4");
        ("Ninject", "2.2.1.4");
        ("log4f", "0.5.0");
        ("log4net", "2.0.3")]
        |> Seq.sortBy fst

    result
    |> Seq.sortBy fst
    |> shouldEqual expected
    
[<Test>]
let ``SelectiveUpdate updates package that conflicts with a transitive dependency in its own graph with correct version``() = 

    let dependenciesFile = DependenciesFile.FromCode("""source http://www.nuget.org/api/v2

    nuget log4f
    nuget Ninject.Extensions.Logging.Log4net""")
    
    let packageFilter = PackageName "Ninject.Extensions.Logging.Log4net" |> PackageFilter.ofName

    let lockFile,_ = 
        selectiveUpdate true noSha1 (VersionsFromGraph graph2) (PackageDetailsFromGraph graph2) lockFile2 dependenciesFile
            (PackageResolver.UpdateMode.UpdateFiltered(Constants.MainDependencyGroup, packageFilter)) SemVerUpdateMode.NoRestriction
    
    let result = 
        lockFile.GetGroupedResolution()
        |> Map.toSeq
        |> Seq.map (fun (_,r) -> (string r.Name, string r.Version))

    let expected = 
        [("Ninject.Extensions.Logging.Log4net","3.2.3");
        ("Ninject.Extensions.Logging","3.2.3");
        ("Ninject", "3.2.0");
        ("log4f", "0.4.0");
        ("log4net", "1.2.11")]
        |> Seq.sortBy fst

    result
    |> Seq.sortBy fst
    |> shouldEqual expected
    

let graph3 = 
    graph2 @
    [ "Ninject.Extensions.Interception", "2.2.1.2", [ "Ninject", VersionRequirement(VersionRange.Between("2.2.0.0","2.3.0.0"),PreReleaseStatus.No) ]
      "Ninject.Extensions.Interception", "2.2.1.3", [ "Ninject", VersionRequirement(VersionRange.Between("2.2.0.0","2.3.0.0"),PreReleaseStatus.No) ]
      "Ninject.Extensions.Interception", "3.2.0", [ "Ninject", VersionRequirement(VersionRange.Between("3.2.0.0","3.3.0.0"),PreReleaseStatus.No) ] ]
      
let lockFileData3 = """NUGET
  remote: http://www.nuget.org/api/v2
  specs:
    log4f (0.4.0)
      log4net (>= 1.2.10 < 2.0.0)
    log4net (1.2.10)
    Ninject (2.2.1.4)
    Ninject.Extensions.Logging (2.2.0.4)
      Ninject (>= 2.2.0.0 < 2.3.0.0)
    Ninject.Extensions.Logging.Log4net (2.2.0.4)
      Ninject.Extensions.Logging (>= 2.2.0.0 < 2.3.0.0)
      log4net (>= 1.0.4)
    Ninject.Extensions.Interception (2.2.1.2)
      Ninject (>= 2.2.0.0 < 2.3.0.0)
"""
let lockFile3 = lockFileData3 |> getLockFile

[<Test>]
let ``SelectiveUpdate updates package that conflicts with a transitive dependency of another package with correct version``() = 

    let dependenciesFile = DependenciesFile.FromCode("""source http://www.nuget.org/api/v2

    nuget log4f
    nuget Ninject.Extensions.Logging.Log4net
    nuget Ninject.Extensions.Interception""")
    
    let packageFilter = PackageName "Ninject.Extensions.Logging.Log4net" |> PackageFilter.ofName

    let lockFile,_ = 
        selectiveUpdate true noSha1 (VersionsFromGraph graph3) (PackageDetailsFromGraph graph3) lockFile3 dependenciesFile
            (PackageResolver.UpdateMode.UpdateFiltered(Constants.MainDependencyGroup, packageFilter)) SemVerUpdateMode.NoRestriction
    
    let result = 
        lockFile.GetGroupedResolution()
        |> Map.toSeq
        |> Seq.map (fun (_,r) -> (string r.Name, string r.Version))

    let expected = 
        [("Ninject.Extensions.Logging.Log4net","3.2.3");
        ("Ninject.Extensions.Logging","3.2.3");
        ("Ninject.Extensions.Interception","3.2.0");
        ("Ninject", "3.2.0");
        ("log4f", "0.4.0");
        ("log4net", "1.2.11")]
        |> Seq.sortBy fst

    result
    |> Seq.sortBy fst
    |> shouldEqual expected
    
[<Test>]
let ``SelectiveUpdate does not conflict with a transitive dependency of another package when paket.dependencies requirement has changed``() = 

    let dependenciesFile = DependenciesFile.FromCode("""source http://www.nuget.org/api/v2

    nuget Ninject ~> 3.0
    nuget Ninject.Extensions.Logging.Log4net
    nuget Ninject.Extensions.Interception""")
    
    let packageFilter = PackageName "Ninject" |> PackageFilter.ofName

    let lockFile,_ = 
        selectiveUpdate true noSha1 (VersionsFromGraph graph3) (PackageDetailsFromGraph graph3) lockFile3 dependenciesFile
            (PackageResolver.UpdateMode.UpdateFiltered(Constants.MainDependencyGroup, packageFilter)) SemVerUpdateMode.NoRestriction

    let result = 
        lockFile.GetGroupedResolution()
        |> Map.toSeq
        |> Seq.map (fun (_,r) -> (string r.Name, string r.Version))

    let expected = 
        [("Ninject.Extensions.Logging.Log4net","3.2.3");
        ("Ninject.Extensions.Logging","3.2.3");
        ("Ninject.Extensions.Interception","3.2.0");
        ("Ninject", "3.2.0");
        ("log4net", "2.0.3")]
        |> Seq.sortBy fst

    result
    |> Seq.sortBy fst
    |> shouldEqual expected
    
[<Test>]
let ``SelectiveUpdate updates package that conflicts with a deep transitive dependency of another package to correct version``() = 

    let dependenciesFile = DependenciesFile.FromCode("""source http://www.nuget.org/api/v2

    nuget log4f
    nuget Ninject.Extensions.Logging.Log4net
    nuget Ninject.Extensions.Interception""")
    
    let packageFilter = PackageName "Ninject.Extensions.Interception" |> PackageFilter.ofName

    let lockFile,_ = 
        selectiveUpdate true noSha1 (VersionsFromGraph graph3) (PackageDetailsFromGraph graph3) lockFile3 dependenciesFile
            (PackageResolver.UpdateMode.UpdateFiltered(Constants.MainDependencyGroup, packageFilter)) SemVerUpdateMode.NoRestriction
    
    let result = 
        lockFile.GetGroupedResolution()
        |> Map.toSeq
        |> Seq.map (fun (_,r) -> (string r.Name, string r.Version))

    let expected = 
        [("Ninject.Extensions.Logging.Log4net","3.2.3");
        ("Ninject.Extensions.Logging","3.2.3");
        ("Ninject.Extensions.Interception","3.2.0");
        ("Ninject", "3.2.0");
        ("log4f", "0.4.0");
        ("log4net", "1.2.11")]
        |> Seq.sortBy fst

    result
    |> Seq.sortBy fst
    |> shouldEqual expected
    
let graph4 =
    graph2 @
      [ "Ninject.Extensions.Logging.Log4net.Deep", "2.2.0.4", [ "Ninject.Extensions.Logging.Log4net", VersionRequirement(VersionRange.Between("2.2.0.0","2.3.0.0"),PreReleaseStatus.No) ]
        "Ninject.Extensions.Logging.Log4net.Deep", "2.2.0.5", [ "Ninject.Extensions.Logging.Log4net", VersionRequirement(VersionRange.Between("2.2.0.0","2.3.0.0"),PreReleaseStatus.No) ]
        "Ninject.Extensions.Logging.Log4net.Deep", "3.2.3", [ "Ninject.Extensions.Logging.Log4net", VersionRequirement(VersionRange.Between("3.2.0.0","3.3.0.0"),PreReleaseStatus.No) ] ]

let lockFileData4 = """NUGET
  remote: http://www.nuget.org/api/v2
  specs:
    log4net (1.0.4)
    Ninject (2.2.1.4)
    Ninject.Extensions.Logging (2.2.0.4)
      Ninject (>= 2.2.0.0 < 2.3.0.0)
    Ninject.Extensions.Logging.Log4net (2.2.0.4)
      Ninject.Extensions.Logging (>= 2.2.0.0 < 2.3.0.0)
      log4net (>= 1.0.4)
    Ninject.Extensions.Logging.Log4net.Deep (2.2.0.4)
      Ninject.Extensions.Logging.Log4net (2.2.0.4)
"""
let lockFile4 = lockFileData4 |> getLockFile

[<Test>]
let ``SelectiveUpdate updates package that conflicts with a deep transitive dependency in its own graph with correct version``() = 

    let dependenciesFile = DependenciesFile.FromCode("""source http://www.nuget.org/api/v2

    nuget Ninject.Extensions.Logging.Log4net.Deep""")
    
    let packageFilter = PackageName "Ninject.Extensions.Logging.Log4net.Deep" |> PackageFilter.ofName

    let lockFile,_ = 
        selectiveUpdate true noSha1 (VersionsFromGraph graph4) (PackageDetailsFromGraph graph4) lockFile4 dependenciesFile
            (PackageResolver.UpdateMode.UpdateFiltered(Constants.MainDependencyGroup, packageFilter)) SemVerUpdateMode.NoRestriction
    
    let result = 
        lockFile.GetGroupedResolution()
        |> Map.toSeq
        |> Seq.map (fun (_,r) -> (string r.Name, string r.Version))

    let expected = 
        [("Ninject.Extensions.Logging.Log4net.Deep","3.2.3");
        ("Ninject.Extensions.Logging.Log4net","3.2.3");
        ("Ninject.Extensions.Logging","3.2.3");
        ("Ninject", "3.2.0");
        ("log4net", "2.0.3")]
        |> Seq.sortBy fst

    result
    |> Seq.sortBy fst
    |> shouldEqual expected
    
let graph5 =
      [ "Ninject.Extensions.Interception", "0.0.2-alpha001", [ "Ninject", VersionRequirement(VersionRange.Between("0.0.1","0.0.3"),PreReleaseStatus.No) ]
        "Ninject.Extensions.Logging", "0.0.2-alpha001", [ "Ninject", VersionRequirement(VersionRange.Between("0.0.1","0.0.3"),PreReleaseStatus.No) ]
        "Ninject.Extensions.Logging", "0.0.3", [ "Ninject", VersionRequirement(VersionRange.Between("0.0.2","1.0.0"),PreReleaseStatus.No) ]
        "Ninject", "0.0.2-alpha001", []
        "Ninject", "0.0.3-alpha001", []
        "Ninject", "0.0.4-alpha001", [] ]

let lockFileData5 = """NUGET
  remote: http://www.nuget.org/api/v2
  specs:
    Ninject (0.0.2-alpha001)
    Ninject.Extensions.Interception (0.0.2-alpha001)
      Ninject (>= 0.0.1 < 0.0.3)
    Ninject.Extensions.Logging (0.0.2-alpha001)
      Ninject (>= 0.0.1 < 0.0.3)
"""
let lockFile5 = lockFileData5 |> getLockFile

[<Test>]
let ``SelectiveUpdate updates package that conflicts with transitive dependency with correct prerelease version``() = 

    let dependenciesFile = DependenciesFile.FromCode("""source http://www.nuget.org/api/v2

    nuget Ninject.Extensions.Interception
    nuget Ninject.Extensions.Logging""")
    
    let packageFilter = PackageName "Ninject.Extensions.Logging" |> PackageFilter.ofName

    let lockFile,_ = 
        selectiveUpdate true noSha1 (VersionsFromGraph graph5) (PackageDetailsFromGraph graph5) lockFile5 dependenciesFile
            (PackageResolver.UpdateMode.UpdateFiltered(Constants.MainDependencyGroup, packageFilter)) SemVerUpdateMode.NoRestriction
    
    let result = 
        lockFile.GetGroupedResolution()
        |> Map.toSeq
        |> Seq.map (fun (_,r) -> (string r.Name, string r.Version))

    let expected = 
        [("Ninject.Extensions.Interception","0.0.2-alpha001");
        ("Ninject.Extensions.Logging","0.0.3");
        ("Ninject", "0.0.2-alpha001")]
        |> Seq.sortBy fst

    result
    |> Seq.sortBy fst
    |> shouldEqual expected

let gfst (g, p, _) = sprintf "%s.%s" g p
let mainGroup = string Constants.MainDependencyGroup
let groupMap (lockFile : LockFile) =
    lockFile.GetGroupedResolution()
    |> Seq.map (fun (KeyValue ((g,_),resolved)) ->
        (string g,string resolved.Name, string resolved.Version))

[<Test>]
let ``SelectiveUpdate updates all packages from all groups if no group is specified``() = 

    let dependenciesFile = DependenciesFile.FromCode("""source http://www.nuget.org/api/v2

    nuget Castle.Core-log4net ~> 3.2
    nuget FAKE
    
    group Group
        source http://www.nuget.org/api/v2

        nuget Castle.Core-log4net ~> 4.0""")

    let lockFile,_ = selectiveUpdate true noSha1 (VersionsFromGraph graph) (PackageDetailsFromGraph graph) lockFile dependenciesFile PackageResolver.UpdateMode.UpdateAll SemVerUpdateMode.NoRestriction
    
    let result = groupMap lockFile

    let expected = 
        [("Group","Castle.Core-log4net","4.0.0");
        ("Group","Castle.Core","4.0.0");
        ("Group","log4net","1.2.10");
        (mainGroup,"Castle.Core-log4net","3.3.3");
        (mainGroup,"Castle.Core","4.0.0");
        (mainGroup,"FAKE","4.0.1");
        (mainGroup,"log4net","1.2.10")]
        |> Seq.sortBy gfst

    result
    |> Seq.sortBy gfst
    |> shouldEqual expected

let groupedLockFileData = """NUGET
  remote: http://www.nuget.org/api/v2
  specs:
    Castle.Core (3.2.0)
    Castle.Core-log4net (3.2.0)
      Castle.Core (>= 3.2.0)
      log4net (1.2.10)
    FAKE (4.0.1)
    log4net (1.2.10)

GROUP Group
NUGET
  remote: http://www.nuget.org/api/v2
  specs:
    Castle.Core (3.2.0)
    Castle.Core-log4net (3.2.0)
      Castle.Core (>= 3.2.0)"""

let groupedLockFile = groupedLockFileData |> getLockFile

[<Test>]
let ``SelectiveUpdate updates only packages from specific group if group is specified``() = 

    let dependenciesFile = DependenciesFile.FromCode("""source http://www.nuget.org/api/v2

    nuget Castle.Core-log4net
    nuget FAKE
    
    group Group
        source http://www.nuget.org/api/v2

        nuget Castle.Core-log4net""")

    let lockFile,_ = selectiveUpdate true noSha1 (VersionsFromGraph graph) (PackageDetailsFromGraph graph) groupedLockFile dependenciesFile (PackageResolver.UpdateMode.UpdateGroup Constants.MainDependencyGroup) SemVerUpdateMode.NoRestriction
    
    let result = groupMap lockFile |> Seq.toList

    let expected = 
        [("Group","Castle.Core-log4net","3.2.0");
        ("Group","Castle.Core","3.2.0");
        (mainGroup,"Castle.Core-log4net","4.0.0");
        (mainGroup,"Castle.Core","4.0.0");
        (mainGroup,"FAKE","4.0.1");
        (mainGroup,"log4net","1.2.10")]
        |> Seq.sortBy gfst
        |> Seq.toList

    result
    |> Seq.sortBy gfst
    |> Seq.toList
    |> shouldEqual expected

[<Test>]
let ``SelectiveUpdate updates only packages from specified group``() = 

    let dependenciesFile = DependenciesFile.FromCode("""source http://www.nuget.org/api/v2

    nuget Castle.Core-log4net
    nuget FAKE
    
    group Group
        source http://www.nuget.org/api/v2

        nuget Castle.Core-log4net""")

    let lockFile,_ = selectiveUpdate true noSha1 (VersionsFromGraph graph) (PackageDetailsFromGraph graph) groupedLockFile dependenciesFile (PackageResolver.UpdateMode.UpdateGroup(GroupName "Group")) SemVerUpdateMode.NoRestriction
    
    let result = groupMap lockFile

    let expected = 
        [("Group","Castle.Core-log4net","4.0.0");
        ("Group","Castle.Core","4.0.0");
        ("Group","log4net","1.2.10");
        (mainGroup,"Castle.Core-log4net","3.2.0");
        (mainGroup,"Castle.Core","3.2.0");
        (mainGroup,"FAKE","4.0.1");
        (mainGroup,"log4net","1.2.10")]
        |> Seq.sortBy gfst

    result
    |> Seq.sortBy gfst
    |> shouldEqual expected
    
let lockFileData6 = """NUGET
  remote: http://www.nuget.org/api/v2
  specs:
    Castle.Core (3.2.0)
    Castle.Core-log4net (3.2.0)
      Castle.Core (>= 3.2.0)
      log4net (1.2.10)
    FAKE (4.0.1)
    log4net (1.2.10)

GROUP Group
NUGET
  remote: http://www.nuget.org/api/v2
  specs:
    Castle.Core (3.2.0)
    Castle.Core-log4net (3.2.0)
      Castle.Core (>= 3.2.0)
      log4net (1.2.10)
    FAKE (4.0.0)
    log4net (1.2.10)
"""
let lockFile6 = lockFileData6 |> getLockFile

[<Test>]
let ``SelectiveUpdate updates package from a specific group``() = 

    let dependenciesFile = DependenciesFile.FromCode("""source http://www.nuget.org/api/v2

    nuget Castle.Core-log4net ~> 3.2
    nuget FAKE
    
    group Group
        source http://www.nuget.org/api/v2

        nuget Castle.Core-log4net
        nuget FAKE""")

    let lockFile,_ =
        selectiveUpdate true noSha1 (VersionsFromGraph graph) (PackageDetailsFromGraph graph) lockFile6 dependenciesFile
            (PackageResolver.UpdateMode.UpdateFiltered(GroupName "Group", PackageName "Castle.Core-log4net" |> PackageFilter.ofName)) SemVerUpdateMode.NoRestriction
    
    let result = groupMap lockFile

    let expected = 
        [("Group","Castle.Core-log4net","4.0.0");
        ("Group","Castle.Core","4.0.0");
        ("Group","FAKE","4.0.0");
        ("Group","log4net","1.2.10");
        (mainGroup,"Castle.Core-log4net","3.2.0");
        (mainGroup,"Castle.Core","3.2.0");
        (mainGroup,"FAKE","4.0.1");
        (mainGroup,"log4net","1.2.10")]
        |> Seq.sortBy gfst

    result
    |> Seq.sortBy gfst
    |> shouldEqual expected
    
[<Test>]
let ``SelectiveUpdate does not remove a dependency from group when it is a top-level dependency in that group``() = 

    let dependenciesFile = DependenciesFile.FromCode("""source http://www.nuget.org/api/v2

    nuget Castle.Core-log4net ~> 3.0
    nuget FAKE
    
    group Group
        source http://www.nuget.org/api/v2

        nuget Castle.Core-log4net
        nuget FAKE
        nuget log4net""")

    let lockFile,_ =
        selectiveUpdate true noSha1 (VersionsFromGraph graph) (PackageDetailsFromGraph graph) lockFile6 dependenciesFile
            (PackageResolver.UpdateMode.UpdateFiltered(GroupName "Group", PackageName "Castle.Core-log4net" |> PackageFilter.ofName)) SemVerUpdateMode.NoRestriction
    
    let result = groupMap lockFile

    let expected = 
        [("Group","Castle.Core-log4net","4.0.0");
        ("Group","Castle.Core","4.0.0");
        ("Group","FAKE","4.0.0");
        ("Group","log4net","1.2.10");
        (mainGroup,"Castle.Core-log4net","3.2.0");
        (mainGroup,"Castle.Core","3.2.0");
        (mainGroup,"FAKE","4.0.1");
        (mainGroup,"log4net","1.2.10")]
        |> Seq.sortBy gfst

    result
    |> Seq.sortBy gfst
    |> shouldEqual expected
    
[<Test>]
let ``SelectiveUpdate updates package from main group``() = 

    let dependenciesFile = DependenciesFile.FromCode("""source http://www.nuget.org/api/v2

    nuget Castle.Core-log4net ~> 3.2
    nuget FAKE
    
    group Group
        source http://www.nuget.org/api/v2

        nuget Castle.Core-log4net
        nuget FAKE""")

    let lockFile,_ =
        selectiveUpdate true noSha1 (VersionsFromGraph graph) (PackageDetailsFromGraph graph) lockFile6 dependenciesFile
            (PackageResolver.UpdateMode.UpdateFiltered(Constants.MainDependencyGroup, PackageName "Castle.Core-log4net" |> PackageFilter.ofName)) SemVerUpdateMode.NoRestriction
    
    let result = groupMap lockFile

    let expected = 
        [("Group","Castle.Core-log4net","3.2.0");
        ("Group","Castle.Core","3.2.0");
        ("Group","FAKE","4.0.0");
        ("Group","log4net","1.2.10");
        (mainGroup,"Castle.Core-log4net","3.3.3");
        (mainGroup,"Castle.Core","4.0.0");
        (mainGroup,"FAKE","4.0.1");
        (mainGroup,"log4net","1.2.10")]
        |> Seq.sortBy gfst

    result
    |> Seq.sortBy gfst
    |> shouldEqual expected
    
let lockFileData7 = """NUGET
  remote: http://www.nuget.org/api/v2
  specs:
    Newtonsoft.Json (6.0.8)
    Package (3.2.0)
"""
let lockFile7 = lockFileData7 |> getLockFile

let graph7 = 
    [ "Package", "3.2.0", []
      "Package", "4.0.0", ["Newtonsoft.Json", VersionRequirement(VersionRange.AtLeast "7.0.0",PreReleaseStatus.No)]
      "APackage", "3.2.0", []
      "APackage", "4.0.0", ["Newtonsoft.Json", VersionRequirement(VersionRange.AtLeast "7.0.0",PreReleaseStatus.No)]
      "Newtonsoft.Json", "7.0.1", []
      "Newtonsoft.Json", "6.0.8", [] ]

[<Test>]
let ``SelectiveUpdate updates package that has a new dependent package that also is a direct dependency``() = 

    let dependenciesFile = DependenciesFile.FromCode("""source http://www.nuget.org/api/v2

    nuget Newtonsoft.Json
    nuget Package""")

    let lockFile,_ = 
        selectiveUpdate true noSha1 (VersionsFromGraph graph7) (PackageDetailsFromGraph graph7) lockFile7 dependenciesFile
            (PackageResolver.UpdateMode.UpdateFiltered(Constants.MainDependencyGroup, PackageName "Package" |> PackageFilter.ofName)) SemVerUpdateMode.NoRestriction

    let result = 
        lockFile.GetGroupedResolution()
        |> Map.toSeq
        |> Seq.map (fun (_,r) -> (string r.Name, string r.Version))

    let expected = 
        [("Package","4.0.0");
        ("Newtonsoft.Json","7.0.1")]
        |> Seq.sortBy fst

    result
    |> Seq.sortBy fst
    |> shouldEqual expected

let lockFileData8 = """NUGET
  remote: http://www.nuget.org/api/v2
  specs:
    APackage (3.2.0)
    Newtonsoft.Json (6.0.8)
"""
let lockFile8 = lockFileData8 |> getLockFile

[<Test>]
let ``SelectiveUpdate updates early package that has a new dependent package that also is a direct dependency``() = 

    let dependenciesFile = DependenciesFile.FromCode("""source http://www.nuget.org/api/v2

    nuget Newtonsoft.Json
    nuget APackage""")

    let lockFile,_ = 
        selectiveUpdate true noSha1 (VersionsFromGraph graph7) (PackageDetailsFromGraph graph7) lockFile8 dependenciesFile
            (PackageResolver.UpdateMode.UpdateFiltered(Constants.MainDependencyGroup, PackageName "APackage" |> PackageFilter.ofName)) SemVerUpdateMode.NoRestriction

    let result = 
        lockFile.GetGroupedResolution()
        |> Map.toSeq
        |> Seq.map (fun (_,r) -> (string r.Name, string r.Version))

    let expected = 
        [("APackage","4.0.0");
        ("Newtonsoft.Json","7.0.1")]
        |> Seq.sortBy fst

    result
    |> Seq.sortBy fst
    |> shouldEqual expected

[<Test>]
let ``SelectiveUpdate with SemVerUpdateMode.Minor updates package from a specific group in minor version``() = 

    let dependenciesFile = DependenciesFile.FromCode("""source http://www.nuget.org/api/v2

    nuget Castle.Core-log4net ~> 3.2
    nuget FAKE
    
    group Group
        source http://www.nuget.org/api/v2

        nuget Castle.Core-log4net
        nuget FAKE""")

    let lockFile,_ =
        selectiveUpdate true noSha1 (VersionsFromGraph graph) (PackageDetailsFromGraph graph) lockFile6 dependenciesFile
            (PackageResolver.UpdateMode.UpdateFiltered(GroupName "Group", PackageName "Castle.Core-log4net" |> PackageFilter.ofName)) SemVerUpdateMode.KeepMinor
    
    let result = groupMap lockFile

    let expected = 
        [("Group","Castle.Core-log4net","3.2.0");
        ("Group","Castle.Core","3.2.0");
        ("Group","FAKE","4.0.0");
        ("Group","log4net","1.2.10");
        (mainGroup,"Castle.Core-log4net","3.2.0");
        (mainGroup,"Castle.Core","3.2.0");
        (mainGroup,"FAKE","4.0.1");
        (mainGroup,"log4net","1.2.10")]
        |> Seq.sortBy gfst

    result
    |> Seq.sortBy gfst
    |> shouldEqual expected

[<Test>]
let ``adding new group to lockfile should not crash``() =
    let update deps lock = selectiveUpdate true noSha1 (VersionsFromGraph graph) (PackageDetailsFromGraph graph) lock deps UpdateMode.Install SemVerUpdateMode.NoRestriction
    
    let initialDepsText = 
        """source http://www.nuget.org/api/v2
        nuget Castle.Core-log4net ~> 3.2"""
    let emptyLock = LockFile.Parse("test", [||])

    let addGroupDepsText = 
        initialDepsText + """
        group build
            source http://www.nuget.org/api/v2
            nuget FAKE"""
    let deps = DependenciesFile.FromCode(initialDepsText)
    
    let installlock,_ = update deps emptyLock
    installlock.Groups.Count |> shouldEqual 1

    let deps' = DependenciesFile.FromCode(addGroupDepsText)
    let updatelock,_ = update deps' installlock
    
    updatelock.Groups.Count |> shouldEqual 2

    let group = updatelock.Groups.TryFind (GroupName "build")
    group |> shouldNotEqual None
    group.Value.Resolution.ContainsKey (PackageName "FAKE") |> shouldEqual true
    <|MERGE_RESOLUTION|>--- conflicted
+++ resolved
@@ -397,11 +397,7 @@
 
     let packageFilter = PackageName "log4net" |> PackageFilter.ofName
 
-<<<<<<< HEAD
-    let lockFile,_ = 
-=======
     try
->>>>>>> e70471c2
         selectiveUpdate true noSha1 (VersionsFromGraph graph) (PackageDetailsFromGraph graph) lockFile dependenciesFile
             (PackageResolver.UpdateMode.UpdateFiltered(Constants.MainDependencyGroup, packageFilter)) SemVerUpdateMode.NoRestriction
         |> ignore
