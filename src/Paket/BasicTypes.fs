--- conflicted
+++ resolved
@@ -84,7 +84,6 @@
         | true, uri -> if uri.Scheme = System.Uri.UriSchemeFile then LocalNuget(source) else Nuget(source)
         | _ -> failwith "unable to parse package source: %s" source
 
-<<<<<<< HEAD
 // Represents details on a dependent source file.
 //TODO: As new sources e.g. fssnip etc. are added, this should probably become a DU or perhaps have an enum marker.
 type SourceFile =
@@ -102,11 +101,9 @@
 //TODO: Perhaps Source File and Package should be merged into a DU?
 /// Represents a package.
 type Package = 
-=======
 
 /// Represents an unresolved package.
 type UnresolvedPackage =
->>>>>>> 5efd3813
     { Name : string
       VersionRange : VersionRange
       ResolverStrategy : ResolverStrategy
