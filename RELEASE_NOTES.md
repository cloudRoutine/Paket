--- conflicted
+++ resolved
@@ -1,12 +1,8 @@
-<<<<<<< HEAD
-#### 5.157.0-alpha003 - 2018-05-01
-* Bugfix after last release
-
-#### 5.157.0-alpha002 - 2018-05-01
+#### 5.162.0-alpha001 - 2018-05-13
 * Some performance improvements - https://github.com/fsprojects/Paket/pull/3173
 * fix incorrect framework restrictions in lockfile -  https://github.com/fsprojects/Paket/pull/3176
 * Fix semver support for v3 - https://github.com/fsprojects/Paket/pull/3179
-=======
+
 #### 5.161.3 - 2018-05-08
 * Override versions properly with Update property in ProjectReferences
 
@@ -20,7 +16,6 @@
 
 #### 5.158.0 - 2018-05-08
 * BUGFIX: Paket restore silently failed when TargetFramework(s) are specified in Directory.Build.props and not csproj - https://github.com/fsprojects/Paket/pull/3013
->>>>>>> 34308792
 
 #### 5.156.7 - 2018-04-26
 * shasum now works when the path has spaces - https://github.com/fsprojects/Paket/pull/3169
