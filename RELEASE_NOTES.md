<<<<<<< HEAD
#### 3.0.0-alpha040 - 05.02.2016
* Allow to reference git repositories - http://fsprojects.github.io/Paket/git-dependencies.html
* Allow to run build commands on git repositories - http://fsprojects.github.io/Paket/git-dependencies.html#Running-a-build-in-git-repositories
* Allow to use git repositories as NuGet source - http://fsprojects.github.io/Paket/git-dependencies.html#Using-Git-repositories-as-NuGet-source

=======
#### 2.49.6 - 06.02.2016
* BUGFIX: Prevent race condition - https://github.com/fsprojects/Paket/issues/1460
* 
>>>>>>> baaa62cf
#### 2.49.5 - 05.02.2016
* WORKAROUND: Don't use v3 getPackageDetails on myget

#### 2.49.4 - 05.02.2016
* BUGFIX: Download of HTTP dependencies should delete folder before we unzip

#### 2.49.3 - 04.02.2016
* BUGFIX: Do not touch project files in packages folder - https://github.com/fsprojects/Paket/issues/1455

#### 2.49.2 - 04.02.2016
* BUGFIX: Keep versions locked for dependencies during pack - https://github.com/fsprojects/Paket/issues/1457

#### 2.49.1 - 04.02.2016
* Do not fail on auth check for remote dependencies file - https://github.com/fsprojects/Paket/issues/1456

#### 2.49.0 - 03.02.2016
* Added paket pack switch minimum-from-lock-file - http://fsprojects.github.io/Paket/paket-pack.html#Version-ranges
* Automatic framework detection - http://fsprojects.github.io/Paket/dependencies-file.html#Automatic-framework-detection
* BUGFIX: Work around auth issues with VSTS feed - https://github.com/fsprojects/Paket/issues/1453
* USABILITY: Show warning if a dependency is installed for wrong target framework - https://github.com/fsprojects/Paket/pull/1445

#### 2.48.0 - 28.01.2016
* New lowest_matching option that allows to use lowest matching version of direct dependencies - http://fsprojects.github.io/Paket/dependencies-file.html#Lowest-matching-option
* BUGFIX: Fix convert-from-nuget command - https://github.com/fsprojects/Paket/pull/1437
* BUGFIX: paket pack with enabled include-referenced-projects flag doesn't throwh NRE - https://github.com/fsprojects/Paket/issues/1434
* BUGFIX: Fixed pack package dependencies for dependent projects - https://github.com/fsprojects/Paket/issues/1429
* BUGFIX: Fixed pack package dependencies for dependent projects - https://github.com/fsprojects/Paket/pull/1417
* BUGFIX: Pack with concrete template file should work for type project - https://github.com/fsprojects/Paket/issues/1414
* BUGFIX: Don't use symbol packages when using filesystem source with symbol package - https://github.com/fsprojects/Paket/issues/1413

#### 2.46.0 - 19.01.2016
* BootStrapper caches paket.exe in NuGet cache - https://github.com/fsprojects/Paket/pull/1400
* Case insensitive autocomplete for NuGet v2 protocol - https://github.com/fsprojects/Paket/pull/1410

#### 2.45.0 - 18.01.2016
* Initial support for autocomplete of private sources - https://github.com/fsprojects/Paket/issues/1298
* Allow to set project url in paket pack
* Added include-pdbs switch in paket.template files - https://github.com/fsprojects/Paket/pull/1403
* BUGFIX: Fixed symbol sources creation on projects that contain linked files - https://github.com/fsprojects/Paket/pull/1402
* BUGFIX: Fixed inter project dependencies
* BUGFIX: Reduce pressure from call stack - https://github.com/fsprojects/Paket/issues/1392
* BUGFIX: Symbols package fix for projects that contained linked files - https://github.com/fsprojects/Paket/pull/1390

#### 2.44.0 - 14.01.2016
* Paket pack for symbols packages allows for pulling in referenced projects. - https://github.com/fsprojects/Paket/pull/1383

#### 2.43.0 - 14.01.2016
* BUGFIX: Use registration data from normalized NuGet version - https://github.com/fsprojects/Paket/issues/1387
* BUGFIX: $(SolutionDir) in ProjectReference include attribute will be parsed - https://github.com/fsprojects/Paket/issues/1377
* BUGFIX: Restore groups sequentially - https://github.com/fsprojects/Paket/issues/1371
* PERFORMANCE: Fix issue with bad performance - https://github.com/fsprojects/Paket/issues/1387
* PERFORMANCE: Try relaxed resolver only when there is a chance to succeed
* USABILITY: Fail if credentials are invalid - https://github.com/fsprojects/Paket/issues/1382

#### 2.42.0 - 10.01.2016
* Nemerle projects support
* BUGFIX: Incorrect package dependencies graph resolution with prereleases - https://github.com/fsprojects/Paket/pull/1359
* BUGFIX: NuGetV2: avoid revealing password also if more than one source is defined - https://github.com/fsprojects/Paket/pull/1357

#### 2.41.0 - 07.01.2016
* Allow to reference dlls from HTTP resources - https://github.com/fsprojects/Paket/issues/1341
* BUGFIX: Fixed prerelease comparision - https://github.com/fsprojects/Paket/issues/1316
* BUGFIX: Fixed problem with prerelease versions during pack - https://github.com/fsprojects/Paket/issues/1316
* BUGFIX: Do not copy dlls from paket-files - https://github.com/fsprojects/Paket/issues/1341
* BUGFIX: Fixed problem with @ char in paths during pack - https://github.com/fsprojects/Paket/pull/1351
* BUGFIX: Allow to reference dlls from HTTP resources on mono - https://github.com/fsprojects/Paket/pull/1349
* PERFORMANCE: Don't parse lock file in FullUpdate mode
* WORKAROUND: ConfigFile password encryption did not work on specific machines - https://github.com/fsprojects/Paket/pull/1347
* USABILITY: Show warning when paket.references is used in nupkg content - https://github.com/fsprojects/Paket/issues/1344
* USABILITY: Report group name in download trace - https://github.com/fsprojects/Paket/issues/1337
* USABILITY: Be more robust against flaky NuGet feeds

#### 2.40.0 - 29.12.2015
* BUGFIX: Better packaging of prerelease dependencies - https://github.com/fsprojects/Paket/issues/1316
* BUGFIX: Allow to overwrite versions in template files without id - https://github.com/fsprojects/Paket/issues/1321
* BUGFIX: Accept dotnet54 as moniker
* BUGFIX: Download file:/// to paket-files/localhost
* BUGFIX: Compare normalized Urls
* BUGFIX: Call OnCompleted in Observable.flatten - https://github.com/fsprojects/Paket/pull/1330
* BUGFIX: Allow to restore packages from private feeds - https://github.com/fsprojects/Paket/issues/1326
* PERFORMANCE: Cache which source contains versions in GetVersions - https://github.com/fsprojects/Paket/pull/1327
* PERFORMANCE: Prefer package-versions protocol for nuget.org and myget.org

#### 2.38.0 - 22.12.2015
* Support new NuGet version range for empty restrictions
* USABILITY: Don't use /odata for nuget.org or myget.org
* BUGFIX: paket pack ignored specific-version parameter - https://github.com/fsprojects/Paket/issues/1321
* COSMETICS: Better error messages in GetVersions
* COSMETICS: Normalize NuGet source feeds in lock files
* PERFORMANCE: Keep traffic for GetVersions and GetPackageDetails low

#### 2.37.0 - 21.12.2015
* New "clear-cache" command allows to clear the NuGet cache - http://fsprojects.github.io/Paket/paket-clear-cache.html
* Paket checks PackageDetails only for sources that responded with versions for a package - https://github.com/fsprojects/Paket/issues/1317
* Implemented support for specifying per-template versions in paket pack - https://github.com/fsprojects/Paket/pull/1314
* Added support for relative src link to package content - https://github.com/fsprojects/Paket/pull/1311
* BUGFIX: Fix NullReferenceException - https://github.com/fsprojects/Paket/issues/1307
* BUGFIX: Check that cached NuGet package belongs to requested package
* BUGFIX: NuGet packages with FrameworkAssembly nodes did not work - https://github.com/fsprojects/Paket/issues/1306
* Paket install did an unnecessary update when framework restriction were present - https://github.com/fsprojects/Paket/issues/1305
* COSMETICS: No need to show cache warnings

#### 2.36.0 - 10.12.2015
* Getting assembly metadata without loading the assembly - https://github.com/fsprojects/Paket/pull/1293

#### 2.35.0 - 09.12.2015
* "redirects off" skips binding redirects completely  - https://github.com/fsprojects/Paket/pull/1299

#### 2.34.0 - 07.12.2015
* BootStrapper uses named temp files - https://github.com/fsprojects/Paket/pull/1296
* Making user prompts work with stdin - https://github.com/fsprojects/Paket/pull/1292

#### 2.33.0 - 04.12.2015
* Option to force a binding redirects - https://github.com/fsprojects/Paket/pull/1290
* Use GetCustomAttributesData instead of GetCustomAttributes - https://github.com/fsprojects/Paket/issues/1289
* Don't touch app.config if we don't logically change it - https://github.com/fsprojects/Paket/issues/1248
* Normalize versions in lock file for nuget.org - https://github.com/fsprojects/Paket/issues/1282
* Using AssemblyTitle if no title is specified in a project template - https://github.com/fsprojects/Paket/pull/1285
* Binding redirects should work with multiple groups - https://github.com/fsprojects/Paket/issues/1284 
* Resolver is more tolerant with prereleases - https://github.com/fsprojects/Paket/issues/1280

#### 2.32.0 - 02.12.2015
* Provided more user-friendly messages for bootstrapper - https://github.com/fsprojects/Paket/pull/1278
* EXPERIMENTAL: Added ability to create symbol/source packages - https://github.com/fsprojects/Paket/pull/1275
* BUGFIX: Fixed coreProps root element in generated nuspec - https://github.com/fsprojects/Paket/pull/1276

#### 2.31.0 - 01.12.2015
* Add options to force Nuget source and use local file paths with bootstrapper - https://github.com/fsprojects/Paket/pull/1268
* Implement exclude parameter for pack - https://github.com/fsprojects/Paket/pull/1274
* Handle different platforms in ProjectFile.GetOutputPath - https://github.com/fsprojects/Paket/pull/1269
* Support local read-only .nupkg-files - https://github.com/fsprojects/Paket/pull/1272

#### 2.30.0 - 01.12.2015
* Switched to using Chessie Nuget package - https://github.com/fsprojects/Paket/pull/1266
* Adding .NET 4.6.1 support - https://github.com/fsprojects/Paket/issues/1270

#### 2.29.0 - 27.11.2015
* Allow specifying Nuget Source and provide option to specify parameters with config file in bootstrapper - https://github.com/fsprojects/Paket/pull/1261
* BUGFIX: Do not normalize versions since it might break Klondike - https://github.com/fsprojects/Paket/issues/1257
* COSMETICS: Better error message when lock file doesn't contain version pin - https://github.com/fsprojects/Paket/issues/1256
* COSMETICS: Show a warning when the resolver selects an unlisted version - https://github.com/fsprojects/Paket/pull/1258

#### 2.28.0 - 25.11.2015
* Reuse more of the NuGet v3 API for protocol selection
* Using new NuGet v3 protocol to retrieve unlisted packages - https://github.com/fsprojects/Paket/issues/1254
* Created installer demo - https://github.com/fsprojects/Paket/issues/1251
* Adding monoandroid41 framework moniker - https://github.com/fsprojects/Paket/pull/1245
* BUGFIX: Specifying prereleases did not work with pessimistic version constraint - https://github.com/fsprojects/Paket/issues/1252
* BUGFIX: Unlisted property get properly filled from NuGet v3 API - https://github.com/fsprojects/Paket/issues/1242
* BUGFIX: Bootstrapper compares version per SemVer - https://github.com/fsprojects/Paket/pull/1236
* PERFORMANCE: Avoid requests to teamcity that lead to server error
* USABILITY: If parsing of lock file fails Paket reports the lock file filename - https://github.com/fsprojects/Paket/issues/1247

#### 2.27.0 - 19.11.2015
* Binding redirects get cleaned during install - https://github.com/fsprojects/Paket/pull/1235
* BUGFIX: Bootstrapper compares version per SemVer - https://github.com/fsprojects/Paket/pull/1236
* BUGFIX: Do not print feed password to output - https://github.com/fsprojects/Paket/pull/1238
* USABILITY: Always write non-version into lock file to keep ProGet happy - https://github.com/fsprojects/Paket/issues/1239

#### 2.26.0 - 18.11.2015
* BUGFIX: Better parsing of framework restrictions - https://github.com/fsprojects/Paket/issues/1232
* BUGFIX: Fix props files - https://github.com/fsprojects/Paket/issues/1233
* BUGFIX: Detect AssemblyName from project file name if empty - https://github.com/fsprojects/Paket/issues/1234
* BUGFIX: Fixed issue with V3 feeds doing api requests even when the paket.lock is fully specified - https://github.com/fsprojects/Paket/pull/1231
* BUGFIX: Update ProjectFile.GetTargetProfile to work with conditional nodes - https://github.com/fsprojects/Paket/pull/1227
* BUGFIX: Putting .targets import on correct location in project files - https://github.com/fsprojects/Paket/issues/1226
* BUGFIX: Putting braces around OData conditions to work around ProGet issues - https://github.com/fsprojects/Paket/issues/1225
* USABILITY: Always write nomalized version into lock file to keep the lockfile as stable as possible
* USABILITY: Always try 3 times to download and extract a package
* USABILITY: Sets default resolver strategy for convert from nuget to None - https://github.com/fsprojects/Paket/pull/1228

#### 2.25.0 - 13.11.2015
* Unified cache implementation for V2 and V3 - https://github.com/fsprojects/Paket/pull/1222
* BUGFIX: Putting .props and .targets import on correct location in project files - https://github.com/fsprojects/Paket/issues/1219
* BUGFIX: Propagate framework restriction correctly - https://github.com/fsprojects/Paket/issues/1213
* BUGFIX: Match auth - https://github.com/fsprojects/Paket/issues/1210
* BUGFIX: Better error message when something goes wrong during package download

#### 2.24.0 - 11.11.2015
* Support for feeds that only provide NuGet v3 API - https://github.com/fsprojects/Paket/pull/1205
* BUGFIX: Made PublicAPI.ListTemplateFiles more robust - https://github.com/fsprojects/Paket/pull/1209
* BUGFIX: Allow to specify empty file patterns in paket.template
* BUGFIX: Filter excluded dependencies in template files - https://github.com/fsprojects/Paket/issues/1208
* BUGFIX: Framework dependencies were handled too strict - https://github.com/fsprojects/Paket/issues/1206

#### 2.23.0 - 09.11.2015
* Allow to exclude dependencies in template files - https://github.com/fsprojects/Paket/issues/1199
* Exposed TemplateFile types and Dependencies member - https://github.com/fsprojects/Paket/pull/1203
* Paket uses lock free version of Async.Choice
* Paket generates and parses strategy option in lock file - https://github.com/fsprojects/Paket/pull/1196
* BUGFIX: Fixed version requirement parse issue noticed in FsBlog
* USABILITY: Paket shows parsing errors in app.config files - https://github.com/fsprojects/Paket/issues/1195

#### 2.22.0 - 05.11.2015
* Paket adds binding redirect only for applicable assemblies - https://github.com/fsprojects/Paket/issues/1187
* BUGFIX: Add missing transitive dependencies after paket update - https://github.com/fsprojects/Paket/issues/1190
* BUGFIX: Work around issue with # in file names on mono - https://github.com/fsprojects/Paket/issues/1189
* USABILITY: Better error reporting when prereleases are involved - https://github.com/fsprojects/Paket/issues/1186

#### 2.21.0 - 01.11.2015
* Adding LOCKEDVERSION placeholder to templatefile - https://github.com/fsprojects/Paket/issues/1183

#### 2.20.0 - 30.10.2015
* Allow filtered updates of packages matching a regex - https://github.com/fsprojects/Paket/pull/1178
* Search for paket.references in startup directory (auto-restore feature) - https://github.com/fsprojects/Paket/pull/1179
* BUGFIX: Framework filtering for transisitve packages - https://github.com/fsprojects/Paket/issues/1182

#### 2.19.0 - 29.10.2015
* Resolver changed to breadth first search to escape more quickly from conflict situations - https://github.com/fsprojects/Paket/issues/1174
* Paket init downloads stable version of bootstraper - https://github.com/fsprojects/Paket/issues/1040
* BUGFIX: SemVer updates were broken

#### 2.18.0 - 28.10.2015
* Use branch and bound strategy to escape quickly from conflict situations - https://github.com/fsprojects/Paket/issues/1169
* Queries all feeds in parallel for package details
* New moniker monoandroid50 - https://github.com/fsprojects/Paket/pull/1171
* Reintroduced missing public API functions for docs
* USABILITY: Improved paket's conflict reporting during resolution time - https://github.com/fsprojects/Paket/pull/1168

#### 2.17.0 - 24.10.2015
* Global "oldest matching version" resolver strategy option - http://fsprojects.github.io/Paket/dependencies-file.html#Strategy-option
* Convert-from-nuget and simplify commands simplify framework restrictions if possible - https://github.com/fsprojects/Paket/pull/1159
* BUGFIX: Queries every NuGet feed in parallel and combines the results - https://github.com/fsprojects/Paket/pull/1163
* USABILITY: Give better error message when a file can't be found on a github repo - https://github.com/fsprojects/Paket/issues/1162

#### 2.16.0 - 21.10.2015
* Check that download http status code was 200
* Try to report better error when file is blocked by Firewall - https://github.com/fsprojects/Paket/pull/1155
* BUGFIX: Fixed loading of Project files on mono - https://github.com/fsprojects/Paket/pull/1149
* PERFORMANCE: Caching proxy scheme - https://github.com/fsprojects/Paket/pull/1153
* USABILITY: If caching fails Paket should recover - https://github.com/fsprojects/Paket/issues/1152

#### 2.15.1 - 17.10.2015
* BUGFIX: Fixed framework restriction filter - https://github.com/fsprojects/Paket/pull/1146
* BUGFIX: Fixed parsing of framework restrictions in lock file - https://github.com/fsprojects/Paket/pull/1144
* BUGFIX: Add monoandroid403 to be matched as Some MonoAndroid - https://github.com/fsprojects/Paket/pull/1140
* PERFORMANCE: Use locked version as prefered version when resolver strategy is min - https://github.com/fsprojects/Paket/pull/1141
* COSMETICS: Better error messages when resolver finds no matching version.
* COSMETICS: Fix error message when resolver already resolved to GlobalOverride - https://github.com/fsprojects/Paket/issues/1142

#### 2.14.0 - 15.10.2015
* BUGFIX: Handle silverlight framework identifiers comparison - https://github.com/fsprojects/Paket/pull/1138

#### 2.13.0 - 14.10.2015
* Show-Groups command - http://fsprojects.github.io/Paket/paket-show-groups.html
* BUGFIX: Fixed combine operation for framework restrictions - https://github.com/fsprojects/Paket/issues/1137
* BUGFIX: Lockfile-Parser did not to parse framework restrictions and therefore paket install could lead to wrong lock file - https://github.com/fsprojects/Paket/issues/1135
* USABILITY: Non-SemVer InformationalVersion are now allowed for paket pack - https://github.com/fsprojects/Paket/issues/1134
* USABILITY: Dependencies file parser should detects comma between install settings - https://github.com/fsprojects/Paket/issues/1129
* COSMETICS: Don't show the pin notice if dependency is transitive
* COSMETICS: Don't allow negative numbers in SemVer

#### 2.12.0 - 12.10.2015
* Better SemVer update by adding --keep-major, --keep-minor, --keep-patch to the CLI
* EXPERIMENTAL: Support for WiX installer projects

#### 2.11.0 - 09.10.2015
* Skip unchanged groups during install

#### 2.10.0 - 08.10.2015
* Make resolver to evaluate versions lazily
* BUGFIX: Paket.Pack was broken on filesystems with forward slash seperator - https://github.com/fsprojects/Paket/issues/1119
* BUGFIX: Wrong paket ProjectRefences name causes incorrect packaging - https://github.com/fsprojects/Paket/issues/1113

#### 2.9.0 - 05.10.2015
* Allow to use GitHub tokens to access GitHub files - http://fsprojects.github.io/Paket/paket-config.html
* Allow to update a single group
* BUGFIX: Resolver needs to consider Microsoft.Bcl.Build

#### 2.8.0 - 03.10.2015
* BUGFIX: Selective update needs to consider remote files
* BUGFIX: Ignore disabled upstream feeds - https://github.com/fsprojects/Paket/pull/1105
* BUGFIX: Don't forget to add settings from root dependencies
* COSMETICS: Do not write unnecessary framework restrictions into paket.lock

#### 2.7.0 - 02.10.2015
* Support for private GitHub repos - http://fsprojects.github.io/Paket/github-dependencies.html#Referencing-a-private-github-repository
* BUGFIX: Find the mono binary on OSX 10.11 - https://github.com/fsprojects/Paket/pull/1103

#### 2.6.0 - 01.10.2015
* Allow "content:once" as a package setting - http://fsprojects.github.io/Paket/nuget-dependencies.html#No-content-option
* BUGFIX: Don't add -prerelease to nuspec dependency nodes for project references - https://github.com/fsprojects/Paket/issues/1102
* BUGFIX: Do not create prerelease identifiers for transitive dependencies - https://github.com/fsprojects/Paket/issues/1099
* PERFORMANCE: Do not parse remote dependencies file twice - https://github.com/fsprojects/Paket/issues/1101
* PERFORMANCE: Check if we already downloaded paket.dependencies file for remote files in order to reduce stress on API limit - https://github.com/fsprojects/Paket/issues/1101
* PERFORMANCE: Run all calls against different NuGet protocols in parallel and take the fastest - https://github.com/fsprojects/Paket/issues/1085
* PERFORMANCE: Exclude duplicate NuGet feeds - https://github.com/fsprojects/Paket/issues/1085
* COSMETICS: Cache calls to GitHub in order to reduce stress on API limit - https://github.com/fsprojects/Paket/issues/1101

#### 2.5.0 - 29.09.2015
* Remove all Paket entries from projects which have no paket.references - https://github.com/fsprojects/Paket/issues/1097
* Allow to format VersionRequirements in NuGet syntax
* BUGFIX: Fix KeyNotFoundException when project is net4.0-client - https://github.com/fsprojects/Paket/issues/1095
* BUGFIX: Put prerelease requirement into NuSpec during paket pack - https://github.com/fsprojects/Paket/issues/1088
* BUGFIX: Inconsistent framework exclusion in paket.dependencies - https://github.com/fsprojects/Paket/issues/1093
* BUGFIX: Commands add/remove stripped link:false from file references - https://github.com/fsprojects/Paket/issues/1089
* BUGFIX: Do not create double prerelease identifiers - https://github.com/fsprojects/Paket/issues/1099
* COSMETICS: Only fixup dates in zip archive under Mono - https://github.com/fsprojects/Paket/pull/1094
* PERFORMANCE: Skip asking for versions if only a specific version is requested
* PERFORMANCE: Check if a feed supports a protocol and never retry if not - https://github.com/fsprojects/Paket/issues/1085

#### 2.4.0 - 28.09.2015
* BUGFIX: Paket does not touch config files when the list of binding redirects to add is empty - https://github.com/fsprojects/Paket/pull/1092
* BUGFIX: Fix unsupported https scheme in web proxy - https://github.com/fsprojects/Paket/pull/1080
* BUGFIX: Ignore DotNET 5.0 framework when TargetFramework 4 is specified - https://github.com/fsprojects/Paket/issues/1066
* BUGFIX: Paket failed with: The input sequence was empty - https://github.com/fsprojects/Paket/issues/1071
* BUGFIX: NullReferenceException in applyBindingRedirects during "update nuget package" - https://github.com/fsprojects/Paket/issues/1074
* COSMETICS: Improve error message for bootstrapper if download of Paket.exe fails - https://github.com/fsprojects/Paket/pull/1091

#### 2.3.0 - 21.09.2015
* Binding redirects from target platform only - https://github.com/fsprojects/Paket/pull/1070
* Allow to enable redirects per package - http://fsprojects.github.io/Paket/nuget-dependencies.html#redirects-settings
* BUGFIX: Install command without a lockfile failed when using groups - https://github.com/fsprojects/Paket/issues/1067
* BUGFIX: Only create packages.config entries for referenced packages - https://github.com/fsprojects/Paket/issues/1065
* BUGFIX: Paket update added an app.config to every project - https://github.com/fsprojects/Paket/issues/1068
* BUGFIX: Use commit w/gist download in RemoteDownload.downloadRemoteFiles - https://github.com/fsprojects/Paket/pull/1069

#### 2.1.0 - 16.09.2015
* Added support for custom internet proxy credentials with env vars - https://github.com/fsprojects/Paket/pull/1061
* Removed microsoft.bcl.build.targets from backlist and instead changed "import_targets" default for that package
* Fix handling of packages.config

#### 2.0.0 - 15.09.2015
* Support for `Dependency groups` in paket.dependencies files - http://fsprojects.github.io/Paket/groups.html
* Support for Roslyn-based analyzers - http://fsprojects.github.io/Paket/analyzers.html
* Support for reference conditions - https://github.com/fsprojects/Paket/issues/1026

#### 1.39.10 - 13.09.2015
* Fixed a bug where install and restore use different paths when specifying a project spec on a HTTP link - https://github.com/fsprojects/Paket/pull/1054
* Fix parsing of output path when condition has no spaces - https://github.com/fsprojects/Paket/pull/1058

#### 1.39.1 - 08.09.2015
* Eagerly create app.config files and add to all projects - https://github.com/fsprojects/Paket/pull/1044

#### 1.39.0 - 08.09.2015
* New Bootstrapper with better handling of Paket prereleases

#### 1.37.0 - 07.09.2015
* Support for authentication and complex hosts for HTTP dependencies - https://github.com/fsprojects/Paket/pull/1052
* Always redirect to the Redirect.Version - https://github.com/fsprojects/Paket/pull/1023
* Improvements in the BootStrapper - https://github.com/fsprojects/Paket/pull/1022

#### 1.34.0 - 27.08.2015
* Paket warns about pinned packages only when a new version is available - https://github.com/fsprojects/Paket/pull/1014
* Trace NuGet package URL if download fails
* Fallback to NuGet v2 feed if no version is found in v3

#### 1.33.0 - 23.08.2015
* Paket handles dynamic OutputPath - https://github.com/fsprojects/Paket/pull/942
* Paket warns when package is pinned - https://github.com/fsprojects/Paket/pull/999

#### 1.32.0 - 19.08.2015
* BUGFIX: Fixed compatibility issues with Klondike NuGet server - https://github.com/fsprojects/Paket/pull/997
* BUGFIX: Escape file names in a NuGet compatible way - https://github.com/fsprojects/Paket/pull/996
* BUGFIX: Paket now fails if an update of a nonexistent package is requested - https://github.com/fsprojects/Paket/pull/995

#### 1.31.0 - 18.08.2015
* BUGFIX: Delete old nodes from proj files - https://github.com/fsprojects/Paket/issues/992
* COSMETICS: Better conflict reporting - https://github.com/fsprojects/Paket/pull/994

#### 1.30.0 - 18.08.2015
* BUGFIX: Include prereleases when using NuGet3 - https://github.com/fsprojects/Paket/issues/988
* paket.template allows comments with # or // - https://github.com/fsprojects/Paket/pull/991

#### 1.29.0 - 17.08.2015
* Xamarin iOS + Mac Support - https://github.com/fsprojects/Paket/pull/980
* Handling fallbacks mainly for Xamarin against PCLs - https://github.com/fsprojects/Paket/pull/980
* Removed supported platforms for MonoTouch and MonoAndroid - https://github.com/fsprojects/Paket/pull/980
* Paket only creates requirements from lock file when updating a single package - https://github.com/fsprojects/Paket/pull/985

#### 1.28.0 - 13.08.2015
* Selective update shows better error message on conflict - https://github.com/fsprojects/Paket/pull/980
* Paket init adds default feed - https://github.com/fsprojects/Paket/pull/981
* Show better error message on conflict - https://github.com/fsprojects/Paket/issues/534
* Make option names for paket find-package-versions consistent with the other commands - https://github.com/fsprojects/Paket/issues/890
* Update specifying version does not pin version in paket.dependencies - https://github.com/fsprojects/Paket/pull/979

#### 1.27.0 - 13.08.2015
* Version range semantics changed for `>= x.y.z prerelease` - https://github.com/fsprojects/Paket/issues/976
* BUGFIX: Version trace got lost - https://twitter.com/indy9000/status/631201649219010561
* BUGFIX: copy_local behaviour was broken - https://github.com/fsprojects/Paket/issues/972

#### 1.26.0 - 10.08.2015
* BUGFIX: Paket mixed responses and downloads - https://github.com/fsprojects/Paket/issues/966

#### 1.25.0 - 10.08.2015
* Fix case-sensitivity of boostrapper on mono
* Reactive NuGet v3
* Check for conflicts in selective update - https://github.com/fsprojects/Paket/pull/964
* BUGFIX: Escape file names - https://github.com/fsprojects/Paket/pull/960

#### 1.23.0 - 04.08.2015
* BUGFIX: Selective update resolves the graph for selected package - https://github.com/fsprojects/Paket/pull/957

#### 1.22.0 - 31.07.2015
* Use FSharp.Core 4.0
* Fix build exe path which includes whitespace - https://github.com/fsprojects/ProjectScaffold/pull/185
* Preserve encoding upon saving solution - https://github.com/fsprojects/Paket/pull/940
* BUGFIX: If we specify a templatefile in paket pack it still packs all templates - https://github.com/fsprojects/Paket/pull/944
* BUGFIX: If we specify a type project templatefile in paket pack it should find the project - https://github.com/fsprojects/Paket/issues/945
* BUGFIX: Paket pack succeeded even when there're missing files - https://github.com/fsprojects/Paket/issues/948
* BUGFIX: FindAllFiles should handle paths that are longer than 260 characters - https://github.com/fsprojects/Paket/issues/949

#### 1.21.0 - 23.07.2015
* Allow NuGet packages to put version in the path - https://github.com/fsprojects/Paket/pull/928

#### 1.20.0 - 21.07.2015
* Allow to get version requirements from paket.lock instead of paket.dependencies - https://github.com/fsprojects/Paket/pull/924
* Add new ASP.NET 5.0 monikers - https://github.com/fsprojects/Paket/issues/921
* BUGFIX: Paket crashed with Null Ref Exception for MBrace - https://github.com/fsprojects/Paket/issues/923
* BUGFIX: Exclude submodules from processing - https://github.com/fsprojects/Paket/issues/918

#### 1.19.0 - 13.07.2015
* Support Odata query fallback for package details with /odata prefix - https://github.com/fsprojects/Paket/pull/922
* Establish beta-level comatibility with Klondike nuget server - https://github.com/fsprojects/Paket/pull/907
* BUGFIX: Improved SemVer parser - https://github.com/fsprojects/Paket/pull/920
* BUGFIX: Added fix for windows-style network source-paths in dependencies parser - https://github.com/fsprojects/Paket/pull/903
* BUGFIX: Settings for dependent packages are now respected - https://github.com/fsprojects/Paket/pull/919
* BUGFIX: `--force` option is working for install/update/restore remote files too
* BUGFIX: Delete cached errors if all sources fail - https://github.com/fsprojects/Paket/issues/908
* BUGFIX: Use updated globbing for paket.template
* COSMETICS: Better error message when package doesn't exist
* COSMETICS: Show better error message when a package is used in `paket.references` but not in `paket.lock`

#### 1.18.0 - 22.06.2015
* Exclusion syntax for paket.template files - https://github.com/fsprojects/Paket/pull/882
* BUGFIX: Issue with `paket pack` and multiple paket.template files fixed - https://github.com/fsprojects/Paket/issues/893

#### 1.17.0 - 22.06.2015
* Tab completion for installed packages in Paket.PowerShell - https://github.com/fsprojects/Paket/pull/892
* BUGFIX: Find-package-versions did not work - https://github.com/fsprojects/Paket/issues/886
* BUGFIX: Find-packages did not work - https://github.com/fsprojects/Paket/issues/888 https://github.com/fsprojects/Paket/issues/889
* COSMETICS: Improved the documentation for the commands - https://github.com/fsprojects/Paket/pull/891

#### 1.16.0 - 21.06.2015
* Make sure retrieved versions are ordered by version with latest version first - https://github.com/fsprojects/Paket/issues/886
* PowerShell argument tab completion for Paket-Add - https://github.com/fsprojects/Paket/pull/887
* Detection of DNX and DNXCore frameworks
* BUGFIX: Exceptions were not logged to command line - https://github.com/fsprojects/Paket/pull/885

#### 1.15.0 - 18.06.2015
* Paket.PowerShell support for Package Manager Console - https://github.com/fsprojects/Paket/pull/875
* Fix download of outdated files - https://github.com/fsprojects/Paket/issues/876

#### 1.14.0 - 14.06.2015
* Chocolatey support for Paket.PowerShell - https://github.com/fsprojects/Paket/pull/872
* BUGFIX: Single version in deps file created invalid dependend package- https://github.com/fsprojects/Paket/issues/871

#### 1.13.0 - 12.06.2015
* Paket.PowerShell support - https://github.com/fsprojects/Paket/pull/839
* EXPERIMENTAL: Allow link:false settings for file references in `paket.references` files
* BUGFIX: `paket update` did not pick latest prerelease version of indirect dependency - https://github.com/fsprojects/Paket/issues/866

#### 1.12.0 - 09.06.2015
* BUGFIX: Paket add should not update the package if it's already there
* BUGFIX: "copy_local" was not respected for indirect dependencies - https://github.com/fsprojects/Paket/issues/856
* BUGFIX: Suggest only packages from the installed sources - https://github.com/fsprojects/Paket.VisualStudio/issues/57
* BUGFIX: Trace license warning only in verbose mode - https://github.com/fsprojects/Paket/issues/862
* BUGFIX: Fix ./ issues during pack
* BUGFIX: Serialize != operator correctly - https://github.com/fsprojects/Paket/issues/857
* COSMETICS: Don't save the `paket.lock` file if it didn't changed

#### 1.11.0 - 08.06.2015
* Support for cancelling bootstrapper - https://github.com/fsprojects/Paket/pull/860
* Increase timeout for restricted access mode - https://github.com/fsprojects/Paket/issues/858

#### 1.10.0 - 02.06.2015
* `paket init` puts Paket binaries into the project path - https://github.com/fsprojects/Paket/pull/853
* Do not duplicate files in the nupkg - https://github.com/fsprojects/Paket/issues/851
* Pack command reuses project version if directly given - https://github.com/fsprojects/Paket/issues/837
* BUGFIX: `paket install` was not respecting `content:none` - https://github.com/fsprojects/Paket/issues/854

#### 1.9.0 - 30.05.2015
* Paket pack allows to specify current nuget version as dependency - https://github.com/fsprojects/Paket/issues/837
* BUGFIX: Fix long version of --silent flag - https://github.com/fsprojects/Paket/pull/849

#### 1.8.0 - 28.05.2015
* Implement --no-install and --redirects for "paket update" - https://github.com/fsprojects/Paket/pull/847
* BUGFIX: Fix inconsistent parameter names - https://github.com/fsprojects/Paket/pull/846

#### 1.7.2 - 28.05.2015
* New `--only-referenced` parameter for restore - https://github.com/fsprojects/Paket/pull/843
* Make the output path relative to the dependencies file - https://github.com/fsprojects/Paket/issues/829
* Analyze content files with case insensitive setting - https://github.com/fsprojects/Paket/issues/816
* BUGFIX: Parse NuGet package prerelease versions containing "-" - https://github.com/fsprojects/Paket/issues/841

#### 1.6.0 - 26.05.2015
* Paket init - init dependencies file with default NuGet source
* Allow to init paket in given directory
* Automatically query all package feeds in "Find packages"
* Allow to override install settings in 'paket.dependencies' with values from 'paket.references' - https://github.com/fsprojects/Paket/issues/836
* BUGFIX: `paket install` fails if package version doesn't match .nupkg file - https://github.com/fsprojects/Paket/issues/834
* BUGFIX: Try to work around issue with mono zip functions - https://github.com/fsharp/FAKE/issues/810

#### 1.5.0 - 21.05.2015
* Property tests for dependencies files parser - https://github.com/fsprojects/Paket/pull/807
* EXPERIMENTAL: Query NuGet feeds in parallel
* Allow to specify the directory for `convert-to-nuget` in PublicAPI
* Expose project Guids from project files
* Allow simplify on concrete dependencies file
* Allow to specify a concrete template file for `paket pack`
* Add overload in PublicAPI for default Restore
* Better tracing during "update package"
* Allow to register trace functions
* Allow to specify a source feed for Find-Packages and Find-Package-Versions command
* BUGFIX: Fix dates in local nuget packages
* BUGFIX: NullReferenceException in `convert-from-nuget` - https://github.com/fsprojects/Paket/pull/831
* BUGFIX: `Convert-from-nuget` quotes source feeds - https://github.com/fsprojects/Paket/pull/833
* BUGFIX: Observable.ofAsync fires OnCompleted - https://github.com/fsprojects/Paket/pull/835
* BUGFIX: Work around issue with CustomAssemblyAttributes during `paket pack` - https://github.com/fsprojects/Paket/issues/827
* BUGFIX: Fix dates after creating a package
* BUGFIX: Always trim package names from command line
* BUGFIX: Always show default nuget stream in completion

#### 1.4.0 - 08.05.2015
* EXPERIMENTAL: Find-Packages command - http://fsprojects.github.io/Paket/paket-find-packages.html
* EXPERIMENTAL: Find-Package-Versions command - http://fsprojects.github.io/Paket/paket-find-package-versions.html
* EXPERIMENTAL: Show-Installed-Packages command - http://fsprojects.github.io/Paket/paket-show-installed-packages.html
* Expose GetDefinedNuGetFeeds in Public API
* Expose GetSources in Public API
* BUGFIX: NuGet Convert works with empty version strings - https://github.com/fsprojects/Paket/pull/821
* BUGFIX: Don't shortcut conflicting addition
* BUGFIX: Better pin down behaviour during "Smart Update""
* BUGFIX: Only replace nuget package during add if the old one had no version
* BUGFIX: Put fixed packages to the end - https://github.com/fsprojects/Paket/issues/814
* BUGFIX: Fix `paket add` if package is already there - https://github.com/fsprojects/Paket/issues/814
* BUGFIX: Fix `paket add` for very first dependency - https://github.com/fsprojects/Paket/issues/814
* BUGFIX: Paket pack had issues with \ in subfolders - https://github.com/fsprojects/Paket/issues/812
* BZGFIX: Use https://api.nuget.org/v3/index.json for Autocomplete
* BUGFIX: Set exit code to 1 if the command line parser finds error
* BUGFIX: Windows restrictions were not parsed from lockfile - https://github.com/fsprojects/Paket/issues/810
* BUGFIX: Paket tries to keep the alphabetical order when using `paket add`
* BUGFIX: Do not generate entries for empty extensions in nupkg
* BUGFIX: Portable framework restrictions were not parsed from lockfile - https://github.com/fsprojects/Paket/issues/810
* COSMETICS: "Done" message in bootstrapper
* COSMETICS: -s parameter for Bootstrapper
* COSMETICS: Don't perform unnecessary installs during `paket add`
* COSMETICS: Always print the command on command parser error

#### 1.3.0 - 30.04.2015
* Paket keeps paket.dependencies as stable as possible during edits - https://github.com/fsprojects/Paket/pull/802
* `paket push` doesn't need a dependencies file any more - https://github.com/fsprojects/Paket/issues/800
* Added `--self` for self update of bootstrapper - https://github.com/fsprojects/Paket/issues/791
* BUGFIX: `convert-from-nuget` doen`t duplicate sources anymore - https://github.com/fsprojects/Paket/pull/804

#### 1.2.0 - 24.04.2015
* Add Paket.BootStrapper NuGet package - https://github.com/fsprojects/Paket/issues/790

#### 1.1.3 - 24.04.2015
* Fix StackOverflowException when using local path - https://github.com/fsprojects/Paket/issues/795

#### 1.1.2 - 24.04.2015
* `paket add` should not change dependencies file if the package is misspelled - https://github.com/fsprojects/Paket/issues/798

#### 1.1.1 - 24.04.2015
* Support developmentDependency nuget dependencies - https://github.com/fsprojects/Paket/issues/796

#### 1.1.0 - 23.04.2015
* Pack command is able to detect portable frameworks - https://github.com/fsprojects/Paket/issues/797

#### 1.0.2 - 23.04.2015
* `Convert-from-nuget` removes custom import and targets - https://github.com/fsprojects/Paket/pull/792

#### 1.0.1 - 20.04.2015
* New bootstrapper protects paket.exe from incomplete github downloads - https://github.com/fsprojects/Paket/pull/788

#### 1.0.0 - 17.04.2015
* Big release from fsharpex

#### 0.42.1 - 17.04.2015
* BUGFIX: Smart Install is no longer adding dependencies to paket.dependencies if specified in paket.references but not in paket.dependencies - https://github.com/fsprojects/Paket/issues/779
* BUGFIX: Fix smart install when we add a pinned version - https://github.com/fsprojects/Paket/issues/777
* Trace NuGet server response in verbose mode - https://github.com/fsprojects/Paket/issues/775
* BUGFIX: Fixing wrong local path detection with `paket install` - https://github.com/fsprojects/Paket/pull/773
* BUGFIX: Fixed zip opening on mono - https://github.com/fsprojects/Paket/pull/774

#### 0.41.0 - 13.04.2015
* New Testimonials page - http://fsprojects.github.io/Paket/testimonials.html
* New `PAKET.VERSION` environment variable for bootstraper - https://github.com/fsprojects/Paket/pull/771
* `convert-from-nuget` aggregates target framework from packages.config files - https://github.com/fsprojects/Paket/pull/768
* Improved config file formatting with indented binding redirects - https://github.com/fsprojects/Paket/pull/769
* BUGFIX: Fixed home path detection - https://github.com/fsprojects/Paket/pull/770
* COSMETICS: Better error message when `paket.dependencies` is missing - https://github.com/fsprojects/Paket/issues/764

#### 0.40.0 - 09.04.2015
* Try to fix dates in Nuget packages - https://github.com/fsprojects/Paket/issues/761
* `convert-from-nuget` reads target framework from packages.config files - https://github.com/fsprojects/Paket/pull/760
* Allow . in target file names for pack - https://github.com/fsprojects/Paket/issues/756

#### 0.39.0 - 08.04.2015
* Upgrading to .NET 4.5
* Removing DotNetZip and using the .NET 4.5 Zip APIs instead - https://github.com/fsprojects/Paket/pull/732
* Boostrapper download without `nuget.exe` - https://github.com/fsprojects/Paket/pull/734
* Added frameworkAssemblies to nuspec templating - https://github.com/fsprojects/Paket/issues/740
* BUGFIX: Only pick up project output files for pack that exactly match assembly filename - https://github.com/fsprojects/Paket/issues/752
* BUGFIX: Detect Silverlight version in csproj files - https://github.com/fsprojects/Paket/issues/751
* BUGFIX: Fix mono timeout during license download - https://github.com/fsprojects/Paket/issues/746
* BUGFIX: Detect `sl` as Silverlight - https://github.com/fsprojects/Paket/issues/744

#### 0.38.0 - 30.03.2015
* The restore process downloads package licenses automatically - https://github.com/fsprojects/Paket/pull/737

#### 0.37.0 - 28.03.2015
* Fallback to NuGet.exe if the bootstrapper fails to download from GitHub - https://github.com/fsprojects/Paket/pull/733
* COSMETICS: Display the file name if Paket crashes on some invalid file - https://github.com/fsprojects/Paket/pull/730

#### 0.36.0 - 27.03.2015
* Allow to add references section to paket.template file - https://github.com/fsprojects/Paket/issues/721
* Allow to compute libraries for specific framework - https://github.com/fsprojects/Paket/issues/723
* Detect .NET 4.6 - https://github.com/fsprojects/Paket/issues/727
* SemVer allows "number + build metadata" format - https://github.com/fsprojects/Paket/issues/704
* `paket push` shows status information - https://github.com/fsprojects/Paket/pull/695
* BUGFIX: Maintain order of content file items - https://github.com/fsprojects/Paket/pull/722
* BUGFIX: `Convert-from-nuget` ignores disabled NuGet feeds - https://github.com/fsprojects/Paket/pull/720
* BUGFIX: Smart install should not remove sources from `paket.dependencies` - https://github.com/fsprojects/Paket/pull/726
* BUGFIX: Smart install should create paket.lock if we have references files - https://github.com/fsprojects/Paket/pull/725
* COSMETICS: better tracing of intermediate resolution conflicts

#### 0.34.0 - 12.03.2015
* `paket pack` pretty-prints it's nuspec - https://github.com/fsprojects/Paket/issues/691
* Paket packs .MDBs docs into the nupkg - https://github.com/fsprojects/Paket/issues/693
* paket pack / paket.template support wildcard patterns - https://github.com/fsprojects/Paket/issues/690
* Allow empty lines in `paket.template` and report file name if parser fails - https://github.com/fsprojects/Paket/issues/692
* BUGFIX: paket.template - file type respects dir without slash at the end - https://github.com/fsprojects/Paket/issues/698
* BUGFIX: paket-files folder is alwaays relative to `paket.dependencies` - https://github.com/fsprojects/Paket/issues/564
* BUGFIX: `paket install` respects manual paket nodes - https://github.com/fsprojects/Paket/issues/679

#### 0.33.0 - 10.03.2015
* Paket packs XML docs into the nupkg - https://github.com/fsprojects/Paket/issues/689
* BUGFIX: Install settings from `paket.dependencies` should override package settings - https://github.com/fsprojects/Paket/issues/688

#### 0.32.0 - 09.03.2015
* PERFORMANCE: If resolver runs into conflict then use Warnsdorff's rule - https://github.com/fsprojects/Paket/pull/684
* BUGFIX: Fixed Linux install scripts - https://github.com/fsprojects/Paket/pull/681
* Support for WinExe output type - https://github.com/fsprojects/Paket/pull/675
* BUGFIX: Fix Nuget compat issue with leading zeros - https://github.com/fsprojects/Paket/pull/672
* BUGFIX: Detect inter project dependencies without matching package id - https://github.com/fsprojects/Paket/pull/671
* BUGFIX: Parse prerelease numbers into bigint since ints might overflow - https://github.com/fsprojects/Paket/pull/667
* BUGFIX: Optional fields in template files are read correctly - https://github.com/fsprojects/Paket/pull/666
* BUGFIX: Better url and endpoint handling in `paket push` - https://github.com/fsprojects/Paket/pull/663
* COSMETICS: Better tracing when resolver runs into conflict - https://github.com/fsprojects/Paket/pull/684
* COSMETICS: Better error message when a package is listed twice in `paket.references` - https://github.com/fsprojects/Paket/pull/686
* COSMETICS: Use Chessie for ROP - https://github.com/fsprojects/Chessie

#### 0.31.2 - 26.02.2015
* BUGFIX: Robust and much faster template file parser - https://github.com/fsprojects/Paket/pull/660

#### 0.31.1 - 25.02.2015
* Use latest FAKE tasks

#### 0.31.0 - 25.02.2015
* BUGFIX: Fix help for init command - https://github.com/fsprojects/Paket/pull/654
* BUGFIX: Allow non-standard API endpoint for push - https://github.com/fsprojects/Paket/pull/652
* BUGFIX: Special case nuget.org
* BUGFIX: paket add/remove with just project name - https://github.com/fsprojects/Paket/pull/650
* BUGFIX: Uploading packages as multiform content type - https://github.com/fsprojects/Paket/pull/651
* BUGFIX: Handle transient dependencies better in pack command - https://github.com/fsprojects/Paket/pull/649
* BUGFIX: Only load custom attributes if not given in TemplateFile or cmd parameter
* BUGFIX: Detect .NET 4.5.1 - https://github.com/fsprojects/Paket/pull/647

#### 0.30.0 - 23.02.2015
* New command: `paket pack` - http://fsprojects.github.io/Paket/paket-pack.html
* New command: `paket push` - http://fsprojects.github.io/Paket/paket-push.html
* Improved command line help - https://github.com/fsprojects/Paket/pull/639
* BUGFIX: fix no_auto_restore option parsing  - https://github.com/fsprojects/Paket/issues/632

#### 0.29.0 - 18.02.2015
* Allow local NuGet sources with spaces in `paket.dependencies` - https://github.com/fsprojects/Paket/issues/616
* Streamlined install options in `paket.dependencies` and `paket.references` - https://github.com/fsprojects/Paket/issues/587
* Allow to opt-out of targets import - https://github.com/fsprojects/Paket/issues/587
* New option to add/remove packages for a single project - https://github.com/fsprojects/Paket/pull/610
* BUGFIX: Blacklisted Microsoft.Bcl.Build.targets - https://github.com/fsprojects/Paket/issues/618
* BUGFIX: Selective update doesn't add package twice from `paket.references` anymore
* BUGFIX: `paket install` installs GitHub source files
* COSMETICS: Respect home directories on mono - https://github.com/fsprojects/Paket/issues/612
* COSMETICS: `paket add` inserts the new package in alphabetical position - https://github.com/fsprojects/Paket/issues/596

#### 0.28.0 - 16.02.2015
* Add a simple API which allows to retrieve NuGet v3 autocomplete
* Allow unix-style comments in `paket.dependencies` file
* BUGFIX: `paket restore` does not fail on missing `paket.version` files - https://github.com/fsprojects/Paket/issues/600
* BUGFIX: Parsing of conditional dependencies should detect portable case - https://github.com/fsprojects/Paket/issues/594
* BUGFIX: Prerelease requirements in `paket.dependencies` should override package dependencies - https://github.com/fsprojects/Paket/issues/607
* BUGFIX: Try to ease the pain with mono bug in Process class - https://github.com/fsprojects/Paket/issues/599
* BUGFIX: `paket restore` does not re-download http references - https://github.com/fsprojects/Paket/issues/592
* BUGFIX: Make DeletePaketNodes more robust - https://github.com/fsprojects/Paket/issues/591
* BUGFIX: Install content files on mono - https://github.com/fsprojects/Paket/issues/561
* BUGFIX: Install process doesn't duplicate Imports of targets files any more - https://github.com/fsprojects/Paket/issues/588
* BUGFIX: Don't remove comments from `paket.dependencies` file - https://github.com/fsprojects/Paket/issues/584
* COSMETICS: Paket should not reformat app/web.config files while changing assembly redirects - https://github.com/fsprojects/Paket/issues/597

#### 0.27.0 - 07.02.2015
* Install process will reference `.props` and `.targets` files from NuGet packages - https://github.com/fsprojects/Paket/issues/516
* Don't internalize in paket.exe during ILMerge
* Allow to download from pre-authenticated MyGet feed - https://github.com/fsprojects/Paket/issues/466
* BUGFIX: Fix `paket install --hard` for FSharp.Core - https://github.com/fsprojects/Paket/issues/579
* BUGFIX: `paket convert-from-nuget` ignores casing when looking for nuget.targets - https://github.com/fsprojects/Paket/issues/580
* BUGFIX: `paket install` correctly parses HTTP references - https://github.com/fsprojects/Paket/pull/571
* BUGFIX: `paket.dependencies` parser now fails if tokens are not valid
* COSMETICS: Prerelease strings are checked that they don't contain operators
* COSMETICS: Create an install function in the API which takes a `paket.dependencies` file as text - https://github.com/fsprojects/Paket/issues/576

#### 0.26.0 - 31.01.2015
* Allow to opt-out of old frameworks in `paket.dependencies` - http://fsprojects.github.io/Paket/nuget-dependencies.html#Framework-restrictions
* Allow `copy_local` settings in `paket.references` - http://fsprojects.github.io/Paket/references-files.html#copy_local-settings
* COSMETICS: `paket.lock` beautification for HTTP specs - https://github.com/fsprojects/Paket/pull/571

#### 0.25.0 - 25.01.2015
* BUGFIX: If more than one TargetFramework-specific dependency to the same package exist, we take the latest one - https://github.com/fsprojects/Paket/pull/567
* BUGFIX: Removes interactive-shell-check on `add auth` - https://github.com/fsprojects/Paket/pull/565
* BUGFIX: Can parse open NuGet ranges in brackets - https://github.com/fsprojects/Paket/issues/560
* BUGFIX: Detect `net35-client` - https://github.com/fsprojects/Paket/issues/559
* BUGFIX: Show help for `auto-restore` command - https://github.com/fsprojects/Paket/pull/558

#### 0.24.0 - 19.01.2015
* Allow to disable Visual Studio NuGet package restore - http://fsprojects.github.io/Paket/paket-auto-restore.html
* BUGFIX: Probe for unnormalized and normalized versions in local NuGet feeds - https://github.com/fsprojects/Paket/issues/556

#### 0.23.0 - 15.01.2015
* Refactored `init` & `init auto restore` to Railway Oriented Programming - https://github.com/fsprojects/Paket/pull/533
* Refactored FindRefs to Railway Oriented Programming - https://github.com/fsprojects/Paket/pull/529
* BUGFIX: paket.bootstrapper.exe and paket.exe use better proxy detection - https://github.com/fsprojects/Paket/pull/552
* BUGFIX: `paket add` offered to add dependencies even when they are already added - https://github.com/fsprojects/Paket/issues/550
* BUGFIX: Detect `Net20-client` - https://github.com/fsprojects/Paket/issues/547
* BUGFIX: Give better error message when package is not found in a local feed - https://github.com/fsprojects/Paket/issues/545
* BUGFIX: Don't download gists that are up-to-date - https://github.com/fsprojects/Paket/issues/513
* BUGFIX: fix parsing of longer http links - https://github.com/fsprojects/Paket/pull/536
* BUGFIX: Detect correct `paket.references` filenames during convert-from-nuget
* BUGFIX: If no package source is found during convert-from-nuget we use the default NuGet feed
* COSMETICS: Config file is only saved when needed
* COSMETICS: Ignore completely empty lib folders
* COSMETICS: `paket convert-from-nuget` warns if it can't find a NuGet feed - https://github.com/fsprojects/Paket/issues/548
* COSMETICS: Remove icon from bootstrapper to make file size much smaller

#### 0.22.0 - 05.01.2015
* Bootstrapper avoids github API - https://github.com/fsprojects/Paket/issues/510
* Refactoring to Railwal Oriented Programming - http://fsharpforfunandprofit.com/rop/
* Always trim line end in lockfile
* Improved binding redirects detection - https://github.com/fsprojects/Paket/pull/507
* Don't catch NullReferenceExceptions for now - https://github.com/fsprojects/Paket/issues/505
* BUGFIX: Paket update nuget X doesn't work - https://github.com/fsprojects/Paket/issues/512

#### 0.21.0 - 02.01.2015
* New `--log-file` parameter allows to trace into logfile - https://github.com/fsprojects/Paket/pull/502
* Trace stacktrace on all NullReferenceExceptions - https://github.com/fsprojects/Paket/issues/500
* Paket.locked file has 2 minute timeout
* BUGFIX: Detect the version of a GitHub gist correctly - https://github.com/fsprojects/Paket/issues/499
* BUGFIX: Dependencies file saves http and gist links correctly - https://github.com/fsprojects/Paket/issues/498
* BUGFIX: Don't relax "OverrideAll" conditions during `paket install`
* BUGFIX: fix priority of parsing atom nuget feed for package Id - https://github.com/fsprojects/Paket/issues/494
* BUGFIX: fix JSON deserializer and reactivate cache - https://github.com/fsprojects/Paket/pull/495
* BUGFIX: Make the file search for app.config and web.config case insensitive - https://github.com/fsprojects/Paket/issues/493
* BUGFIX: Don't add duplicate lines in `packet.dependencies` - https://github.com/fsprojects/Paket/issues/492
* BUGFIX: Keep framework restrictions in `paket install`- https://github.com/fsprojects/Paket/issues/486
* WORKAROUND: Do not fail on BadCrcException during unzip and only show a warning - https://github.com/fsprojects/Paket/issues/484
* WORKAROUND: Disable NuGet v3 feed for now - seems to be unreliable.
* PERFORMANCE: Don't parse project files twice - https://github.com/fsprojects/Paket/issues/487
* PERFORMANCE: Cache platform penalty calculation - https://github.com/fsprojects/Paket/issues/487
* PERFORMANCE: Use StringBuilder for path replacement - https://github.com/fsprojects/Paket/issues/487
* PERFORMANCE: Cache feed errors - https://github.com/fsprojects/Paket/issues/487
* PERFORMANCE: Put feed url into cache filename - https://github.com/fsprojects/Paket/issues/487
* PERFORMANCE: Relax prerelease requirements for pinned versions - https://github.com/fsprojects/Paket/issues/487
* PERFORMANCE: Don't enumerate all files, since we only need lib files - https://github.com/fsprojects/Paket/issues/487
* PERFORMANCE: Pin sourcefile dependencies - https://github.com/fsprojects/Paket/issues/487
* PERFORMANCE: Cache path penalty calculation - https://github.com/fsprojects/Paket/issues/487
* PERFORMANCE: Cache path extraction - https://github.com/fsprojects/Paket/issues/487

#### 0.20.1 - 30.12.2014
* COSMETICS: Trim end of line in lockfile.

#### 0.20.0 - 29.12.2014
* `paket install` performs a selective update based on the changes in the dependencies file - http://fsprojects.github.io/Paket/lock-file.html#Performing-updates
* Paket.exe acquires a lock for all write processes - https://github.com/fsprojects/Paket/pull/469
* New command to add credentials - http://fsprojects.github.io/Paket/paket-config-file.html#Add-credentials
* Smarter conditional NuGet dependencies - https://github.com/fsprojects/Paket/pull/462
* If environment auth variables are empty a fallback to the config is used- https://github.com/fsprojects/Paket/pull/459
* Better handling for multiple files from same GitHub repository - https://github.com/fsprojects/Paket/pull/451
* Extend Public API for plugin
* BUGFIX: Remove parsing of invalid child element of ProjectReference - https://github.com/fsprojects/Paket/pull/453
* BUGFIX: Don't add NuGet packages twice to a references file - https://github.com/fsprojects/Paket/pull/460
* BUGFIX: Use Max strategy for `paket outdated --ingore-constraints` - https://github.com/fsprojects/Paket/pull/463
* BUGFIX: Don't delete downloaded github zip file
* BUGFIX: Cannot install nuget packages from local TeamCity feeds due to proxy - https://github.com/fsprojects/Paket/pull/482
* BUGFIX: Don't touch framework assemblies if not needed
* BUGFIX: Check versions file synchronously
* BUGFIX: Restore console color after handling exception - https://github.com/fsprojects/Paket/pull/467
* COSMETICS: `>= 0` version range simplified to empty string - https://github.com/fsprojects/Paket/pull/449
* COSMETICS: Paket.exe and paket.bootstrapper.exe have a logo - https://github.com/fsprojects/Paket/pull/473

#### 0.18.0 - 09.12.2014
* Show command help on `--help` - https://github.com/fsprojects/Paket/pull/437
* Allow to opt in to BindingRedirects - https://github.com/fsprojects/Paket/pull/436
* Don't run simplify in strict mode - https://github.com/fsprojects/Paket/pull/443
* Allow to remove NuGet packages in interactive mode - https://github.com/fsprojects/Paket/pull/432
* Added auto-unzip of downloaded archives - https://github.com/fsprojects/Paket/pull/430
* Allow to reference binary files via http reference - https://github.com/fsprojects/Paket/pull/427
* Faster BindingRedirects - https://github.com/fsprojects/Paket/pull/414
* Using a different FSharp.Core NuGet package - https://github.com/fsprojects/Paket/pull/416
* Find the paket.references file in upper directories - https://github.com/fsprojects/Paket/pull/409
* Allow `paket.references` files in upper directories - https://github.com/fsprojects/Paket/pull/403
* Clear failure message for `paket simplify`, when lock file is outdated - https://github.com/fsprojects/Paket/pull/403
* BUGFIX: `Selective update` updates only dependent packages - https://github.com/fsprojects/Paket/pull/410
* BUGFIX: If there are only prereleases we should just take these
* BUGFIX: `paket update nuget <name>` fails if <name> was not found in lockfile - https://github.com/fsprojects/Paket/issues/404
* BUGFIX: Unescape library filename - https://github.com/fsprojects/Paket/pull/412
* BUGFIX: Allow to reference multiple files from same repository directory - https://github.com/fsprojects/Paket/pull/445
* BUGFIX: Don't reference satellite assemblies - https://github.com/fsprojects/Paket/pull/444
* BUGFIX: Binding redirect version is picked from highest library version - https://github.com/fsprojects/Paket/pull/422
* BUGFIX: Handle numeric part of PreRelease identifiers correctly - https://github.com/fsprojects/Paket/pull/426
* BUGFIX: Fixed casing issue in selective update - https://github.com/fsprojects/Paket/pull/434
* BUGFIX: Parse http links from lockfile
* BUGFIX: Calculate dependencies file name for http resources - https://github.com/fsprojects/Paket/pull/428

#### 0.17.0 - 29.11.2014
* FrameworkHandling: Support more portable profiles and reduce the impact in the XML file
* FrameworkHandling: support extracting Silverlight5.0 and NetCore4.5 - https://github.com/fsprojects/Paket/pull/389
* New command `paket init` - http://fsprojects.github.io/Paket/paket-init.html
* Better error message for missing files in paket.lock file - https://github.com/fsprojects/Paket/pull/402
* BUGFIX: Crash on 'install' when input seq was empty - https://github.com/fsprojects/Paket/pull/395
* BUGFIX: Handle multiple version results from NuGet - https://github.com/fsprojects/Paket/pull/393

#### 0.16.0 - 23.11.2014
* Integrate BindingRedirects into Paket install process - https://github.com/fsprojects/Paket/pull/383
* BUGFIX: Download of GitHub files should clean it's own directory - https://github.com/fsprojects/Paket/issues/385
* BUGFIX: Don't remove custom framework references - https://github.com/fsprojects/Paket/issues/376
* BUGFIX: Path to dependencies file is now relative after `convert-from-nuget` - https://github.com/fsprojects/Paket/pull/379
* BUGFIX: Restore command in targets file didn't work with spaces in paths - https://github.com/fsprojects/Paket/issues/375
* BUGFIX: Detect FrameworkReferences without restrictions in nuspec file and install these
* BUGFIX: Read sources even if we don't find packages - https://github.com/fsprojects/Paket/issues/372

#### 0.15.0 - 19.11.2014
* Allow to use basic framework restrictions in NuGet packages - https://github.com/fsprojects/Paket/issues/307
* Support feeds that don't support NormalizedVersion - https://github.com/fsprojects/Paket/issues/361
* BUGFIX: Use Nuget v2 as fallback
* BUGFIX: Accept and normalize versions like 6.0.1302.0-Preview - https://github.com/fsprojects/Paket/issues/364
* BUGFIX: Fixed handling of package dependencies containing string "nuget" - https://github.com/fsprojects/Paket/pull/363

#### 0.14.0 - 14.11.2014
* Uses Nuget v3 API, which enables much faster resolver
* BUGFIX: Keep project file order similar to VS order
* Support unlisted dependencies if nothing else fits - https://github.com/fsprojects/Paket/issues/327

#### 0.13.0 - 11.11.2014
* New support for general HTTP dependencies - http://fsprojects.github.io/Paket/http-dependencies.html
* New F# Interactive support - http://fsprojects.github.io/Paket/reference-from-repl.html
* New `paket find-refs` command - http://fsprojects.github.io/Paket/paket-find-refs.html
* Migration of NuGet source credentials during `paket convert-from-nuget` - http://fsprojects.github.io/Paket/paket-convert-from-nuget.html#Migrating-NuGet-source-credentials
* Bootstrapper uses .NET 4.0 - https://github.com/fsprojects/Paket/pull/355
* Adding --ignore-constraints to `paket outdated` - https://github.com/fsprojects/Paket/issues/308
* PERFORMANCE: If `paket add` doesn't change the `paket.dependencies` file then the resolver process will be skipped
* BUGFIX: `paket update nuget [PACKAGENAME]` should use the same update strategy as `paket add` - https://github.com/fsprojects/Paket/issues/330
* BUGFIX: Trailing whitespace is ignored in `paket.references`

#### 0.12.0 - 07.11.2014
* New global paket.config file - http://fsprojects.github.io/Paket/paket-config-file.html
* Trace warning when we replace NuGet.exe with NuGet.CommandLine - https://github.com/fsprojects/Paket/issues/320
* Allow to parse relative NuGet folders - https://github.com/fsprojects/Paket/issues/317
* When paket skips a framework install because of custom nodes it shows a warning - https://github.com/fsprojects/Paket/issues/316
* Remove the namespaces from the nuspec parser - https://github.com/fsprojects/Paket/pull/315
* New function which extracts the TargetFramework of a given projectfile.
* New function which calculates dependencies for a given projectfile.
* Project output type can be detected from a project file
* Allow to retrieve inter project dependencies from a project file
* BUGFIX: Exclude unlisted NuGet packages in Resolver - https://github.com/fsprojects/Paket/issues/327
* BUGFIX: Detect Lib vs. lib folder on Linux - https://github.com/fsprojects/Paket/issues/332
* BUGFIX: Paket stopwatch was incorrect - https://github.com/fsprojects/Paket/issues/326
* BUGFIX: Paket failed on generating lockfile for LessThan version requirement - https://github.com/fsprojects/Paket/pull/314
* BUGFIX: Don't match suffixes in local NuGet packages - https://github.com/fsprojects/Paket/issues/317
* BUGFIX: Don't fail with NullReferenceException when analyzing nuget.config - https://github.com/fsprojects/Paket/issues/319

#### 0.11.0 - 29.10.2014
* Build a merged install model with all packages - https://github.com/fsprojects/Paket/issues/297
* `paket update` command allows to set a version - http://fsprojects.github.io/Paket/paket-update.html#Updating-a-single-package
* `paket.targets` is compatible with specific references files - https://github.com/fsprojects/Paket/issues/301
* BUGFIX: Paket no longer leaves transitive dependencies in lockfile after remove command - https://github.com/fsprojects/Paket/pull/306
* BUGFIX: Don't use "global override" for selective update process - https://github.com/fsprojects/Paket/issues/310
* BUGFIX: Allow spaces in quoted parameter parsing - https://github.com/fsprojects/Paket/pull/311

#### 0.10.0 - 24.10.2014
* Initial version of `paket remove` command - http://fsprojects.github.io/Paket/paket-remove.html
* Paket add doesn't fail on second attempt - https://github.com/fsprojects/Paket/issues/295
* Report full paths when access is denied - https://github.com/fsprojects/Paket/issues/242
* Visual Studio restore only restores for the current project
* BUGFIX: Selective update keeps all other versions
* BUGFIX: Install process accepts filenames with `lib`
* BUGFIX: Fix !~> resolver
* BUGFIX: Use normal 4.0 framework libs when we only specify net40
* BUGFIX: Fix timing issue with paket install --hard - https://github.com/fsprojects/Paket/issues/293
* BUGFIX: Fix namespace handling in nuspec files
* BUGFIX: Add default nuget source to dependencies file if original project has no source

#### 0.9.0 - 22.10.2014
* Allow to restore packages from paket.references files - http://fsprojects.github.io/Paket/paket-restore.html
* Detect local nuspec with old XML namespace - https://github.com/fsprojects/Paket/issues/283
* `paket add` command tries to keep all other packages stable.
* Added another profile mapping for Profile136 - https://github.com/fsprojects/Paket/pull/262
* More portable profiles - https://github.com/fsprojects/Paket/issues/281
* Added net11 to framework handling - https://github.com/fsprojects/Paket/pull/269
* Create references for Win8 - https://github.com/fsprojects/Paket/issues/280
* Detect VS automatic nuget restore and create paket restore - http://fsprojects.github.io/Paket/paket-convert-from-nuget.html#Automated-process
* `paket convert-from-nuget` doesn't duplicate paket solution items - https://github.com/fsprojects/Paket/pull/286
* BUGFIX: Paket removes old framework references if during install - https://github.com/fsprojects/Paket/issues/274
* BUGFIX: Don't let the bootstrapper fail if we already have a paket.exe
* BUGFIX: Use the Id property when NuGet package name and id are different - https://github.com/fsprojects/Paket/issues/265

#### 0.8.0 - 15.10.2014
* Smarter install in project files
* Paket handles .NET 4.5.2 and .NET 4.5.3 projects - https://github.com/fsprojects/Paket/issues/260
* New command: `paket update nuget <package id>` - http://fsprojects.github.io/Paket/paket-update.html#Updating-a-single-package
* BUGFIX: Do not expand auth when serializing dependencies file - https://github.com/fsprojects/Paket/pull/259
* BUGFIX: Create catch all case for unknown portable frameworks

#### 0.7.0 - 14.10.2014
* Initial support for referencing full github projects - http://fsprojects.github.io/Paket/http-dependencies.html#Referencing-a-GitHub-repository
* Allow to use all branches in GitHub sources - https://github.com/fsprojects/Paket/pull/249
* Initial support for frameworkAssemblies from nuspec - https://github.com/fsprojects/Paket/issues/241
* Download github source files with correct encoding - https://github.com/fsprojects/Paket/pull/248
* Add FSharp.Core.Microsoft.Signed as dependency
* Install model uses portable versions for net40 and net45 when package doesn't contain special versions
* Install command displays existing versions if constraint does not match any version
* Restore command doesn't calc install model.
* Use https in DefaultNugetStream - https://github.com/fsprojects/Paket/pull/251
* BUGFIX: Paket only deletes files which will are downloaded by init-auto-restore process - https://github.com/fsprojects/Paket/pull/254
* BUGFIX: Paket convert-from-nuget failed when package source keys contain invalid XML element chars  - https://github.com/fsprojects/Paket/issues/253

#### 0.6.0 - 11.10.2014
* New restore command - http://fsprojects.github.io/Paket/paket-restore.html
* Report if we can't find packages for top level dependencies.
* Faster resolver
* Try /FindPackagesById before /Packages for nuget package version no. retrieval
* New Paket.Core package on NuGet - https://www.nuget.org/packages/Paket.Core/
* BUGFIX: Prefer full platform builds over portable builds

#### 0.5.0 - 09.10.2014
* Bootstrapper will only download stable releases by default - http://fsprojects.github.io/Paket/bootstrapper.html
* New installer model allows better compatibility with NuGet and should be much faster
* Supporting dot for references file - http://fsprojects.github.io/Paket/http-dependencies.html
* Supporting pagination for long NuGet feeds - https://github.com/fsprojects/Paket/issues/223
* Create a "use exactly this version" operator in order to override package conflicts - http://fsprojects.github.io/Paket/nuget-dependencies.html#Use-exactly-this-version-constraint
* New `content none` mode in paket.dependencies - http://fsprojects.github.io/Paket/dependencies-file.html#No-content-option
* Allow source files in content folder of NuGet packages
* No -D needed for Linux installer - https://github.com/fsprojects/Paket/pull/210
* Content files like `_._`, `*.transform` and `*.pp` are ignored - https://github.com/fsprojects/Paket/issues/207
* The `convert-from-nuget` command adds .paket folder to the sln - https://github.com/fsprojects/Paket/issues/206
* Removed duplicate transitive dependencies from lock file - https://github.com/fsprojects/Paket/issues/200
* If the package download failed Paket retries with force flag
* The `convert-from-nuget` commands sorts the dependencies file
* Use credentials from nuget.config on paket convert-from-nuget - https://github.com/fsprojects/Paket/issues/198
* Deploy fixed targets file - https://github.com/fsprojects/Paket/issues/172
* New [--pre] and [--strict] modes for paket outdated - http://fsprojects.github.io/Paket/paket-outdated.html
* New --no-auto-restore option for `convert-from-nuget` command - http://fsprojects.github.io/Paket/paket-convert-from-nuget.html#Automated-process
* Adding support for new portable profiles
* paket.exe is now signed
* Allow to reference .exe files from NuGet packages
* Use default proxy in paket.exe and bootstrapper.exe - https://github.com/fsprojects/Paket/issues/226
* Keep order of sources in paket.dependencies - https://github.com/fsprojects/Paket/issues/233
* BREAKING CHANGE: Removed --dependencies-file option - from now on it's always paket.dependencies
* BUGFIX: Bootstrapper will not throw NullReferenceException on broken paket.exe downloads
* BUGFIX: Authentication information will not be put in cache
* BUGFIX: Fixes cache issue when using multiple NuGet sources
* BUGFIX: Fixes potential casing issue on Windows
* BUGFIX: paket-files need to go to the top of a project file
* BUGFIX: Do not look for MinimalVisualStudioVersion when adding paket folder to solution - https://github.com/fsprojects/Paket/pull/221
* COSMETICS: Throw better error message if we don't get any versions from NuGet source

#### 0.4.0 - 28.09.2014
* Resolve dependencies for github modules - http://fsprojects.github.io/Paket/http-dependencies.html#Remote-dependencies
* New [--interactive] mode for paket simplify - http://fsprojects.github.io/Paket/paket-simplify.html
* Don't use version in path for github files.
* Better error message when a package resolution conflict arises.

#### 0.3.0 - 25.09.2014
* New command: paket add [--interactive] - http://fsprojects.github.io/Paket/paket-add.html
* New command: paket simplify - http://fsprojects.github.io/Paket/paket-simplify.html
* Better Visual Studio integration by using paket.targets file - http://fsprojects.github.io/Paket/paket-init-auto-restore.html
* Support for NuGet prereleases - http://fsprojects.github.io/Paket/nuget-dependencies.html#PreReleases
* Support for private NuGet feeds - http://fsprojects.github.io/Paket/nuget-dependencies.html#NuGet-feeds
* New NuGet package version constraints - http://fsprojects.github.io/Paket/nuget-dependencies.html#Further-version-constraints
* Respect case sensitivity for package paths for Linux - https://github.com/fsprojects/Paket/pull/137
* Improved convert-from-nuget command - http://fsprojects.github.io/Paket/paket-convert-from-nuget.html
* New paket.bootstrapper.exe (7KB) allows to download paket.exe from github.com - http://fsprojects.github.io/Paket/paket-init-auto-restore.html
* New package resolver algorithm
* Better verbose mode - use -v flag
* Version info is shown at paket.exe start
* paket.lock file is sorted alphabetical (case-insensitive)
* Linked source files now all go underneath a "paket-files" folder.
* BUGFIX: Ensure the NuGet cache folder exists
* BUGFIX: Async download fixed on mono

#### 0.2.0 - 17.09.2014
* Allow to directly link GitHub files - http://fsprojects.github.io/Paket/http-dependencies.html
* Automatic NuGet conversion - http://fsprojects.github.io/Paket/paket-convert-from-nuget.html
* Cleaner syntax in paket.dependencies - https://github.com/fsprojects/Paket/pull/95
* Strict mode - https://github.com/fsprojects/Paket/pull/104
* Detecting portable profiles
* Support content files from nuget - https://github.com/fsprojects/Paket/pull/84
* Package names in Dependencies file are no longer case-sensitive - https://github.com/fsprojects/Paket/pull/108

#### 0.1.4 - 16.09.2014
* Only vbproj, csproj and fsproj files are handled

#### 0.1.3 - 15.09.2014
* Detect FSharpx.Core in packages

#### 0.1.2 - 15.09.2014
* --hard parameter allows better transition from NuGet.exe

#### 0.1.0 - 12.09.2014
* We are live - yay!<|MERGE_RESOLUTION|>--- conflicted
+++ resolved
@@ -1,14 +1,11 @@
-<<<<<<< HEAD
 #### 3.0.0-alpha040 - 05.02.2016
 * Allow to reference git repositories - http://fsprojects.github.io/Paket/git-dependencies.html
 * Allow to run build commands on git repositories - http://fsprojects.github.io/Paket/git-dependencies.html#Running-a-build-in-git-repositories
 * Allow to use git repositories as NuGet source - http://fsprojects.github.io/Paket/git-dependencies.html#Using-Git-repositories-as-NuGet-source
 
-=======
 #### 2.49.6 - 06.02.2016
 * BUGFIX: Prevent race condition - https://github.com/fsprojects/Paket/issues/1460
-* 
->>>>>>> baaa62cf
+
 #### 2.49.5 - 05.02.2016
 * WORKAROUND: Don't use v3 getPackageDetails on myget
 
