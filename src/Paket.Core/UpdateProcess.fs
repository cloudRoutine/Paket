/// Contains methods for the update process.
module Paket.UpdateProcess

open Paket
open System.IO
open Paket.Domain
open Paket.PackageResolver
open System.Collections.Generic
open Chessie.ErrorHandling
open Paket.Logging

let selectiveUpdate force getSha1 getSortedVersionsF getPackageDetailsF (lockFile:LockFile) (dependenciesFile:DependenciesFile) updateMode semVerUpdateMode =
    let allVersions = Dictionary<PackageName,(SemVerInfo * (PackageSources.PackageSource list)) list>()
    let getSortedAndCachedVersionsF sources resolverStrategy groupName packageName : seq<SemVerInfo * PackageSources.PackageSource list> =
        match allVersions.TryGetValue(packageName) with
        | false,_ ->
            let versions = 
                verbosefn "  - fetching versions for %O" packageName
                getSortedVersionsF sources resolverStrategy groupName packageName

            if Seq.isEmpty versions then
                failwithf "Couldn't retrieve versions for %O." packageName
            allVersions.Add(packageName,versions)
            versions
        | true,versions -> versions
        |> List.toSeq
        
    let dependenciesFile =
        let processFile createRequirementF =
          lockFile.GetGroupedResolution()
          |> Map.fold (fun (dependenciesFile:DependenciesFile) (groupName,packageName) resolvedPackage -> 
                             dependenciesFile.AddFixedPackage(groupName,packageName,createRequirementF resolvedPackage.Version)) dependenciesFile
    
        let formatPrerelease (v:SemVerInfo) =
            match v.PreRelease with
            | Some p -> sprintf " %O" p
            | None -> ""

        match semVerUpdateMode with
        | SemVerUpdateMode.NoRestriction -> dependenciesFile
        | SemVerUpdateMode.KeepMajor -> processFile (fun v -> sprintf "~> %d.%d" v.Major v.Minor + formatPrerelease v)
        | SemVerUpdateMode.KeepMinor -> processFile (fun v -> sprintf "~> %d.%d.%d" v.Major v.Minor v.Patch + formatPrerelease v)
        | SemVerUpdateMode.KeepPatch -> processFile (fun v -> sprintf "~> %d.%d.%d.%s" v.Major v.Minor v.Patch v.Build + formatPrerelease v)

    let getVersionsF,groupsToUpdate =
        let changes,groups =
            match updateMode with
            | UpdateAll ->
                let changes =
                    lockFile.GetGroupedResolution()
                    |> Seq.map (fun k -> k.Key)
                    |> Set.ofSeq

                changes,dependenciesFile.Groups
            | UpdateGroup groupName ->
                let changes =
                    lockFile.GetGroupedResolution()
                    |> Seq.map (fun k -> k.Key)
                    |> Seq.filter (fun (g,_) -> g = groupName)
                    |> Set.ofSeq

                let groups =
                    dependenciesFile.Groups
                    |> Map.filter (fun k _ -> k = groupName)

                changes,groups
            | UpdateFiltered (groupName, filter) ->
                let changes =
                    lockFile.GetGroupedResolution()
                    |> Seq.map (fun k -> k.Key)
                    |> Seq.filter (fun (g,_) -> g = groupName)
                    |> Seq.filter (fun (_, p) -> filter.Match p)
                    |> Set.ofSeq

                let groups =
                    dependenciesFile.Groups
                    |> Map.filter (fun k _ -> k = groupName)

                changes,groups
            | Install ->
                let nuGetChanges = DependencyChangeDetection.findNuGetChangesInDependenciesFile(dependenciesFile,lockFile)
                let nuGetChangesPerGroup =
                    nuGetChanges
                    |> Seq.groupBy fst
                    |> Map.ofSeq

                let remoteFileChanges = DependencyChangeDetection.findRemoteFileChangesInDependenciesFile(dependenciesFile,lockFile)
                let remoteFileChangesPerGroup =
                    remoteFileChanges
                    |> Seq.groupBy fst
                    |> Map.ofSeq

                let hasNuGetChanges groupName =
                    match nuGetChangesPerGroup |> Map.tryFind groupName with
                    | None -> false
                    | Some x -> Seq.isEmpty x |> not

                let hasRemoteFileChanges groupName =
                    match remoteFileChangesPerGroup |> Map.tryFind groupName with
                    | None -> false
                    | Some x -> Seq.isEmpty x |> not

                let hasChangedSettings groupName =
                    match dependenciesFile.Groups |> Map.tryFind groupName with
                    | None -> true
                    | Some dependenciesFileGroup -> 
                        match lockFile.Groups |> Map.tryFind groupName with
                        | None -> true
                        | Some lockFileGroup -> dependenciesFileGroup.Options <> lockFileGroup.Options

                let hasChanges groupName _ = 
                    let hasChanges = hasChangedSettings groupName || hasNuGetChanges groupName || hasRemoteFileChanges groupName
                    if not hasChanges then
                        tracefn "Skipping resolver for group %O since it is already up-to-date" groupName
                    hasChanges

                let groups =
                    dependenciesFile.Groups
                    |> Map.filter hasChanges

                nuGetChanges,groups

        let preferredVersions = 
            DependencyChangeDetection.GetPreferredNuGetVersions(dependenciesFile,lockFile)
            |> Map.map (fun k (v,s) -> v,[s])

        let getVersionsF sources resolverStrategy groupName packageName = 
            seq { 
                match preferredVersions |> Map.tryFind (groupName, packageName), resolverStrategy with
                | Some x, ResolverStrategy.Min -> yield x
                | Some x, _ -> 
                    if not (changes |> Set.contains (groupName, packageName)) then
                        yield x
                | _ -> ()
                yield! getSortedAndCachedVersionsF sources resolverStrategy groupName packageName
            } |> Seq.cache

        getVersionsF,groups

    let resolution = dependenciesFile.Resolve(force, getSha1, getVersionsF, getPackageDetailsF, groupsToUpdate, updateMode)

    let groups = 
        dependenciesFile.Groups
        |> Map.map (fun groupName dependenciesGroup -> 
                match resolution |> Map.tryFind groupName with
                | Some group ->
                    let model = group.ResolvedPackages.GetModelOrFail()
                    for x in model do
                        if x.Value.Unlisted then
                            traceWarnfn "The owner of %O %A has unlisted the package. This could mean that the package version is deprecated or shouldn't be used anymore." x.Value.Name x.Value.Version

                    { Name = dependenciesGroup.Name
                      Options = dependenciesGroup.Options
                      Resolution = model
                      RemoteFiles = group.ResolvedSourceFiles }
                | None -> lockFile.GetGroup groupName) // just copy from lockfile
    
    LockFile(lockFile.FileName, groups),groupsToUpdate

let detectProjectFrameworksForDependenciesFile (dependenciesFile:DependenciesFile) =
    let root = Path.GetDirectoryName dependenciesFile.FileName
    let groups =
        let targetFrameworks = lazy (
            InstallProcess.findAllReferencesFiles root |> returnOrFail
            |> List.map (fun (p,_) -> 
                match p.GetTargetFramework() with
                | Some fw -> Requirements.FrameworkRestriction.Exactly fw
                | None -> failwithf "Could not detect target framework for project %s" p.FileName))

        dependenciesFile.Groups
        |> Map.map (fun groupName group -> 
            let restrictions =
                match group.Options.Settings.FrameworkRestrictions with
                | Requirements.FrameworkRestrictions.AutoDetectFramework ->
                    Requirements.FrameworkRestrictions.FrameworkRestrictionList (targetFrameworks.Force())
                | x -> x

            let settings = { group.Options.Settings with FrameworkRestrictions = restrictions }
            let options = { group.Options with Settings = settings }
            { group with Options = options })

    DependenciesFile(dependenciesFile.FileName,groups,dependenciesFile.Lines)

let SelectiveUpdate(dependenciesFile : DependenciesFile, updateMode, semVerUpdateMode, force) =
    let lockFileName = DependenciesFile.FindLockfile dependenciesFile.FileName
    let oldLockFile,updateMode =
        if (updateMode = UpdateMode.UpdateAll && semVerUpdateMode = SemVerUpdateMode.NoRestriction) || not lockFileName.Exists then
            LockFile.Parse(lockFileName.FullName, [||]),UpdateAll
        else
            LockFile.LoadFrom lockFileName.FullName,updateMode

    let getSha1 origin owner repo branch auth = RemoteDownload.getSHA1OfBranch origin owner repo branch auth |> Async.RunSynchronously
    let root = Path.GetDirectoryName dependenciesFile.FileName
    let inline getVersionsF sources resolverStrategy groupName packageName = 
        let versions = NuGetV2.GetVersions force root (sources, packageName)
        match resolverStrategy with
        | ResolverStrategy.Max -> List.sortDescending versions
        | ResolverStrategy.Min -> List.sort versions

    let dependenciesFile = detectProjectFrameworksForDependenciesFile dependenciesFile

    let lockFile,updatedGroups =
        selectiveUpdate
            force 
            getSha1
            getVersionsF
            (NuGetV2.GetPackageDetails root force)
            oldLockFile 
            dependenciesFile 
            updateMode
            semVerUpdateMode
<<<<<<< HEAD
    lockFile.Save()
    lockFile,updatedGroups

/// Smart install command
let SmartInstall(dependenciesFile, updateMode, options : UpdaterOptions) =
    let lockFile,updatedGroups = SelectiveUpdate(dependenciesFile, updateMode, options.Common.SemVerUpdateMode, options.Common.Force)
=======
    let hasChanged = lockFile.Save()
    lockFile,hasChanged

/// Smart install command
let SmartInstall(dependenciesFile, updateMode, options : UpdaterOptions) =
    let lockFile,hasChanged = SelectiveUpdate(dependenciesFile, updateMode, options.Common.SemVerUpdateMode, options.Common.Force)
>>>>>>> e2c59024

    let root = Path.GetDirectoryName dependenciesFile.FileName
    let projectsAndReferences = InstallProcess.findAllReferencesFiles root |> returnOrFail

    if not options.NoInstall then
<<<<<<< HEAD
        InstallProcess.InstallIntoProjects(options.Common, dependenciesFile, lockFile, projectsAndReferences, updatedGroups)
=======
        InstallProcess.InstallIntoProjects(options.Common, hasChanged, dependenciesFile, lockFile, projectsAndReferences)
>>>>>>> e2c59024

/// Update a single package command
let UpdatePackage(dependenciesFileName, groupName, packageName : PackageName, newVersion, options : UpdaterOptions) =
    let dependenciesFile = DependenciesFile.ReadFromFile(dependenciesFileName)

    if not <| dependenciesFile.HasPackage(groupName, packageName) then
        failwithf "Package %O was not found in paket.dependencies in group %O." packageName groupName

    let dependenciesFile =
        match newVersion with
        | Some v -> dependenciesFile.UpdatePackageVersion(groupName,packageName, v)
        | None -> 
            tracefn "Updating %O in %s group %O" packageName dependenciesFileName groupName
            dependenciesFile

    let filter = PackageFilter.ofName packageName

    SmartInstall(dependenciesFile, UpdateFiltered(groupName,filter), options)

/// Update a filtered list of packages
let UpdateFilteredPackages(dependenciesFileName, groupName, packageName : PackageName, newVersion, options : UpdaterOptions) =
    let dependenciesFile = DependenciesFile.ReadFromFile(dependenciesFileName)

    let filter = PackageFilter <| packageName.ToString()

    let dependenciesFile =
        match newVersion with
        | Some v -> dependenciesFile.UpdatePackageVersion(groupName,packageName, v)
        | None -> 
            tracefn "Updating %O in %s group %O" packageName dependenciesFileName groupName
            dependenciesFile

    SmartInstall(dependenciesFile, UpdateFiltered(groupName, filter), options)

/// Update a single group command
let UpdateGroup(dependenciesFileName, groupName,  options : UpdaterOptions) =
    let dependenciesFile = DependenciesFile.ReadFromFile(dependenciesFileName)

    if not <| dependenciesFile.Groups.ContainsKey groupName then

        failwithf "Group %O was not found in paket.dependencies." groupName
    tracefn "Updating group %O in %s" groupName dependenciesFileName

    SmartInstall(dependenciesFile, UpdateGroup groupName, options)

/// Update command
let Update(dependenciesFileName, options : UpdaterOptions) =
    let dependenciesFile = DependenciesFile.ReadFromFile(dependenciesFileName)
    
    SmartInstall(dependenciesFile, UpdateAll, options)<|MERGE_RESOLUTION|>--- conflicted
+++ resolved
@@ -209,31 +209,18 @@
             dependenciesFile 
             updateMode
             semVerUpdateMode
-<<<<<<< HEAD
-    lockFile.Save()
-    lockFile,updatedGroups
+    let hasChanged = lockFile.Save()
+    lockFile,hasChanged,updatedGroups
 
 /// Smart install command
 let SmartInstall(dependenciesFile, updateMode, options : UpdaterOptions) =
-    let lockFile,updatedGroups = SelectiveUpdate(dependenciesFile, updateMode, options.Common.SemVerUpdateMode, options.Common.Force)
-=======
-    let hasChanged = lockFile.Save()
-    lockFile,hasChanged
-
-/// Smart install command
-let SmartInstall(dependenciesFile, updateMode, options : UpdaterOptions) =
-    let lockFile,hasChanged = SelectiveUpdate(dependenciesFile, updateMode, options.Common.SemVerUpdateMode, options.Common.Force)
->>>>>>> e2c59024
+    let lockFile,hasChanged,updatedGroups = SelectiveUpdate(dependenciesFile, updateMode, options.Common.SemVerUpdateMode, options.Common.Force)
 
     let root = Path.GetDirectoryName dependenciesFile.FileName
     let projectsAndReferences = InstallProcess.findAllReferencesFiles root |> returnOrFail
 
     if not options.NoInstall then
-<<<<<<< HEAD
-        InstallProcess.InstallIntoProjects(options.Common, dependenciesFile, lockFile, projectsAndReferences, updatedGroups)
-=======
-        InstallProcess.InstallIntoProjects(options.Common, hasChanged, dependenciesFile, lockFile, projectsAndReferences)
->>>>>>> e2c59024
+        InstallProcess.InstallIntoProjects(options.Common, hasChanged, dependenciesFile, lockFile, projectsAndReferences, updatedGroups)
 
 /// Update a single package command
 let UpdatePackage(dependenciesFileName, groupName, packageName : PackageName, newVersion, options : UpdaterOptions) =
