--- conflicted
+++ resolved
@@ -1089,43 +1089,21 @@
         |> Set.ofSeq
 
 
-<<<<<<< HEAD
-    if Set.isEmpty rootDependencies then Resolution.ofRaw [] (ResolutionRaw.OkRaw Map.empty)
-    else
-=======
     if Set.isEmpty rootDependencies then Resolution.ofRaw [] (ResolutionRaw.OkRaw Map.empty) else
->>>>>>> eda418ca
 
     let loopTime = DateTime.UtcNow
 
-    let rec fuseConflicts stackpack currentRequirement filteredVersions currentConflict priorConflictSteps conflicts =
+    let rec fuseConflicts stackpack currentRequirement filteredVersions currentConflict priorConflictSteps =
         let currentConflict,stackpack = boostConflicts filteredVersions currentRequirement stackpack currentConflict
-        let matchingStep =
-            let currentNames =
-                conflicts
-                |> Seq.map (fun c ->
-                    c.Graph
-                    |> Set.map (fun (pr:PackageRequirement) -> pr.Name) 
-                    |> Set.add c.Name)
-                |> Set.unionMany
-
-            priorConflictSteps
-            |> List.tryExtractOne (fun (_,_,lastRequirement:PackageRequirement,_,_) ->
-                currentNames |> Set.contains lastRequirement.Name)
-
-        match matchingStep with
-        | None, [] -> currentConflict
-        | (Some head), priorConflictSteps ->
+
+        match priorConflictSteps with
+        | head :: priorConflictSteps ->
             let (lastConflict, lastStep, lastRequirement, lastCompatibleVersions, lastFlags) = head
             let continueConflict = 
                 { currentConflict with VersionsToExplore = lastConflict.VersionsToExplore }
             step (Inner((continueConflict,lastStep,lastRequirement), priorConflictSteps)) stackpack lastCompatibleVersions lastFlags
-        // could not find a specific package - go back one step
-        | None, head :: priorConflictSteps ->
-            let (lastConflict, lastStep, lastRequirement, lastCompatibleVersions, lastFlags) = head
-            let continueConflict = 
-                { currentConflict with VersionsToExplore = lastConflict.VersionsToExplore }        
-            step (Inner((continueConflict,lastStep,lastRequirement), priorConflictSteps)) stackpack lastCompatibleVersions lastFlags
+        | [] ->
+            currentConflict
 
     and step (stage:Stage) (stackpack:StackPack) compatibleVersions (flags:StepFlags) =
     
@@ -1136,22 +1114,7 @@
                 let message = sprintf "Paket Resolve exceeded timeout of %A, %s%s" loopTimeout results require
                 conflictState.AddError(raise(TimeoutException(message)))
             else conflictState
-<<<<<<< HEAD
     
-        let fuseConflicts currentRequirement filteredVersions currentConflict priorConflictSteps =
-            let currentConflict,stackpack = boostConflicts filteredVersions currentRequirement stackpack currentConflict
-
-            match priorConflictSteps with
-            | head :: priorConflictSteps ->
-                let (lastConflict, lastStep, lastRequirement, lastCompatibleVersions, lastFlags) = head
-                let continueConflict = 
-                    { currentConflict with VersionsToExplore = lastConflict.VersionsToExplore }        
-                step (Inner((continueConflict,lastStep,lastRequirement), priorConflictSteps)) stackpack lastCompatibleVersions lastFlags
-            | [] ->
-                currentConflict
-=======
->>>>>>> eda418ca
-                        
         match stage with            
         | Step((conflictState,currentStep,_currentRequirement), priorConflictSteps)  ->
             let currentConflict = resolverTimeout conflictState currentStep
@@ -1216,11 +1179,7 @@
                                 GetPackageVersions = getVersionsF }}
 
                 if not (Seq.isEmpty conflicts) then
-<<<<<<< HEAD
-                    fuseConflicts currentRequirement currentStep.FilteredVersions currentConflict priorConflictSteps
-=======
-                    fuseConflicts stackpack currentRequirement currentStep.FilteredVersions currentConflict priorConflictSteps conflicts
->>>>>>> eda418ca
+                    fuseConflicts stackpack currentRequirement currentStep.FilteredVersions currentConflict priorConflictSteps
                 else
                     let getCurrentVersionBlock = fun strategy args -> getVersionsBlock strategy args currentStep
                     let compatibleVersions,globalOverride,tryRelaxed =
@@ -1251,11 +1210,7 @@
         | Outer ((conflictState,currentStep,currentRequirement), priorConflictSteps) ->
             let currentConflict = resolverTimeout conflictState currentStep
             if flags.Ready then
-<<<<<<< HEAD
-                fuseConflicts currentRequirement currentStep.FilteredVersions currentConflict priorConflictSteps
-=======
-                fuseConflicts stackpack currentRequirement currentStep.FilteredVersions currentConflict priorConflictSteps (HashSet [ currentRequirement ])
->>>>>>> eda418ca
+                fuseConflicts stackpack currentRequirement currentStep.FilteredVersions currentConflict priorConflictSteps
             else
                 let flags = {
                   flags with
@@ -1267,7 +1222,7 @@
 
         | Inner ((conflictState,currentStep,currentRequirement), priorConflictSteps)->
             let currentConflict = resolverTimeout conflictState currentStep
-            
+
             let keepLooping =
                 if flags.ForceBreak then false else
                 if conflictState.Status.IsDone then false else
