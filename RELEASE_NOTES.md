--- conflicted
+++ resolved
@@ -1,11 +1,7 @@
-<<<<<<< HEAD
-#### 0.29.1 - 19.02.2015
-* BUGFIX: fix no_auto_restore option parsing  - https://github.com/fsprojects/Paket/issues/632
-=======
-#### 0.30.0-alpha009 - 19.02.2015
+#### 0.30.0-alpha010 - 19.02.2015
 * New command: `paket pack` - http://fsprojects.github.io/Paket/paket-pack.html
 * New command: `paket push` - http://fsprojects.github.io/Paket/paket-push.html
->>>>>>> a6f55194
+* BUGFIX: fix no_auto_restore option parsing  - https://github.com/fsprojects/Paket/issues/632
 
 #### 0.29.0 - 18.02.2015
 * Allow local NuGet sources with spaces in `paket.dependencies` - https://github.com/fsprojects/Paket/issues/616
