--- conflicted
+++ resolved
@@ -138,42 +138,7 @@
     extractedPackages
 
 /// Applies binding redirects for all strong-named references to all app. and web. config files.
-<<<<<<< HEAD
 let private applyBindingRedirects (loadedLibs:Dictionary<_,_>) createNewBindingFiles root (extractedPackages:seq<_*InstallModel>) =
-    extractedPackages
-    |> Seq.map (fun (package, model:InstallModel) -> model.GetLibReferencesLazy.Force())
-    |> Set.unionMany
-    |> Seq.choose(function | Reference.Library path -> Some path | _-> None)
-    |> Seq.groupBy (fun p -> FileInfo(p).Name)
-    |> Seq.choose(fun (_,librariesForPackage) ->
-        librariesForPackage
-        |> Seq.choose(fun library ->
-            try
-                let key = FileInfo(library).FullName.ToLowerInvariant()
-                let assembly = 
-                    match loadedLibs.TryGetValue key with
-                    | true,v -> v
-                    | _ -> 
-                        let v = Assembly.ReflectionOnlyLoadFrom library
-                        loadedLibs.Add(key,v)
-                        v
-
-                assembly
-                |> BindingRedirects.getPublicKeyToken
-                |> Option.map(fun token -> assembly, token)
-            with exn -> None)
-        |> Seq.sortBy(fun (assembly,_) -> assembly.GetName().Version)
-        |> Seq.toList
-        |> List.rev
-        |> function | head :: _ -> Some head | _ -> None)
-    |> Seq.map(fun (assembly, token) ->
-        { BindingRedirect.AssemblyName = assembly.GetName().Name
-          Version = assembly.GetName().Version.ToString()
-          PublicKeyToken = token
-          Culture = None })
-    |> applyBindingRedirectsToFolder createNewBindingFiles root
-=======
-let private applyBindingRedirects createNewBindingFiles root (extractedPackages:seq<_*InstallModel>) =
     let bindingRedirects (targetProfile : TargetProfile) =
         extractedPackages
         |> Seq.map (fun (package, model:InstallModel) -> model.GetLibReferences(targetProfile))
@@ -183,7 +148,15 @@
             librariesForPackage
             |> Seq.choose(fun library ->
                 try
-                    let assembly = Assembly.ReflectionOnlyLoadFrom library
+                    let key = FileInfo(library).FullName.ToLowerInvariant()
+                    let assembly = 
+                        match loadedLibs.TryGetValue key with
+                        | true,v -> v
+                        | _ -> 
+                            let v = Assembly.ReflectionOnlyLoadFrom library
+                            loadedLibs.Add(key,v)
+                            v
+
                     assembly
                     |> BindingRedirects.getPublicKeyToken
                     |> Option.map(fun token -> assembly, token)
@@ -199,7 +172,6 @@
               Culture = None })
 
     applyBindingRedirectsToFolder createNewBindingFiles root bindingRedirects
->>>>>>> 04dbbeea
 
 let findAllReferencesFiles root =
     root
