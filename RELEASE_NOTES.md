--- conflicted
+++ resolved
@@ -1,16 +1,10 @@
-<<<<<<< HEAD
-#### Unreleased 5.0.0-beta010
+#### Unreleased 5.0.0-rc004
 * PERFORMANCE: Limit the number of concurrent requests to 7 (https://github.com/fsprojects/Paket/pull/2362)
 * PERFORMANCE: Report how often the pre-loading feature worked (https://github.com/fsprojects/Paket/pull/2362)
-* PERFORMANCE: Request queue can no re-prioritize on-demand (https://github.com/fsprojects/Paket/pull/2362)
-
-#### 5.0.0-beta009 - 29.05.2017
-* BOOTSTRAPPER: Don't crash in DownloadHashFile (https://github.com/fsprojects/Paket/pull/2376)
-* BUGFIX: Fixed dotnetcore integration:
-=======
+* PERFORMANCE: Request queue can now re-prioritize on-demand (https://github.com/fsprojects/Paket/pull/2362)
+
 #### 5.0.0-rc003 - 09.06.2017
 * Internals: Started proper dotnetcore integration (disabled by default, can be enabled via setting `PAKET_DISABLE_RUNTIME_RESOLUTION` to `false`):
->>>>>>> 1580a0d1
   * Paket now properly understands runtime and reference assemblies
   * Paket now understands the runtime graph and restores runtime dependencies
   * New API `InstallModel.GetRuntimeAssemblies` and `InstallModel.GetRuntimeLibraries` can be used to retrieve the correct assets for a particular RID and TFM
