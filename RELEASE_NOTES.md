--- conflicted
+++ resolved
@@ -1,11 +1,9 @@
-<<<<<<< HEAD
-#### 4.0.0-alpha021 - 31.10.2016
+#### 4.0.0-alpha022 - 03.11.2016
 * Make Paket compatible with dotnet sdk preview3
 * USABILITY: Added option to have paket restore fail on check failure - https://github.com/fsprojects/Paket/pull/1963
-=======
+
 #### 3.26.2 - 03.11.2016
 * BUGFIX: Paket doesn't reference libs for UWP apps - https://github.com/fsprojects/Paket/issues/2001
->>>>>>> b77d67c9
 
 #### 3.26.1 - 03.11.2016
 * BUGFIX: Version constraint was missing on referenced projects packed separately - https://github.com/fsprojects/Paket/issues/1976
