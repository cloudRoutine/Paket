﻿<?xml version="1.0" encoding="utf-8"?>
<Project ToolsVersion="14.0" DefaultTargets="Build" xmlns="http://schemas.microsoft.com/developer/msbuild/2003">
  <Import Project="..\..\packages\FSharp.Compiler.Tools\build\FSharp.Compiler.Tools.props" Condition="Exists('..\..\packages\FSharp.Compiler.Tools\build\FSharp.Compiler.Tools.props')" Label="Paket" />
  <Import Project="$(MSBuildExtensionsPath)\$(MSBuildToolsVersion)\Microsoft.Common.props" Condition="Exists('$(MSBuildExtensionsPath)\$(MSBuildToolsVersion)\Microsoft.Common.props')" />
  <PropertyGroup>
    <Configuration Condition=" '$(Configuration)' == '' ">Debug</Configuration>
    <Platform Condition=" '$(Platform)' == '' ">AnyCPU</Platform>
    <ProjectGuid>{09b32f18-0c20-4489-8c83-5106d5c04c93}</ProjectGuid>
    <OutputType>Exe</OutputType>
    <RootNamespace>Paket</RootNamespace>
    <AssemblyName>paket</AssemblyName>
    <TargetFrameworkVersion>v4.5</TargetFrameworkVersion>
    <Name>Paket</Name>
    <TargetFrameworkProfile />
    <SolutionDir Condition="$(SolutionDir) == '' Or $(SolutionDir) == '*Undefined*'">..\..\</SolutionDir>
    <RestorePackages>true</RestorePackages>
    <Win32Resource>paket.res</Win32Resource>
    <TreatWarningsAsErrors>true</TreatWarningsAsErrors>
    <WarningsAsErrors />
    <NoWarn>2003</NoWarn>
  </PropertyGroup>
  <PropertyGroup Condition=" '$(Configuration)|$(Platform)' == 'Debug|AnyCPU' ">
    <DebugSymbols>true</DebugSymbols>
    <Optimize>false</Optimize>
    <Tailcalls>false</Tailcalls>
    <OutputPath>..\..\bin\</OutputPath>
    <DefineConstants>DEBUG;TRACE</DefineConstants>
    <WarningLevel>3</WarningLevel>
    <DocumentationFile>
    </DocumentationFile>
    <StartAction>Project</StartAction>
    <StartProgram>paket.exe</StartProgram>
    <StartAction>Project</StartAction>
<<<<<<< HEAD
    <StartArguments>update</StartArguments>
    <StartWorkingDirectory>C:\proj\testing\testpaketfailure\</StartWorkingDirectory>
    <StartWorkingDirectory>C:\temp\fixed</StartWorkingDirectory>
=======
    <StartArguments>restore</StartArguments>
    <StartWorkingDirectory>C:\temp\perf\</StartWorkingDirectory>
>>>>>>> 73664a75
  </PropertyGroup>
  <PropertyGroup Condition=" '$(Configuration)|$(Platform)' == 'Release|AnyCPU' ">
    <Optimize>true</Optimize>
    <Tailcalls>true</Tailcalls>
    <OutputPath>..\..\bin\</OutputPath>
    <DefineConstants>TRACE</DefineConstants>
    <WarningLevel>3</WarningLevel>
    <DocumentationFile>
    </DocumentationFile>
    <StartArguments>install -v</StartArguments>
    <StartWorkingDirectory>D:\temp\test</StartWorkingDirectory>
  </PropertyGroup>
  <PropertyGroup>
    <VisualStudioVersion Condition=" '$(VisualStudioVersion)' == '' ">14.0</VisualStudioVersion>
    <MinimumVisualStudioVersion Condition="'$(MinimumVisualStudioVersion)' == ''">11</MinimumVisualStudioVersion>
  </PropertyGroup>
  <Import Project="$(FSharpTargetsPath)" />
  <Choose>
    <When Condition="($(TargetFrameworkIdentifier) == '.NETStandard' And $(TargetFrameworkVersion) == 'v2.0') Or ($(TargetFrameworkIdentifier) == '.NETCoreApp' And $(TargetFrameworkVersion) == 'v2.0')">
      <PropertyGroup>
        <__paket__NETStandard_Library_targets>netstandard2.0\NETStandard.Library</__paket__NETStandard_Library_targets>
      </PropertyGroup>
    </When>
  </Choose>
  <ItemGroup>
    <Compile Include="AssemblyInfo.fs" />
    <Compile Include="Commands.fs" />
    <Compile Include="Program.fs" />
    <Content Include="App.config" />
    <None Include="paket.references" />
    <EmbeddedResource Include="embedded\Paket.Restore.targets" />
  </ItemGroup>
  <ItemGroup>
    <Reference Include="Microsoft.Build" />
    <Reference Include="Microsoft.Build.Framework" />
    <Reference Include="Microsoft.Build.Utilities.v4.0" />
    <Reference Include="mscorlib" />
    <Reference Include="System" />
    <Reference Include="System.Core" />
    <Reference Include="System.Data" />
    <Reference Include="System.Data.Linq" />
    <Reference Include="System.IO.Compression" />
    <Reference Include="System.IO.Compression.FileSystem" />
    <Reference Include="System.Net.Http" />
    <Reference Include="System.Numerics" />
    <Reference Include="System.Xml" />
  </ItemGroup>
  <ItemGroup>
    <ProjectReference Include="..\Paket.Core\Paket.Core.fsproj">
      <Name>Paket.Core</Name>
      <Project>{7bab0ae2-089f-4761-b138-a717aa2f86c5}</Project>
      <Private>True</Private>
    </ProjectReference>
  </ItemGroup>
  <!-- To modify your build process, add your task inside one of the targets below and uncomment it.
       Other similar extension points exist, see Microsoft.Common.targets.
  <Target Name="BeforeBuild">
  </Target>
  <Target Name="AfterBuild">
  </Target>
  -->
  <Import Project="$(SolutionDir)\.paket\paket.targets" />
  <Choose>
    <When Condition="$(TargetFrameworkIdentifier) == '.NETFramework' And $(TargetFrameworkVersion) == 'v3.5'">
      <ItemGroup>
        <Reference Include="Argu">
          <HintPath>..\..\packages\Argu\lib\net35\Argu.dll</HintPath>
          <Private>True</Private>
          <Paket>True</Paket>
        </Reference>
      </ItemGroup>
    </When>
    <When Condition="$(TargetFrameworkIdentifier) == '.NETFramework' And ($(TargetFrameworkVersion) == 'v4.0' Or $(TargetFrameworkVersion) == 'v4.0.3' Or $(TargetFrameworkVersion) == 'v4.5' Or $(TargetFrameworkVersion) == 'v4.5.1' Or $(TargetFrameworkVersion) == 'v4.5.2' Or $(TargetFrameworkVersion) == 'v4.5.3' Or $(TargetFrameworkVersion) == 'v4.6' Or $(TargetFrameworkVersion) == 'v4.6.1' Or $(TargetFrameworkVersion) == 'v4.6.2' Or $(TargetFrameworkVersion) == 'v4.6.3' Or $(TargetFrameworkVersion) == 'v4.7' Or $(TargetFrameworkVersion) == 'v5.0')">
      <ItemGroup>
        <Reference Include="Argu">
          <HintPath>..\..\packages\Argu\lib\net40\Argu.dll</HintPath>
          <Private>True</Private>
          <Paket>True</Paket>
        </Reference>
      </ItemGroup>
    </When>
    <When Condition="($(TargetFrameworkIdentifier) == '.NETStandard' And ($(TargetFrameworkVersion) == 'v1.6' Or $(TargetFrameworkVersion) == 'v2.0')) Or ($(TargetFrameworkIdentifier) == '.NETCoreApp' And ($(TargetFrameworkVersion) == 'v1.0' Or $(TargetFrameworkVersion) == 'v1.1' Or $(TargetFrameworkVersion) == 'v2.0')) Or ($(TargetFrameworkIdentifier) == 'MonoAndroid' And ($(TargetFrameworkVersion) == 'v7.0' Or $(TargetFrameworkVersion) == 'v7.1')) Or ($(TargetFrameworkIdentifier) == 'MonoTouch') Or ($(TargetFrameworkIdentifier) == 'Xamarin.tvOS') Or ($(TargetFrameworkIdentifier) == 'Xamarin.watchOS') Or ($(TargetFrameworkIdentifier) == 'Xamarin.iOS') Or ($(TargetFrameworkIdentifier) == 'Xamarin.Mac')">
      <ItemGroup>
        <Reference Include="Argu">
          <HintPath>..\..\packages\Argu\lib\netstandard1.6\Argu.dll</HintPath>
          <Private>True</Private>
          <Paket>True</Paket>
        </Reference>
      </ItemGroup>
    </When>
  </Choose>
  <Choose>
    <When Condition="$(TargetFrameworkIdentifier) == '.NETFramework' And ($(TargetFrameworkVersion) == 'v4.0' Or $(TargetFrameworkVersion) == 'v4.0.3' Or $(TargetFrameworkVersion) == 'v4.5' Or $(TargetFrameworkVersion) == 'v4.5.1' Or $(TargetFrameworkVersion) == 'v4.5.2' Or $(TargetFrameworkVersion) == 'v4.5.3' Or $(TargetFrameworkVersion) == 'v4.6' Or $(TargetFrameworkVersion) == 'v4.6.1' Or $(TargetFrameworkVersion) == 'v4.6.2' Or $(TargetFrameworkVersion) == 'v4.6.3' Or $(TargetFrameworkVersion) == 'v4.7' Or $(TargetFrameworkVersion) == 'v5.0')">
      <ItemGroup>
        <Reference Include="Chessie">
          <HintPath>..\..\packages\Chessie\lib\net40\Chessie.dll</HintPath>
          <Private>True</Private>
          <Paket>True</Paket>
        </Reference>
      </ItemGroup>
    </When>
    <When Condition="($(TargetFrameworkIdentifier) == '.NETStandard' And ($(TargetFrameworkVersion) == 'v1.6' Or $(TargetFrameworkVersion) == 'v2.0')) Or ($(TargetFrameworkIdentifier) == '.NETCoreApp' And ($(TargetFrameworkVersion) == 'v1.0' Or $(TargetFrameworkVersion) == 'v1.1' Or $(TargetFrameworkVersion) == 'v2.0')) Or ($(TargetFrameworkIdentifier) == 'MonoAndroid' And ($(TargetFrameworkVersion) == 'v7.0' Or $(TargetFrameworkVersion) == 'v7.1')) Or ($(TargetFrameworkIdentifier) == 'MonoTouch') Or ($(TargetFrameworkIdentifier) == 'Xamarin.tvOS') Or ($(TargetFrameworkIdentifier) == 'Xamarin.watchOS') Or ($(TargetFrameworkIdentifier) == 'Xamarin.iOS') Or ($(TargetFrameworkIdentifier) == 'Xamarin.Mac')">
      <ItemGroup>
        <Reference Include="Chessie">
          <HintPath>..\..\packages\Chessie\lib\netstandard1.6\Chessie.dll</HintPath>
          <Private>True</Private>
          <Paket>True</Paket>
        </Reference>
      </ItemGroup>
    </When>
  </Choose>
  <Choose>
    <When Condition="$(TargetFrameworkIdentifier) == '.NETFramework' And ($(TargetFrameworkVersion) == 'v4.5' Or $(TargetFrameworkVersion) == 'v4.5.1' Or $(TargetFrameworkVersion) == 'v4.5.2' Or $(TargetFrameworkVersion) == 'v4.5.3' Or $(TargetFrameworkVersion) == 'v4.6' Or $(TargetFrameworkVersion) == 'v4.6.1' Or $(TargetFrameworkVersion) == 'v4.6.2' Or $(TargetFrameworkVersion) == 'v4.6.3' Or $(TargetFrameworkVersion) == 'v4.7' Or $(TargetFrameworkVersion) == 'v5.0')">
      <ItemGroup>
        <Reference Include="FSharp.Core">
          <HintPath>..\..\packages\FSharp.Core\lib\net45\FSharp.Core.dll</HintPath>
          <Private>True</Private>
          <Paket>True</Paket>
        </Reference>
      </ItemGroup>
    </When>
    <When Condition="($(TargetFrameworkIdentifier) == '.NETStandard' And ($(TargetFrameworkVersion) == 'v1.6' Or $(TargetFrameworkVersion) == 'v2.0')) Or ($(TargetFrameworkIdentifier) == '.NETCoreApp' And ($(TargetFrameworkVersion) == 'v1.0' Or $(TargetFrameworkVersion) == 'v1.1' Or $(TargetFrameworkVersion) == 'v2.0')) Or ($(TargetFrameworkIdentifier) == 'MonoAndroid' And ($(TargetFrameworkVersion) == 'v7.0' Or $(TargetFrameworkVersion) == 'v7.1')) Or ($(TargetFrameworkIdentifier) == 'MonoTouch') Or ($(TargetFrameworkIdentifier) == 'Xamarin.tvOS') Or ($(TargetFrameworkIdentifier) == 'Xamarin.watchOS') Or ($(TargetFrameworkIdentifier) == 'Xamarin.iOS') Or ($(TargetFrameworkIdentifier) == 'Xamarin.Mac')">
      <ItemGroup>
        <Reference Include="FSharp.Core">
          <HintPath>..\..\packages\FSharp.Core\lib\netstandard1.6\FSharp.Core.dll</HintPath>
          <Private>True</Private>
          <Paket>True</Paket>
        </Reference>
      </ItemGroup>
    </When>
  </Choose>
  <Choose>
    <When Condition="$(TargetFrameworkIdentifier) == '.NETFramework' And $(TargetFrameworkVersion) == 'v4.6'">
      <ItemGroup>
        <Reference Include="Microsoft.Win32.Primitives">
          <HintPath>..\..\packages\Microsoft.Win32.Primitives\lib\net46\Microsoft.Win32.Primitives.dll</HintPath>
          <Private>True</Private>
          <Paket>True</Paket>
        </Reference>
      </ItemGroup>
    </When>
    <When Condition="($(TargetFrameworkIdentifier) == '.NETStandard' And ($(TargetFrameworkVersion) == 'v1.3' Or $(TargetFrameworkVersion) == 'v1.4' Or $(TargetFrameworkVersion) == 'v1.5' Or $(TargetFrameworkVersion) == 'v1.6' Or $(TargetFrameworkVersion) == 'v2.0')) Or ($(TargetFrameworkIdentifier) == '.NETCoreApp' And ($(TargetFrameworkVersion) == 'v1.0' Or $(TargetFrameworkVersion) == 'v1.1' Or $(TargetFrameworkVersion) == 'v2.0'))">
      <ItemGroup>
        <Reference Include="Microsoft.Win32.Primitives">
          <HintPath>..\..\packages\Microsoft.Win32.Primitives\ref\netstandard1.3\Microsoft.Win32.Primitives.dll</HintPath>
          <Private>False</Private>
          <Paket>True</Paket>
        </Reference>
      </ItemGroup>
    </When>
  </Choose>
  <Choose>
    <When Condition="$(TargetFrameworkIdentifier) == '.NETFramework' And $(TargetFrameworkVersion) == 'v4.6'">
      <ItemGroup>
        <Reference Include="System.AppContext">
          <HintPath>..\..\packages\System.AppContext\lib\net46\System.AppContext.dll</HintPath>
          <Private>True</Private>
          <Paket>True</Paket>
        </Reference>
      </ItemGroup>
    </When>
    <When Condition="$(TargetFrameworkIdentifier) == '.NETStandard' And ($(TargetFrameworkVersion) == 'v1.3' Or $(TargetFrameworkVersion) == 'v1.4' Or $(TargetFrameworkVersion) == 'v1.5')">
      <ItemGroup>
        <Reference Include="System.AppContext">
          <HintPath>..\..\packages\System.AppContext\ref\netstandard1.3\System.AppContext.dll</HintPath>
          <Private>False</Private>
          <Paket>True</Paket>
        </Reference>
      </ItemGroup>
    </When>
    <When Condition="($(TargetFrameworkIdentifier) == '.NETStandard' And $(TargetFrameworkVersion) == 'v1.6') Or ($(TargetFrameworkIdentifier) == '.NETCoreApp' And ($(TargetFrameworkVersion) == 'v1.0' Or $(TargetFrameworkVersion) == 'v1.1' Or $(TargetFrameworkVersion) == 'v2.0')) Or ($(TargetFrameworkIdentifier) == 'MonoAndroid' And ($(TargetFrameworkVersion) == 'v7.0' Or $(TargetFrameworkVersion) == 'v7.1'))">
      <ItemGroup>
        <Reference Include="System.AppContext">
          <HintPath>..\..\packages\System.AppContext\lib\netstandard1.6\System.AppContext.dll</HintPath>
          <Private>True</Private>
          <Paket>True</Paket>
        </Reference>
      </ItemGroup>
    </When>
    <When Condition="($(TargetFrameworkIdentifier) == '.NETStandard' And $(TargetFrameworkVersion) == 'v1.6') Or ($(TargetFrameworkIdentifier) == '.NETCoreApp' And ($(TargetFrameworkVersion) == 'v1.0' Or $(TargetFrameworkVersion) == 'v1.1' Or $(TargetFrameworkVersion) == 'v2.0'))">
      <ItemGroup>
        <Reference Include="System.AppContext">
          <HintPath>..\..\packages\System.AppContext\ref\netstandard1.6\System.AppContext.dll</HintPath>
          <Private>False</Private>
          <Paket>True</Paket>
        </Reference>
      </ItemGroup>
    </When>
  </Choose>
  <Choose>
    <When Condition="($(TargetFrameworkIdentifier) == '.NETCore' And $(TargetFrameworkVersion) == 'v5.0') Or ($(TargetFrameworkIdentifier) == '.NETStandard' And ($(TargetFrameworkVersion) == 'v1.3' Or $(TargetFrameworkVersion) == 'v1.4' Or $(TargetFrameworkVersion) == 'v1.5' Or $(TargetFrameworkVersion) == 'v1.6' Or $(TargetFrameworkVersion) == 'v2.0')) Or ($(TargetFrameworkIdentifier) == '.NETCoreApp' And ($(TargetFrameworkVersion) == 'v1.0' Or $(TargetFrameworkVersion) == 'v1.1' Or $(TargetFrameworkVersion) == 'v2.0')) Or ($(TargetFrameworkIdentifier) == 'MonoAndroid' And ($(TargetFrameworkVersion) == 'v7.0' Or $(TargetFrameworkVersion) == 'v7.1')) Or ($(TargetFrameworkIdentifier) == 'Xamarin.tvOS') Or ($(TargetFrameworkIdentifier) == 'Xamarin.watchOS')">
      <ItemGroup>
        <Reference Include="System.Buffers">
          <HintPath>..\..\packages\System.Buffers\lib\netstandard1.1\System.Buffers.dll</HintPath>
          <Private>True</Private>
          <Paket>True</Paket>
        </Reference>
      </ItemGroup>
    </When>
  </Choose>
  <Choose>
    <When Condition="$(TargetFrameworkIdentifier) == '.NETStandard' And ($(TargetFrameworkVersion) == 'v1.0' Or $(TargetFrameworkVersion) == 'v1.1' Or $(TargetFrameworkVersion) == 'v1.2')">
      <ItemGroup>
        <Reference Include="System.Collections">
          <HintPath>..\..\packages\System.Collections\ref\netstandard1.0\System.Collections.dll</HintPath>
          <Private>False</Private>
          <Paket>True</Paket>
        </Reference>
      </ItemGroup>
    </When>
    <When Condition="($(TargetFrameworkIdentifier) == '.NETStandard' And ($(TargetFrameworkVersion) == 'v1.3' Or $(TargetFrameworkVersion) == 'v1.4' Or $(TargetFrameworkVersion) == 'v1.5' Or $(TargetFrameworkVersion) == 'v1.6' Or $(TargetFrameworkVersion) == 'v2.0')) Or ($(TargetFrameworkIdentifier) == '.NETCoreApp' And ($(TargetFrameworkVersion) == 'v1.0' Or $(TargetFrameworkVersion) == 'v1.1' Or $(TargetFrameworkVersion) == 'v2.0'))">
      <ItemGroup>
        <Reference Include="System.Collections">
          <HintPath>..\..\packages\System.Collections\ref\netstandard1.3\System.Collections.dll</HintPath>
          <Private>False</Private>
          <Paket>True</Paket>
        </Reference>
      </ItemGroup>
    </When>
  </Choose>
  <Choose>
    <When Condition="$(TargetFrameworkIdentifier) == '.NETStandard' And ($(TargetFrameworkVersion) == 'v1.1' Or $(TargetFrameworkVersion) == 'v1.2')">
      <ItemGroup>
        <Reference Include="System.Collections.Concurrent">
          <HintPath>..\..\packages\System.Collections.Concurrent\ref\netstandard1.1\System.Collections.Concurrent.dll</HintPath>
          <Private>False</Private>
          <Paket>True</Paket>
        </Reference>
      </ItemGroup>
    </When>
    <When Condition="($(TargetFrameworkIdentifier) == '.NETStandard' And ($(TargetFrameworkVersion) == 'v1.3' Or $(TargetFrameworkVersion) == 'v1.4' Or $(TargetFrameworkVersion) == 'v1.5' Or $(TargetFrameworkVersion) == 'v1.6' Or $(TargetFrameworkVersion) == 'v2.0')) Or ($(TargetFrameworkIdentifier) == '.NETCoreApp' And ($(TargetFrameworkVersion) == 'v1.0' Or $(TargetFrameworkVersion) == 'v1.1' Or $(TargetFrameworkVersion) == 'v2.0')) Or ($(TargetFrameworkIdentifier) == 'MonoAndroid' And ($(TargetFrameworkVersion) == 'v7.0' Or $(TargetFrameworkVersion) == 'v7.1'))">
      <ItemGroup>
        <Reference Include="System.Collections.Concurrent">
          <HintPath>..\..\packages\System.Collections.Concurrent\lib\netstandard1.3\System.Collections.Concurrent.dll</HintPath>
          <Private>True</Private>
          <Paket>True</Paket>
        </Reference>
      </ItemGroup>
    </When>
    <When Condition="($(TargetFrameworkIdentifier) == '.NETStandard' And ($(TargetFrameworkVersion) == 'v1.3' Or $(TargetFrameworkVersion) == 'v1.4' Or $(TargetFrameworkVersion) == 'v1.5' Or $(TargetFrameworkVersion) == 'v1.6' Or $(TargetFrameworkVersion) == 'v2.0')) Or ($(TargetFrameworkIdentifier) == '.NETCoreApp' And ($(TargetFrameworkVersion) == 'v1.0' Or $(TargetFrameworkVersion) == 'v1.1' Or $(TargetFrameworkVersion) == 'v2.0'))">
      <ItemGroup>
        <Reference Include="System.Collections.Concurrent">
          <HintPath>..\..\packages\System.Collections.Concurrent\ref\netstandard1.3\System.Collections.Concurrent.dll</HintPath>
          <Private>False</Private>
          <Paket>True</Paket>
        </Reference>
      </ItemGroup>
    </When>
  </Choose>
  <Choose>
    <When Condition="$(TargetFrameworkIdentifier) == '.NETFramework' And $(TargetFrameworkVersion) == 'v4.6'">
      <ItemGroup>
        <Reference Include="System.Console">
          <HintPath>..\..\packages\System.Console\lib\net46\System.Console.dll</HintPath>
          <Private>True</Private>
          <Paket>True</Paket>
        </Reference>
      </ItemGroup>
    </When>
    <When Condition="($(TargetFrameworkIdentifier) == '.NETStandard' And ($(TargetFrameworkVersion) == 'v1.3' Or $(TargetFrameworkVersion) == 'v1.4' Or $(TargetFrameworkVersion) == 'v1.5' Or $(TargetFrameworkVersion) == 'v1.6' Or $(TargetFrameworkVersion) == 'v2.0')) Or ($(TargetFrameworkIdentifier) == '.NETCoreApp' And ($(TargetFrameworkVersion) == 'v1.0' Or $(TargetFrameworkVersion) == 'v1.1' Or $(TargetFrameworkVersion) == 'v2.0'))">
      <ItemGroup>
        <Reference Include="System.Console">
          <HintPath>..\..\packages\System.Console\ref\netstandard1.3\System.Console.dll</HintPath>
          <Private>False</Private>
          <Paket>True</Paket>
        </Reference>
      </ItemGroup>
    </When>
  </Choose>
  <Choose>
    <When Condition="$(TargetFrameworkIdentifier) == '.NETStandard' And ($(TargetFrameworkVersion) == 'v1.0' Or $(TargetFrameworkVersion) == 'v1.1' Or $(TargetFrameworkVersion) == 'v1.2')">
      <ItemGroup>
        <Reference Include="System.Diagnostics.Debug">
          <HintPath>..\..\packages\System.Diagnostics.Debug\ref\netstandard1.0\System.Diagnostics.Debug.dll</HintPath>
          <Private>False</Private>
          <Paket>True</Paket>
        </Reference>
      </ItemGroup>
    </When>
    <When Condition="($(TargetFrameworkIdentifier) == '.NETStandard' And ($(TargetFrameworkVersion) == 'v1.3' Or $(TargetFrameworkVersion) == 'v1.4' Or $(TargetFrameworkVersion) == 'v1.5' Or $(TargetFrameworkVersion) == 'v1.6' Or $(TargetFrameworkVersion) == 'v2.0')) Or ($(TargetFrameworkIdentifier) == '.NETCoreApp' And ($(TargetFrameworkVersion) == 'v1.0' Or $(TargetFrameworkVersion) == 'v1.1' Or $(TargetFrameworkVersion) == 'v2.0'))">
      <ItemGroup>
        <Reference Include="System.Diagnostics.Debug">
          <HintPath>..\..\packages\System.Diagnostics.Debug\ref\netstandard1.3\System.Diagnostics.Debug.dll</HintPath>
          <Private>False</Private>
          <Paket>True</Paket>
        </Reference>
      </ItemGroup>
    </When>
  </Choose>
  <Choose>
    <When Condition="($(TargetFrameworkIdentifier) == '.NETStandard' And ($(TargetFrameworkVersion) == 'v1.3' Or $(TargetFrameworkVersion) == 'v1.4' Or $(TargetFrameworkVersion) == 'v1.5' Or $(TargetFrameworkVersion) == 'v1.6' Or $(TargetFrameworkVersion) == 'v2.0')) Or ($(TargetFrameworkIdentifier) == '.NETCoreApp' And ($(TargetFrameworkVersion) == 'v1.0' Or $(TargetFrameworkVersion) == 'v1.1')) Or ($(TargetFrameworkIdentifier) == 'MonoAndroid' And ($(TargetFrameworkVersion) == 'v7.0' Or $(TargetFrameworkVersion) == 'v7.1'))">
      <ItemGroup>
        <Reference Include="System.Diagnostics.DiagnosticSource">
          <HintPath>..\..\packages\System.Diagnostics.DiagnosticSource\lib\netstandard1.3\System.Diagnostics.DiagnosticSource.dll</HintPath>
          <Private>True</Private>
          <Paket>True</Paket>
        </Reference>
      </ItemGroup>
    </When>
  </Choose>
  <Choose>
    <When Condition="($(TargetFrameworkIdentifier) == '.NETStandard' And ($(TargetFrameworkVersion) == 'v1.0' Or $(TargetFrameworkVersion) == 'v1.1' Or $(TargetFrameworkVersion) == 'v1.2' Or $(TargetFrameworkVersion) == 'v1.3' Or $(TargetFrameworkVersion) == 'v1.4' Or $(TargetFrameworkVersion) == 'v1.5' Or $(TargetFrameworkVersion) == 'v1.6' Or $(TargetFrameworkVersion) == 'v2.0')) Or ($(TargetFrameworkIdentifier) == '.NETCoreApp' And ($(TargetFrameworkVersion) == 'v1.0' Or $(TargetFrameworkVersion) == 'v1.1' Or $(TargetFrameworkVersion) == 'v2.0'))">
      <ItemGroup>
        <Reference Include="System.Diagnostics.Tools">
          <HintPath>..\..\packages\System.Diagnostics.Tools\ref\netstandard1.0\System.Diagnostics.Tools.dll</HintPath>
          <Private>False</Private>
          <Paket>True</Paket>
        </Reference>
      </ItemGroup>
    </When>
  </Choose>
  <Choose>
    <When Condition="$(TargetFrameworkIdentifier) == '.NETStandard' And $(TargetFrameworkVersion) == 'v1.1'">
      <ItemGroup>
        <Reference Include="System.Diagnostics.Tracing">
          <HintPath>..\..\packages\System.Diagnostics.Tracing\ref\netstandard1.1\System.Diagnostics.Tracing.dll</HintPath>
          <Private>False</Private>
          <Paket>True</Paket>
        </Reference>
      </ItemGroup>
    </When>
    <When Condition="$(TargetFrameworkIdentifier) == '.NETStandard' And $(TargetFrameworkVersion) == 'v1.2'">
      <ItemGroup>
        <Reference Include="System.Diagnostics.Tracing">
          <HintPath>..\..\packages\System.Diagnostics.Tracing\ref\netstandard1.2\System.Diagnostics.Tracing.dll</HintPath>
          <Private>False</Private>
          <Paket>True</Paket>
        </Reference>
      </ItemGroup>
    </When>
    <When Condition="$(TargetFrameworkIdentifier) == '.NETStandard' And ($(TargetFrameworkVersion) == 'v1.3' Or $(TargetFrameworkVersion) == 'v1.4')">
      <ItemGroup>
        <Reference Include="System.Diagnostics.Tracing">
          <HintPath>..\..\packages\System.Diagnostics.Tracing\ref\netstandard1.3\System.Diagnostics.Tracing.dll</HintPath>
          <Private>False</Private>
          <Paket>True</Paket>
        </Reference>
      </ItemGroup>
    </When>
    <When Condition="($(TargetFrameworkIdentifier) == '.NETStandard' And ($(TargetFrameworkVersion) == 'v1.5' Or $(TargetFrameworkVersion) == 'v1.6' Or $(TargetFrameworkVersion) == 'v2.0')) Or ($(TargetFrameworkIdentifier) == '.NETCoreApp' And ($(TargetFrameworkVersion) == 'v1.0' Or $(TargetFrameworkVersion) == 'v1.1' Or $(TargetFrameworkVersion) == 'v2.0'))">
      <ItemGroup>
        <Reference Include="System.Diagnostics.Tracing">
          <HintPath>..\..\packages\System.Diagnostics.Tracing\ref\netstandard1.5\System.Diagnostics.Tracing.dll</HintPath>
          <Private>False</Private>
          <Paket>True</Paket>
        </Reference>
      </ItemGroup>
    </When>
  </Choose>
  <Choose>
    <When Condition="$(TargetFrameworkIdentifier) == '.NETStandard' And ($(TargetFrameworkVersion) == 'v1.0' Or $(TargetFrameworkVersion) == 'v1.1' Or $(TargetFrameworkVersion) == 'v1.2')">
      <ItemGroup>
        <Reference Include="System.Globalization">
          <HintPath>..\..\packages\System.Globalization\ref\netstandard1.0\System.Globalization.dll</HintPath>
          <Private>False</Private>
          <Paket>True</Paket>
        </Reference>
      </ItemGroup>
    </When>
    <When Condition="($(TargetFrameworkIdentifier) == '.NETStandard' And ($(TargetFrameworkVersion) == 'v1.3' Or $(TargetFrameworkVersion) == 'v1.4' Or $(TargetFrameworkVersion) == 'v1.5' Or $(TargetFrameworkVersion) == 'v1.6' Or $(TargetFrameworkVersion) == 'v2.0')) Or ($(TargetFrameworkIdentifier) == '.NETCoreApp' And ($(TargetFrameworkVersion) == 'v1.0' Or $(TargetFrameworkVersion) == 'v1.1' Or $(TargetFrameworkVersion) == 'v2.0'))">
      <ItemGroup>
        <Reference Include="System.Globalization">
          <HintPath>..\..\packages\System.Globalization\ref\netstandard1.3\System.Globalization.dll</HintPath>
          <Private>False</Private>
          <Paket>True</Paket>
        </Reference>
      </ItemGroup>
    </When>
  </Choose>
  <Choose>
    <When Condition="$(TargetFrameworkIdentifier) == '.NETFramework' And $(TargetFrameworkVersion) == 'v4.6'">
      <ItemGroup>
        <Reference Include="System.Globalization.Calendars">
          <HintPath>..\..\packages\System.Globalization.Calendars\lib\net46\System.Globalization.Calendars.dll</HintPath>
          <Private>True</Private>
          <Paket>True</Paket>
        </Reference>
      </ItemGroup>
    </When>
    <When Condition="($(TargetFrameworkIdentifier) == '.NETStandard' And ($(TargetFrameworkVersion) == 'v1.3' Or $(TargetFrameworkVersion) == 'v1.4' Or $(TargetFrameworkVersion) == 'v1.5' Or $(TargetFrameworkVersion) == 'v1.6' Or $(TargetFrameworkVersion) == 'v2.0')) Or ($(TargetFrameworkIdentifier) == '.NETCoreApp' And ($(TargetFrameworkVersion) == 'v1.0' Or $(TargetFrameworkVersion) == 'v1.1' Or $(TargetFrameworkVersion) == 'v2.0'))">
      <ItemGroup>
        <Reference Include="System.Globalization.Calendars">
          <HintPath>..\..\packages\System.Globalization.Calendars\ref\netstandard1.3\System.Globalization.Calendars.dll</HintPath>
          <Private>False</Private>
          <Paket>True</Paket>
        </Reference>
      </ItemGroup>
    </When>
  </Choose>
  <Choose>
    <When Condition="($(TargetFrameworkIdentifier) == '.NETStandard' And ($(TargetFrameworkVersion) == 'v1.3' Or $(TargetFrameworkVersion) == 'v1.4' Or $(TargetFrameworkVersion) == 'v1.5' Or $(TargetFrameworkVersion) == 'v1.6' Or $(TargetFrameworkVersion) == 'v2.0')) Or ($(TargetFrameworkIdentifier) == '.NETCoreApp' And ($(TargetFrameworkVersion) == 'v1.0' Or $(TargetFrameworkVersion) == 'v1.1' Or $(TargetFrameworkVersion) == 'v2.0'))">
      <ItemGroup>
        <Reference Include="System.Globalization.Extensions">
          <HintPath>..\..\packages\System.Globalization.Extensions\ref\netstandard1.3\System.Globalization.Extensions.dll</HintPath>
          <Private>False</Private>
          <Paket>True</Paket>
        </Reference>
      </ItemGroup>
    </When>
  </Choose>
  <Choose>
    <When Condition="$(TargetFrameworkIdentifier) == '.NETFramework' And ($(TargetFrameworkVersion) == 'v4.6.3' Or $(TargetFrameworkVersion) == 'v4.7' Or $(TargetFrameworkVersion) == 'v5.0')">
      <ItemGroup>
        <Reference Include="System.IO">
          <HintPath>..\..\packages\System.IO\lib\net462\System.IO.dll</HintPath>
          <Private>True</Private>
          <Paket>True</Paket>
        </Reference>
      </ItemGroup>
    </When>
    <When Condition="$(TargetFrameworkIdentifier) == '.NETStandard' And ($(TargetFrameworkVersion) == 'v1.0' Or $(TargetFrameworkVersion) == 'v1.1' Or $(TargetFrameworkVersion) == 'v1.2')">
      <ItemGroup>
        <Reference Include="System.IO">
          <HintPath>..\..\packages\System.IO\ref\netstandard1.0\System.IO.dll</HintPath>
          <Private>False</Private>
          <Paket>True</Paket>
        </Reference>
      </ItemGroup>
    </When>
    <When Condition="$(TargetFrameworkIdentifier) == '.NETStandard' And ($(TargetFrameworkVersion) == 'v1.3' Or $(TargetFrameworkVersion) == 'v1.4')">
      <ItemGroup>
        <Reference Include="System.IO">
          <HintPath>..\..\packages\System.IO\ref\netstandard1.3\System.IO.dll</HintPath>
          <Private>False</Private>
          <Paket>True</Paket>
        </Reference>
      </ItemGroup>
    </When>
    <When Condition="($(TargetFrameworkIdentifier) == '.NETStandard' And ($(TargetFrameworkVersion) == 'v1.5' Or $(TargetFrameworkVersion) == 'v1.6' Or $(TargetFrameworkVersion) == 'v2.0')) Or ($(TargetFrameworkIdentifier) == '.NETCoreApp' And ($(TargetFrameworkVersion) == 'v1.0' Or $(TargetFrameworkVersion) == 'v1.1' Or $(TargetFrameworkVersion) == 'v2.0'))">
      <ItemGroup>
        <Reference Include="System.IO">
          <HintPath>..\..\packages\System.IO\ref\netstandard1.5\System.IO.dll</HintPath>
          <Private>False</Private>
          <Paket>True</Paket>
        </Reference>
      </ItemGroup>
    </When>
  </Choose>
  <Choose>
    <When Condition="$(TargetFrameworkIdentifier) == '.NETStandard' And ($(TargetFrameworkVersion) == 'v1.1' Or $(TargetFrameworkVersion) == 'v1.2')">
      <ItemGroup>
        <Reference Include="System.IO.Compression">
          <HintPath>..\..\packages\System.IO.Compression\ref\netstandard1.1\System.IO.Compression.dll</HintPath>
          <Private>False</Private>
          <Paket>True</Paket>
        </Reference>
      </ItemGroup>
    </When>
    <When Condition="($(TargetFrameworkIdentifier) == '.NETStandard' And ($(TargetFrameworkVersion) == 'v1.3' Or $(TargetFrameworkVersion) == 'v1.4' Or $(TargetFrameworkVersion) == 'v1.5' Or $(TargetFrameworkVersion) == 'v1.6' Or $(TargetFrameworkVersion) == 'v2.0')) Or ($(TargetFrameworkIdentifier) == '.NETCoreApp' And ($(TargetFrameworkVersion) == 'v1.0' Or $(TargetFrameworkVersion) == 'v1.1' Or $(TargetFrameworkVersion) == 'v2.0'))">
      <ItemGroup>
        <Reference Include="System.IO.Compression">
          <HintPath>..\..\packages\System.IO.Compression\ref\netstandard1.3\System.IO.Compression.dll</HintPath>
          <Private>False</Private>
          <Paket>True</Paket>
        </Reference>
      </ItemGroup>
    </When>
  </Choose>
  <Choose>
    <When Condition="$(TargetFrameworkIdentifier) == '.NETFramework' And $(TargetFrameworkVersion) == 'v4.6'">
      <ItemGroup>
        <Reference Include="System.IO.Compression.ZipFile">
          <HintPath>..\..\packages\System.IO.Compression.ZipFile\lib\net46\System.IO.Compression.ZipFile.dll</HintPath>
          <Private>True</Private>
          <Paket>True</Paket>
        </Reference>
      </ItemGroup>
    </When>
    <When Condition="($(TargetFrameworkIdentifier) == '.NETCore' And $(TargetFrameworkVersion) == 'v5.0') Or ($(TargetFrameworkIdentifier) == '.NETStandard' And ($(TargetFrameworkVersion) == 'v1.3' Or $(TargetFrameworkVersion) == 'v1.4' Or $(TargetFrameworkVersion) == 'v1.5' Or $(TargetFrameworkVersion) == 'v1.6')) Or ($(TargetFrameworkIdentifier) == '.NETCoreApp' And ($(TargetFrameworkVersion) == 'v1.0' Or $(TargetFrameworkVersion) == 'v1.1')) Or ($(TargetFrameworkIdentifier) == 'MonoAndroid' And ($(TargetFrameworkVersion) == 'v7.0' Or $(TargetFrameworkVersion) == 'v7.1'))">
      <ItemGroup>
        <Reference Include="System.IO.Compression.ZipFile">
          <HintPath>..\..\packages\System.IO.Compression.ZipFile\lib\netstandard1.3\System.IO.Compression.ZipFile.dll</HintPath>
          <Private>True</Private>
          <Paket>True</Paket>
        </Reference>
      </ItemGroup>
    </When>
    <When Condition="($(TargetFrameworkIdentifier) == '.NETStandard' And ($(TargetFrameworkVersion) == 'v1.3' Or $(TargetFrameworkVersion) == 'v1.4' Or $(TargetFrameworkVersion) == 'v1.5' Or $(TargetFrameworkVersion) == 'v1.6')) Or ($(TargetFrameworkIdentifier) == '.NETCoreApp' And ($(TargetFrameworkVersion) == 'v1.0' Or $(TargetFrameworkVersion) == 'v1.1'))">
      <ItemGroup>
        <Reference Include="System.IO.Compression.ZipFile">
          <HintPath>..\..\packages\System.IO.Compression.ZipFile\ref\netstandard1.3\System.IO.Compression.ZipFile.dll</HintPath>
          <Private>False</Private>
          <Paket>True</Paket>
        </Reference>
      </ItemGroup>
    </When>
  </Choose>
  <Choose>
    <When Condition="$(TargetFrameworkIdentifier) == '.NETFramework' And $(TargetFrameworkVersion) == 'v4.6'">
      <ItemGroup>
        <Reference Include="System.IO.FileSystem">
          <HintPath>..\..\packages\System.IO.FileSystem\lib\net46\System.IO.FileSystem.dll</HintPath>
          <Private>True</Private>
          <Paket>True</Paket>
        </Reference>
      </ItemGroup>
    </When>
    <When Condition="($(TargetFrameworkIdentifier) == '.NETStandard' And ($(TargetFrameworkVersion) == 'v1.3' Or $(TargetFrameworkVersion) == 'v1.4' Or $(TargetFrameworkVersion) == 'v1.5' Or $(TargetFrameworkVersion) == 'v1.6' Or $(TargetFrameworkVersion) == 'v2.0')) Or ($(TargetFrameworkIdentifier) == '.NETCoreApp' And ($(TargetFrameworkVersion) == 'v1.0' Or $(TargetFrameworkVersion) == 'v1.1' Or $(TargetFrameworkVersion) == 'v2.0'))">
      <ItemGroup>
        <Reference Include="System.IO.FileSystem">
          <HintPath>..\..\packages\System.IO.FileSystem\ref\netstandard1.3\System.IO.FileSystem.dll</HintPath>
          <Private>False</Private>
          <Paket>True</Paket>
        </Reference>
      </ItemGroup>
    </When>
  </Choose>
  <Choose>
    <When Condition="$(TargetFrameworkIdentifier) == '.NETFramework' And $(TargetFrameworkVersion) == 'v4.6'">
      <ItemGroup>
        <Reference Include="System.IO.FileSystem.Primitives">
          <HintPath>..\..\packages\System.IO.FileSystem.Primitives\lib\net46\System.IO.FileSystem.Primitives.dll</HintPath>
          <Private>True</Private>
          <Paket>True</Paket>
        </Reference>
      </ItemGroup>
    </When>
    <When Condition="($(TargetFrameworkIdentifier) == '.NETCore' And $(TargetFrameworkVersion) == 'v5.0') Or ($(TargetFrameworkIdentifier) == '.NETStandard' And ($(TargetFrameworkVersion) == 'v1.3' Or $(TargetFrameworkVersion) == 'v1.4' Or $(TargetFrameworkVersion) == 'v1.5' Or $(TargetFrameworkVersion) == 'v1.6' Or $(TargetFrameworkVersion) == 'v2.0')) Or ($(TargetFrameworkIdentifier) == '.NETCoreApp' And ($(TargetFrameworkVersion) == 'v1.0' Or $(TargetFrameworkVersion) == 'v1.1' Or $(TargetFrameworkVersion) == 'v2.0')) Or ($(TargetFrameworkIdentifier) == 'MonoAndroid' And ($(TargetFrameworkVersion) == 'v7.0' Or $(TargetFrameworkVersion) == 'v7.1'))">
      <ItemGroup>
        <Reference Include="System.IO.FileSystem.Primitives">
          <HintPath>..\..\packages\System.IO.FileSystem.Primitives\lib\netstandard1.3\System.IO.FileSystem.Primitives.dll</HintPath>
          <Private>True</Private>
          <Paket>True</Paket>
        </Reference>
      </ItemGroup>
    </When>
    <When Condition="($(TargetFrameworkIdentifier) == '.NETStandard' And ($(TargetFrameworkVersion) == 'v1.3' Or $(TargetFrameworkVersion) == 'v1.4' Or $(TargetFrameworkVersion) == 'v1.5' Or $(TargetFrameworkVersion) == 'v1.6' Or $(TargetFrameworkVersion) == 'v2.0')) Or ($(TargetFrameworkIdentifier) == '.NETCoreApp' And ($(TargetFrameworkVersion) == 'v1.0' Or $(TargetFrameworkVersion) == 'v1.1' Or $(TargetFrameworkVersion) == 'v2.0'))">
      <ItemGroup>
        <Reference Include="System.IO.FileSystem.Primitives">
          <HintPath>..\..\packages\System.IO.FileSystem.Primitives\ref\netstandard1.3\System.IO.FileSystem.Primitives.dll</HintPath>
          <Private>False</Private>
          <Paket>True</Paket>
        </Reference>
      </ItemGroup>
    </When>
  </Choose>
  <Choose>
    <When Condition="$(TargetFrameworkIdentifier) == '.NETStandard' And ($(TargetFrameworkVersion) == 'v1.0' Or $(TargetFrameworkVersion) == 'v1.1' Or $(TargetFrameworkVersion) == 'v1.2' Or $(TargetFrameworkVersion) == 'v1.3' Or $(TargetFrameworkVersion) == 'v1.4' Or $(TargetFrameworkVersion) == 'v1.5')">
      <ItemGroup>
        <Reference Include="System.Linq">
          <HintPath>..\..\packages\System.Linq\ref\netstandard1.0\System.Linq.dll</HintPath>
          <Private>False</Private>
          <Paket>True</Paket>
        </Reference>
      </ItemGroup>
    </When>
    <When Condition="($(TargetFrameworkIdentifier) == '.NETStandard' And ($(TargetFrameworkVersion) == 'v1.6' Or $(TargetFrameworkVersion) == 'v2.0')) Or ($(TargetFrameworkIdentifier) == '.NETCoreApp' And ($(TargetFrameworkVersion) == 'v1.0' Or $(TargetFrameworkVersion) == 'v1.1' Or $(TargetFrameworkVersion) == 'v2.0')) Or ($(TargetFrameworkIdentifier) == 'MonoAndroid' And ($(TargetFrameworkVersion) == 'v7.0' Or $(TargetFrameworkVersion) == 'v7.1'))">
      <ItemGroup>
        <Reference Include="System.Linq">
          <HintPath>..\..\packages\System.Linq\lib\netstandard1.6\System.Linq.dll</HintPath>
          <Private>True</Private>
          <Paket>True</Paket>
        </Reference>
      </ItemGroup>
    </When>
    <When Condition="($(TargetFrameworkIdentifier) == '.NETStandard' And ($(TargetFrameworkVersion) == 'v1.6' Or $(TargetFrameworkVersion) == 'v2.0')) Or ($(TargetFrameworkIdentifier) == '.NETCoreApp' And ($(TargetFrameworkVersion) == 'v1.0' Or $(TargetFrameworkVersion) == 'v1.1' Or $(TargetFrameworkVersion) == 'v2.0'))">
      <ItemGroup>
        <Reference Include="System.Linq">
          <HintPath>..\..\packages\System.Linq\ref\netstandard1.6\System.Linq.dll</HintPath>
          <Private>False</Private>
          <Paket>True</Paket>
        </Reference>
      </ItemGroup>
    </When>
  </Choose>
  <Choose>
    <When Condition="$(TargetFrameworkIdentifier) == '.NETStandard' And ($(TargetFrameworkVersion) == 'v1.0' Or $(TargetFrameworkVersion) == 'v1.1' Or $(TargetFrameworkVersion) == 'v1.2')">
      <ItemGroup>
        <Reference Include="System.Linq.Expressions">
          <HintPath>..\..\packages\System.Linq.Expressions\ref\netstandard1.0\System.Linq.Expressions.dll</HintPath>
          <Private>False</Private>
          <Paket>True</Paket>
        </Reference>
      </ItemGroup>
    </When>
    <When Condition="$(TargetFrameworkIdentifier) == '.NETStandard' And ($(TargetFrameworkVersion) == 'v1.3' Or $(TargetFrameworkVersion) == 'v1.4' Or $(TargetFrameworkVersion) == 'v1.5')">
      <ItemGroup>
        <Reference Include="System.Linq.Expressions">
          <HintPath>..\..\packages\System.Linq.Expressions\ref\netstandard1.3\System.Linq.Expressions.dll</HintPath>
          <Private>False</Private>
          <Paket>True</Paket>
        </Reference>
      </ItemGroup>
    </When>
    <When Condition="($(TargetFrameworkIdentifier) == '.NETStandard' And ($(TargetFrameworkVersion) == 'v1.6' Or $(TargetFrameworkVersion) == 'v2.0')) Or ($(TargetFrameworkIdentifier) == '.NETCoreApp' And ($(TargetFrameworkVersion) == 'v1.0' Or $(TargetFrameworkVersion) == 'v1.1' Or $(TargetFrameworkVersion) == 'v2.0')) Or ($(TargetFrameworkIdentifier) == 'MonoAndroid' And ($(TargetFrameworkVersion) == 'v7.0' Or $(TargetFrameworkVersion) == 'v7.1'))">
      <ItemGroup>
        <Reference Include="System.Linq.Expressions">
          <HintPath>..\..\packages\System.Linq.Expressions\lib\netstandard1.6\System.Linq.Expressions.dll</HintPath>
          <Private>True</Private>
          <Paket>True</Paket>
        </Reference>
      </ItemGroup>
    </When>
    <When Condition="($(TargetFrameworkIdentifier) == '.NETStandard' And ($(TargetFrameworkVersion) == 'v1.6' Or $(TargetFrameworkVersion) == 'v2.0')) Or ($(TargetFrameworkIdentifier) == '.NETCoreApp' And ($(TargetFrameworkVersion) == 'v1.0' Or $(TargetFrameworkVersion) == 'v1.1' Or $(TargetFrameworkVersion) == 'v2.0'))">
      <ItemGroup>
        <Reference Include="System.Linq.Expressions">
          <HintPath>..\..\packages\System.Linq.Expressions\ref\netstandard1.6\System.Linq.Expressions.dll</HintPath>
          <Private>False</Private>
          <Paket>True</Paket>
        </Reference>
      </ItemGroup>
    </When>
  </Choose>
  <Choose>
    <When Condition="($(TargetFrameworkIdentifier) == '.NETStandard' And ($(TargetFrameworkVersion) == 'v1.3' Or $(TargetFrameworkVersion) == 'v1.4' Or $(TargetFrameworkVersion) == 'v1.5' Or $(TargetFrameworkVersion) == 'v1.6' Or $(TargetFrameworkVersion) == 'v2.0')) Or ($(TargetFrameworkIdentifier) == '.NETCoreApp' And ($(TargetFrameworkVersion) == 'v1.0' Or $(TargetFrameworkVersion) == 'v1.1' Or $(TargetFrameworkVersion) == 'v2.0'))">
      <ItemGroup>
        <Reference Include="System.Linq.Queryable">
          <HintPath>..\..\packages\System.Linq.Queryable\ref\netstandard1.0\System.Linq.Queryable.dll</HintPath>
          <Private>False</Private>
          <Paket>True</Paket>
        </Reference>
      </ItemGroup>
    </When>
    <When Condition="($(TargetFrameworkIdentifier) == '.NETStandard' And ($(TargetFrameworkVersion) == 'v1.3' Or $(TargetFrameworkVersion) == 'v1.4' Or $(TargetFrameworkVersion) == 'v1.5' Or $(TargetFrameworkVersion) == 'v1.6' Or $(TargetFrameworkVersion) == 'v2.0')) Or ($(TargetFrameworkIdentifier) == '.NETCoreApp' And ($(TargetFrameworkVersion) == 'v1.0' Or $(TargetFrameworkVersion) == 'v1.1' Or $(TargetFrameworkVersion) == 'v2.0')) Or ($(TargetFrameworkIdentifier) == 'MonoAndroid' And ($(TargetFrameworkVersion) == 'v7.0' Or $(TargetFrameworkVersion) == 'v7.1'))">
      <ItemGroup>
        <Reference Include="System.Linq.Queryable">
          <HintPath>..\..\packages\System.Linq.Queryable\lib\netstandard1.3\System.Linq.Queryable.dll</HintPath>
          <Private>True</Private>
          <Paket>True</Paket>
        </Reference>
      </ItemGroup>
    </When>
  </Choose>
  <Choose>
    <When Condition="$(TargetFrameworkIdentifier) == '.NETStandard' And ($(TargetFrameworkVersion) == 'v1.1' Or $(TargetFrameworkVersion) == 'v1.2')">
      <ItemGroup>
        <Reference Include="System.Net.Http">
          <HintPath>..\..\packages\System.Net.Http\ref\netstandard1.1\System.Net.Http.dll</HintPath>
          <Private>False</Private>
          <Paket>True</Paket>
        </Reference>
      </ItemGroup>
    </When>
    <When Condition="($(TargetFrameworkIdentifier) == '.NETStandard' And ($(TargetFrameworkVersion) == 'v1.3' Or $(TargetFrameworkVersion) == 'v1.4' Or $(TargetFrameworkVersion) == 'v1.5' Or $(TargetFrameworkVersion) == 'v1.6' Or $(TargetFrameworkVersion) == 'v2.0')) Or ($(TargetFrameworkIdentifier) == '.NETCoreApp' And ($(TargetFrameworkVersion) == 'v1.0' Or $(TargetFrameworkVersion) == 'v1.1' Or $(TargetFrameworkVersion) == 'v2.0'))">
      <ItemGroup>
        <Reference Include="System.Net.Http">
          <HintPath>..\..\packages\System.Net.Http\ref\netstandard1.3\System.Net.Http.dll</HintPath>
          <Private>False</Private>
          <Paket>True</Paket>
        </Reference>
      </ItemGroup>
    </When>
  </Choose>
  <Choose>
    <When Condition="$(TargetFrameworkIdentifier) == '.NETStandard' And $(TargetFrameworkVersion) == 'v1.0'">
      <ItemGroup>
        <Reference Include="System.Net.Primitives">
          <HintPath>..\..\packages\System.Net.Primitives\ref\netstandard1.0\System.Net.Primitives.dll</HintPath>
          <Private>False</Private>
          <Paket>True</Paket>
        </Reference>
      </ItemGroup>
    </When>
    <When Condition="$(TargetFrameworkIdentifier) == '.NETStandard' And ($(TargetFrameworkVersion) == 'v1.1' Or $(TargetFrameworkVersion) == 'v1.2')">
      <ItemGroup>
        <Reference Include="System.Net.Primitives">
          <HintPath>..\..\packages\System.Net.Primitives\ref\netstandard1.1\System.Net.Primitives.dll</HintPath>
          <Private>False</Private>
          <Paket>True</Paket>
        </Reference>
      </ItemGroup>
    </When>
    <When Condition="($(TargetFrameworkIdentifier) == '.NETStandard' And ($(TargetFrameworkVersion) == 'v1.3' Or $(TargetFrameworkVersion) == 'v1.4' Or $(TargetFrameworkVersion) == 'v1.5' Or $(TargetFrameworkVersion) == 'v1.6' Or $(TargetFrameworkVersion) == 'v2.0')) Or ($(TargetFrameworkIdentifier) == '.NETCoreApp' And ($(TargetFrameworkVersion) == 'v1.0' Or $(TargetFrameworkVersion) == 'v1.1' Or $(TargetFrameworkVersion) == 'v2.0'))">
      <ItemGroup>
        <Reference Include="System.Net.Primitives">
          <HintPath>..\..\packages\System.Net.Primitives\ref\netstandard1.3\System.Net.Primitives.dll</HintPath>
          <Private>False</Private>
          <Paket>True</Paket>
        </Reference>
      </ItemGroup>
    </When>
  </Choose>
  <Choose>
    <When Condition="($(TargetFrameworkIdentifier) == '.NETStandard' And ($(TargetFrameworkVersion) == 'v1.6' Or $(TargetFrameworkVersion) == 'v2.0')) Or ($(TargetFrameworkIdentifier) == '.NETCoreApp' And ($(TargetFrameworkVersion) == 'v1.0' Or $(TargetFrameworkVersion) == 'v1.1' Or $(TargetFrameworkVersion) == 'v2.0'))">
      <ItemGroup>
        <Reference Include="System.Net.Requests">
          <HintPath>..\..\packages\System.Net.Requests\ref\netstandard1.3\System.Net.Requests.dll</HintPath>
          <Private>False</Private>
          <Paket>True</Paket>
        </Reference>
      </ItemGroup>
    </When>
  </Choose>
  <Choose>
    <When Condition="$(TargetFrameworkIdentifier) == '.NETFramework' And $(TargetFrameworkVersion) == 'v4.6'">
      <ItemGroup>
        <Reference Include="System.Net.Sockets">
          <HintPath>..\..\packages\System.Net.Sockets\lib\net46\System.Net.Sockets.dll</HintPath>
          <Private>True</Private>
          <Paket>True</Paket>
        </Reference>
      </ItemGroup>
    </When>
    <When Condition="($(TargetFrameworkIdentifier) == '.NETStandard' And ($(TargetFrameworkVersion) == 'v1.3' Or $(TargetFrameworkVersion) == 'v1.4' Or $(TargetFrameworkVersion) == 'v1.5' Or $(TargetFrameworkVersion) == 'v1.6')) Or ($(TargetFrameworkIdentifier) == '.NETCoreApp' And ($(TargetFrameworkVersion) == 'v1.0' Or $(TargetFrameworkVersion) == 'v1.1'))">
      <ItemGroup>
        <Reference Include="System.Net.Sockets">
          <HintPath>..\..\packages\System.Net.Sockets\ref\netstandard1.3\System.Net.Sockets.dll</HintPath>
          <Private>False</Private>
          <Paket>True</Paket>
        </Reference>
      </ItemGroup>
    </When>
  </Choose>
  <Choose>
    <When Condition="($(TargetFrameworkIdentifier) == '.NETStandard' And ($(TargetFrameworkVersion) == 'v1.6' Or $(TargetFrameworkVersion) == 'v2.0')) Or ($(TargetFrameworkIdentifier) == '.NETCoreApp' And ($(TargetFrameworkVersion) == 'v1.0' Or $(TargetFrameworkVersion) == 'v1.1' Or $(TargetFrameworkVersion) == 'v2.0')) Or ($(TargetFrameworkIdentifier) == 'MonoAndroid' And ($(TargetFrameworkVersion) == 'v7.0' Or $(TargetFrameworkVersion) == 'v7.1'))">
      <ItemGroup>
        <Reference Include="System.Net.WebHeaderCollection">
          <HintPath>..\..\packages\System.Net.WebHeaderCollection\lib\netstandard1.3\System.Net.WebHeaderCollection.dll</HintPath>
          <Private>True</Private>
          <Paket>True</Paket>
        </Reference>
      </ItemGroup>
    </When>
    <When Condition="($(TargetFrameworkIdentifier) == '.NETStandard' And ($(TargetFrameworkVersion) == 'v1.6' Or $(TargetFrameworkVersion) == 'v2.0')) Or ($(TargetFrameworkIdentifier) == '.NETCoreApp' And ($(TargetFrameworkVersion) == 'v1.0' Or $(TargetFrameworkVersion) == 'v1.1' Or $(TargetFrameworkVersion) == 'v2.0'))">
      <ItemGroup>
        <Reference Include="System.Net.WebHeaderCollection">
          <HintPath>..\..\packages\System.Net.WebHeaderCollection\ref\netstandard1.3\System.Net.WebHeaderCollection.dll</HintPath>
          <Private>False</Private>
          <Paket>True</Paket>
        </Reference>
      </ItemGroup>
    </When>
  </Choose>
  <Choose>
    <When Condition="$(TargetFrameworkIdentifier) == '.NETStandard' And ($(TargetFrameworkVersion) == 'v1.0' Or $(TargetFrameworkVersion) == 'v1.1' Or $(TargetFrameworkVersion) == 'v1.2')">
      <ItemGroup>
        <Reference Include="System.ObjectModel">
          <HintPath>..\..\packages\System.ObjectModel\ref\netstandard1.0\System.ObjectModel.dll</HintPath>
          <Private>False</Private>
          <Paket>True</Paket>
        </Reference>
      </ItemGroup>
    </When>
    <When Condition="($(TargetFrameworkIdentifier) == '.NETStandard' And ($(TargetFrameworkVersion) == 'v1.3' Or $(TargetFrameworkVersion) == 'v1.4' Or $(TargetFrameworkVersion) == 'v1.5' Or $(TargetFrameworkVersion) == 'v1.6' Or $(TargetFrameworkVersion) == 'v2.0')) Or ($(TargetFrameworkIdentifier) == '.NETCoreApp' And ($(TargetFrameworkVersion) == 'v1.0' Or $(TargetFrameworkVersion) == 'v1.1' Or $(TargetFrameworkVersion) == 'v2.0')) Or ($(TargetFrameworkIdentifier) == 'MonoAndroid' And ($(TargetFrameworkVersion) == 'v7.0' Or $(TargetFrameworkVersion) == 'v7.1'))">
      <ItemGroup>
        <Reference Include="System.ObjectModel">
          <HintPath>..\..\packages\System.ObjectModel\lib\netstandard1.3\System.ObjectModel.dll</HintPath>
          <Private>True</Private>
          <Paket>True</Paket>
        </Reference>
      </ItemGroup>
    </When>
    <When Condition="($(TargetFrameworkIdentifier) == '.NETStandard' And ($(TargetFrameworkVersion) == 'v1.3' Or $(TargetFrameworkVersion) == 'v1.4' Or $(TargetFrameworkVersion) == 'v1.5' Or $(TargetFrameworkVersion) == 'v1.6' Or $(TargetFrameworkVersion) == 'v2.0')) Or ($(TargetFrameworkIdentifier) == '.NETCoreApp' And ($(TargetFrameworkVersion) == 'v1.0' Or $(TargetFrameworkVersion) == 'v1.1' Or $(TargetFrameworkVersion) == 'v2.0'))">
      <ItemGroup>
        <Reference Include="System.ObjectModel">
          <HintPath>..\..\packages\System.ObjectModel\ref\netstandard1.3\System.ObjectModel.dll</HintPath>
          <Private>False</Private>
          <Paket>True</Paket>
        </Reference>
      </ItemGroup>
    </When>
  </Choose>
  <Choose>
    <When Condition="$(TargetFrameworkIdentifier) == '.NETStandard' And ($(TargetFrameworkVersion) == 'v1.0' Or $(TargetFrameworkVersion) == 'v1.1' Or $(TargetFrameworkVersion) == 'v1.2')">
      <ItemGroup>
        <Reference Include="System.Reflection">
          <HintPath>..\..\packages\System.Reflection\ref\netstandard1.0\System.Reflection.dll</HintPath>
          <Private>False</Private>
          <Paket>True</Paket>
        </Reference>
      </ItemGroup>
    </When>
    <When Condition="$(TargetFrameworkIdentifier) == '.NETStandard' And ($(TargetFrameworkVersion) == 'v1.3' Or $(TargetFrameworkVersion) == 'v1.4')">
      <ItemGroup>
        <Reference Include="System.Reflection">
          <HintPath>..\..\packages\System.Reflection\ref\netstandard1.3\System.Reflection.dll</HintPath>
          <Private>False</Private>
          <Paket>True</Paket>
        </Reference>
      </ItemGroup>
    </When>
    <When Condition="($(TargetFrameworkIdentifier) == '.NETStandard' And ($(TargetFrameworkVersion) == 'v1.5' Or $(TargetFrameworkVersion) == 'v1.6' Or $(TargetFrameworkVersion) == 'v2.0')) Or ($(TargetFrameworkIdentifier) == '.NETCoreApp' And ($(TargetFrameworkVersion) == 'v1.0' Or $(TargetFrameworkVersion) == 'v1.1' Or $(TargetFrameworkVersion) == 'v2.0'))">
      <ItemGroup>
        <Reference Include="System.Reflection">
          <HintPath>..\..\packages\System.Reflection\ref\netstandard1.5\System.Reflection.dll</HintPath>
          <Private>False</Private>
          <Paket>True</Paket>
        </Reference>
      </ItemGroup>
    </When>
  </Choose>
  <Choose>
    <When Condition="($(TargetFrameworkIdentifier) == '.NETStandard' And ($(TargetFrameworkVersion) == 'v1.3' Or $(TargetFrameworkVersion) == 'v1.4' Or $(TargetFrameworkVersion) == 'v1.5' Or $(TargetFrameworkVersion) == 'v1.6' Or $(TargetFrameworkVersion) == 'v2.0')) Or ($(TargetFrameworkIdentifier) == '.NETCoreApp' And ($(TargetFrameworkVersion) == 'v1.0' Or $(TargetFrameworkVersion) == 'v1.1' Or $(TargetFrameworkVersion) == 'v2.0'))">
      <ItemGroup>
        <Reference Include="System.Reflection.Emit">
          <HintPath>..\..\packages\System.Reflection.Emit\ref\netstandard1.1\System.Reflection.Emit.dll</HintPath>
          <Private>False</Private>
          <Paket>True</Paket>
        </Reference>
      </ItemGroup>
    </When>
    <When Condition="($(TargetFrameworkIdentifier) == '.NETCore' And $(TargetFrameworkVersion) == 'v5.0') Or ($(TargetFrameworkIdentifier) == '.NETStandard' And ($(TargetFrameworkVersion) == 'v1.3' Or $(TargetFrameworkVersion) == 'v1.4' Or $(TargetFrameworkVersion) == 'v1.5' Or $(TargetFrameworkVersion) == 'v1.6' Or $(TargetFrameworkVersion) == 'v2.0')) Or ($(TargetFrameworkIdentifier) == '.NETCoreApp' And ($(TargetFrameworkVersion) == 'v1.0' Or $(TargetFrameworkVersion) == 'v1.1' Or $(TargetFrameworkVersion) == 'v2.0')) Or ($(TargetFrameworkIdentifier) == 'MonoAndroid' And ($(TargetFrameworkVersion) == 'v7.0' Or $(TargetFrameworkVersion) == 'v7.1'))">
      <ItemGroup>
        <Reference Include="System.Reflection.Emit">
          <HintPath>..\..\packages\System.Reflection.Emit\lib\netstandard1.3\System.Reflection.Emit.dll</HintPath>
          <Private>True</Private>
          <Paket>True</Paket>
        </Reference>
      </ItemGroup>
    </When>
  </Choose>
  <Choose>
    <When Condition="($(TargetFrameworkIdentifier) == '.NETStandard' And ($(TargetFrameworkVersion) == 'v1.3' Or $(TargetFrameworkVersion) == 'v1.4' Or $(TargetFrameworkVersion) == 'v1.5' Or $(TargetFrameworkVersion) == 'v1.6' Or $(TargetFrameworkVersion) == 'v2.0')) Or ($(TargetFrameworkIdentifier) == '.NETCoreApp' And ($(TargetFrameworkVersion) == 'v1.0' Or $(TargetFrameworkVersion) == 'v1.1' Or $(TargetFrameworkVersion) == 'v2.0'))">
      <ItemGroup>
        <Reference Include="System.Reflection.Emit.ILGeneration">
          <HintPath>..\..\packages\System.Reflection.Emit.ILGeneration\ref\netstandard1.0\System.Reflection.Emit.ILGeneration.dll</HintPath>
          <Private>False</Private>
          <Paket>True</Paket>
        </Reference>
      </ItemGroup>
    </When>
    <When Condition="($(TargetFrameworkIdentifier) == '.NETCore' And $(TargetFrameworkVersion) == 'v5.0') Or ($(TargetFrameworkIdentifier) == '.NETStandard' And ($(TargetFrameworkVersion) == 'v1.3' Or $(TargetFrameworkVersion) == 'v1.4' Or $(TargetFrameworkVersion) == 'v1.5' Or $(TargetFrameworkVersion) == 'v1.6' Or $(TargetFrameworkVersion) == 'v2.0')) Or ($(TargetFrameworkIdentifier) == '.NETCoreApp' And ($(TargetFrameworkVersion) == 'v1.0' Or $(TargetFrameworkVersion) == 'v1.1' Or $(TargetFrameworkVersion) == 'v2.0')) Or ($(TargetFrameworkIdentifier) == 'MonoAndroid' And ($(TargetFrameworkVersion) == 'v7.0' Or $(TargetFrameworkVersion) == 'v7.1'))">
      <ItemGroup>
        <Reference Include="System.Reflection.Emit.ILGeneration">
          <HintPath>..\..\packages\System.Reflection.Emit.ILGeneration\lib\netstandard1.3\System.Reflection.Emit.ILGeneration.dll</HintPath>
          <Private>True</Private>
          <Paket>True</Paket>
        </Reference>
      </ItemGroup>
    </When>
  </Choose>
  <Choose>
    <When Condition="($(TargetFrameworkIdentifier) == '.NETStandard' And ($(TargetFrameworkVersion) == 'v1.6' Or $(TargetFrameworkVersion) == 'v2.0')) Or ($(TargetFrameworkIdentifier) == '.NETCoreApp' And ($(TargetFrameworkVersion) == 'v1.0' Or $(TargetFrameworkVersion) == 'v1.1' Or $(TargetFrameworkVersion) == 'v2.0'))">
      <ItemGroup>
        <Reference Include="System.Reflection.Emit.Lightweight">
          <HintPath>..\..\packages\System.Reflection.Emit.Lightweight\ref\netstandard1.0\System.Reflection.Emit.Lightweight.dll</HintPath>
          <Private>False</Private>
          <Paket>True</Paket>
        </Reference>
      </ItemGroup>
    </When>
    <When Condition="($(TargetFrameworkIdentifier) == '.NETStandard' And ($(TargetFrameworkVersion) == 'v1.6' Or $(TargetFrameworkVersion) == 'v2.0')) Or ($(TargetFrameworkIdentifier) == '.NETCoreApp' And ($(TargetFrameworkVersion) == 'v1.0' Or $(TargetFrameworkVersion) == 'v1.1' Or $(TargetFrameworkVersion) == 'v2.0')) Or ($(TargetFrameworkIdentifier) == 'MonoAndroid' And ($(TargetFrameworkVersion) == 'v7.0' Or $(TargetFrameworkVersion) == 'v7.1'))">
      <ItemGroup>
        <Reference Include="System.Reflection.Emit.Lightweight">
          <HintPath>..\..\packages\System.Reflection.Emit.Lightweight\lib\netstandard1.3\System.Reflection.Emit.Lightweight.dll</HintPath>
          <Private>True</Private>
          <Paket>True</Paket>
        </Reference>
      </ItemGroup>
    </When>
  </Choose>
  <Choose>
    <When Condition="($(TargetFrameworkIdentifier) == '.NETStandard' And ($(TargetFrameworkVersion) == 'v1.0' Or $(TargetFrameworkVersion) == 'v1.1' Or $(TargetFrameworkVersion) == 'v1.2' Or $(TargetFrameworkVersion) == 'v1.3' Or $(TargetFrameworkVersion) == 'v1.4' Or $(TargetFrameworkVersion) == 'v1.5' Or $(TargetFrameworkVersion) == 'v1.6' Or $(TargetFrameworkVersion) == 'v2.0')) Or ($(TargetFrameworkIdentifier) == '.NETCoreApp' And ($(TargetFrameworkVersion) == 'v1.0' Or $(TargetFrameworkVersion) == 'v1.1' Or $(TargetFrameworkVersion) == 'v2.0'))">
      <ItemGroup>
        <Reference Include="System.Reflection.Extensions">
          <HintPath>..\..\packages\System.Reflection.Extensions\ref\netstandard1.0\System.Reflection.Extensions.dll</HintPath>
          <Private>False</Private>
          <Paket>True</Paket>
        </Reference>
      </ItemGroup>
    </When>
  </Choose>
  <Choose>
    <When Condition="($(TargetFrameworkIdentifier) == '.NETStandard' And ($(TargetFrameworkVersion) == 'v1.0' Or $(TargetFrameworkVersion) == 'v1.1' Or $(TargetFrameworkVersion) == 'v1.2' Or $(TargetFrameworkVersion) == 'v1.3' Or $(TargetFrameworkVersion) == 'v1.4' Or $(TargetFrameworkVersion) == 'v1.5' Or $(TargetFrameworkVersion) == 'v1.6' Or $(TargetFrameworkVersion) == 'v2.0')) Or ($(TargetFrameworkIdentifier) == '.NETCoreApp' And ($(TargetFrameworkVersion) == 'v1.0' Or $(TargetFrameworkVersion) == 'v1.1' Or $(TargetFrameworkVersion) == 'v2.0'))">
      <ItemGroup>
        <Reference Include="System.Reflection.Primitives">
          <HintPath>..\..\packages\System.Reflection.Primitives\ref\netstandard1.0\System.Reflection.Primitives.dll</HintPath>
          <Private>False</Private>
          <Paket>True</Paket>
        </Reference>
      </ItemGroup>
    </When>
  </Choose>
  <Choose>
    <When Condition="$(TargetFrameworkIdentifier) == '.NETStandard' And ($(TargetFrameworkVersion) == 'v1.3' Or $(TargetFrameworkVersion) == 'v1.4')">
      <ItemGroup>
        <Reference Include="System.Reflection.TypeExtensions">
          <HintPath>..\..\packages\System.Reflection.TypeExtensions\ref\netstandard1.3\System.Reflection.TypeExtensions.dll</HintPath>
          <Private>False</Private>
          <Paket>True</Paket>
        </Reference>
      </ItemGroup>
    </When>
    <When Condition="($(TargetFrameworkIdentifier) == '.NETStandard' And ($(TargetFrameworkVersion) == 'v1.5' Or $(TargetFrameworkVersion) == 'v1.6' Or $(TargetFrameworkVersion) == 'v2.0')) Or ($(TargetFrameworkIdentifier) == '.NETCoreApp' And ($(TargetFrameworkVersion) == 'v1.0' Or $(TargetFrameworkVersion) == 'v1.1' Or $(TargetFrameworkVersion) == 'v2.0')) Or ($(TargetFrameworkIdentifier) == 'MonoAndroid' And ($(TargetFrameworkVersion) == 'v7.0' Or $(TargetFrameworkVersion) == 'v7.1'))">
      <ItemGroup>
        <Reference Include="System.Reflection.TypeExtensions">
          <HintPath>..\..\packages\System.Reflection.TypeExtensions\lib\netstandard1.5\System.Reflection.TypeExtensions.dll</HintPath>
          <Private>True</Private>
          <Paket>True</Paket>
        </Reference>
      </ItemGroup>
    </When>
    <When Condition="($(TargetFrameworkIdentifier) == '.NETStandard' And ($(TargetFrameworkVersion) == 'v1.5' Or $(TargetFrameworkVersion) == 'v1.6' Or $(TargetFrameworkVersion) == 'v2.0')) Or ($(TargetFrameworkIdentifier) == '.NETCoreApp' And ($(TargetFrameworkVersion) == 'v1.0' Or $(TargetFrameworkVersion) == 'v1.1' Or $(TargetFrameworkVersion) == 'v2.0'))">
      <ItemGroup>
        <Reference Include="System.Reflection.TypeExtensions">
          <HintPath>..\..\packages\System.Reflection.TypeExtensions\ref\netstandard1.5\System.Reflection.TypeExtensions.dll</HintPath>
          <Private>False</Private>
          <Paket>True</Paket>
        </Reference>
      </ItemGroup>
    </When>
  </Choose>
  <Choose>
    <When Condition="($(TargetFrameworkIdentifier) == '.NETStandard' And ($(TargetFrameworkVersion) == 'v1.0' Or $(TargetFrameworkVersion) == 'v1.1' Or $(TargetFrameworkVersion) == 'v1.2' Or $(TargetFrameworkVersion) == 'v1.3' Or $(TargetFrameworkVersion) == 'v1.4' Or $(TargetFrameworkVersion) == 'v1.5' Or $(TargetFrameworkVersion) == 'v1.6' Or $(TargetFrameworkVersion) == 'v2.0')) Or ($(TargetFrameworkIdentifier) == '.NETCoreApp' And ($(TargetFrameworkVersion) == 'v1.0' Or $(TargetFrameworkVersion) == 'v1.1' Or $(TargetFrameworkVersion) == 'v2.0'))">
      <ItemGroup>
        <Reference Include="System.Resources.ResourceManager">
          <HintPath>..\..\packages\System.Resources.ResourceManager\ref\netstandard1.0\System.Resources.ResourceManager.dll</HintPath>
          <Private>False</Private>
          <Paket>True</Paket>
        </Reference>
      </ItemGroup>
    </When>
  </Choose>
  <Choose>
    <When Condition="$(TargetFrameworkIdentifier) == '.NETFramework' And ($(TargetFrameworkVersion) == 'v4.6.3' Or $(TargetFrameworkVersion) == 'v4.7' Or $(TargetFrameworkVersion) == 'v5.0')">
      <ItemGroup>
        <Reference Include="System.ComponentModel.Composition">
          <Paket>True</Paket>
        </Reference>
        <Reference Include="System.Runtime">
          <HintPath>..\..\packages\System.Runtime\lib\net462\System.Runtime.dll</HintPath>
          <Private>True</Private>
          <Paket>True</Paket>
        </Reference>
      </ItemGroup>
    </When>
    <When Condition="$(TargetFrameworkIdentifier) == '.NETStandard' And ($(TargetFrameworkVersion) == 'v1.0' Or $(TargetFrameworkVersion) == 'v1.1')">
      <ItemGroup>
        <Reference Include="System.Runtime">
          <HintPath>..\..\packages\System.Runtime\ref\netstandard1.0\System.Runtime.dll</HintPath>
          <Private>False</Private>
          <Paket>True</Paket>
        </Reference>
      </ItemGroup>
    </When>
    <When Condition="$(TargetFrameworkIdentifier) == '.NETStandard' And $(TargetFrameworkVersion) == 'v1.2'">
      <ItemGroup>
        <Reference Include="System.Runtime">
          <HintPath>..\..\packages\System.Runtime\ref\netstandard1.2\System.Runtime.dll</HintPath>
          <Private>False</Private>
          <Paket>True</Paket>
        </Reference>
      </ItemGroup>
    </When>
    <When Condition="$(TargetFrameworkIdentifier) == '.NETStandard' And ($(TargetFrameworkVersion) == 'v1.3' Or $(TargetFrameworkVersion) == 'v1.4')">
      <ItemGroup>
        <Reference Include="System.Runtime">
          <HintPath>..\..\packages\System.Runtime\ref\netstandard1.3\System.Runtime.dll</HintPath>
          <Private>False</Private>
          <Paket>True</Paket>
        </Reference>
      </ItemGroup>
    </When>
    <When Condition="($(TargetFrameworkIdentifier) == '.NETStandard' And ($(TargetFrameworkVersion) == 'v1.5' Or $(TargetFrameworkVersion) == 'v1.6' Or $(TargetFrameworkVersion) == 'v2.0')) Or ($(TargetFrameworkIdentifier) == '.NETCoreApp' And ($(TargetFrameworkVersion) == 'v1.0' Or $(TargetFrameworkVersion) == 'v1.1' Or $(TargetFrameworkVersion) == 'v2.0'))">
      <ItemGroup>
        <Reference Include="System.Runtime">
          <HintPath>..\..\packages\System.Runtime\ref\netstandard1.5\System.Runtime.dll</HintPath>
          <Private>False</Private>
          <Paket>True</Paket>
        </Reference>
      </ItemGroup>
    </When>
  </Choose>
  <Choose>
    <When Condition="$(TargetFrameworkIdentifier) == '.NETStandard' And ($(TargetFrameworkVersion) == 'v1.0' Or $(TargetFrameworkVersion) == 'v1.1' Or $(TargetFrameworkVersion) == 'v1.2')">
      <ItemGroup>
        <Reference Include="System.Runtime.Extensions">
          <HintPath>..\..\packages\System.Runtime.Extensions\ref\netstandard1.0\System.Runtime.Extensions.dll</HintPath>
          <Private>False</Private>
          <Paket>True</Paket>
        </Reference>
      </ItemGroup>
    </When>
    <When Condition="$(TargetFrameworkIdentifier) == '.NETStandard' And ($(TargetFrameworkVersion) == 'v1.3' Or $(TargetFrameworkVersion) == 'v1.4')">
      <ItemGroup>
        <Reference Include="System.Runtime.Extensions">
          <HintPath>..\..\packages\System.Runtime.Extensions\ref\netstandard1.3\System.Runtime.Extensions.dll</HintPath>
          <Private>False</Private>
          <Paket>True</Paket>
        </Reference>
      </ItemGroup>
    </When>
    <When Condition="($(TargetFrameworkIdentifier) == '.NETStandard' And ($(TargetFrameworkVersion) == 'v1.5' Or $(TargetFrameworkVersion) == 'v1.6' Or $(TargetFrameworkVersion) == 'v2.0')) Or ($(TargetFrameworkIdentifier) == '.NETCoreApp' And ($(TargetFrameworkVersion) == 'v1.0' Or $(TargetFrameworkVersion) == 'v1.1' Or $(TargetFrameworkVersion) == 'v2.0'))">
      <ItemGroup>
        <Reference Include="System.Runtime.Extensions">
          <HintPath>..\..\packages\System.Runtime.Extensions\ref\netstandard1.5\System.Runtime.Extensions.dll</HintPath>
          <Private>False</Private>
          <Paket>True</Paket>
        </Reference>
      </ItemGroup>
    </When>
  </Choose>
  <Choose>
    <When Condition="($(TargetFrameworkIdentifier) == '.NETStandard' And ($(TargetFrameworkVersion) == 'v1.3' Or $(TargetFrameworkVersion) == 'v1.4' Or $(TargetFrameworkVersion) == 'v1.5' Or $(TargetFrameworkVersion) == 'v1.6' Or $(TargetFrameworkVersion) == 'v2.0')) Or ($(TargetFrameworkIdentifier) == '.NETCoreApp' And ($(TargetFrameworkVersion) == 'v1.0' Or $(TargetFrameworkVersion) == 'v1.1' Or $(TargetFrameworkVersion) == 'v2.0'))">
      <ItemGroup>
        <Reference Include="System.Runtime.Handles">
          <HintPath>..\..\packages\System.Runtime.Handles\ref\netstandard1.3\System.Runtime.Handles.dll</HintPath>
          <Private>False</Private>
          <Paket>True</Paket>
        </Reference>
      </ItemGroup>
    </When>
  </Choose>
  <Choose>
    <When Condition="$(TargetFrameworkIdentifier) == '.NETCoreApp' And ($(TargetFrameworkVersion) == 'v1.1' Or $(TargetFrameworkVersion) == 'v2.0')">
      <ItemGroup>
        <Reference Include="System.Runtime.InteropServices">
          <HintPath>..\..\packages\System.Runtime.InteropServices\ref\netcoreapp1.1\System.Runtime.InteropServices.dll</HintPath>
          <Private>False</Private>
          <Paket>True</Paket>
        </Reference>
      </ItemGroup>
    </When>
    <When Condition="$(TargetFrameworkIdentifier) == '.NETStandard' And $(TargetFrameworkVersion) == 'v1.1'">
      <ItemGroup>
        <Reference Include="System.Runtime.InteropServices">
          <HintPath>..\..\packages\System.Runtime.InteropServices\ref\netstandard1.1\System.Runtime.InteropServices.dll</HintPath>
          <Private>False</Private>
          <Paket>True</Paket>
        </Reference>
      </ItemGroup>
    </When>
    <When Condition="$(TargetFrameworkIdentifier) == '.NETStandard' And $(TargetFrameworkVersion) == 'v1.2'">
      <ItemGroup>
        <Reference Include="System.Runtime.InteropServices">
          <HintPath>..\..\packages\System.Runtime.InteropServices\ref\netstandard1.2\System.Runtime.InteropServices.dll</HintPath>
          <Private>False</Private>
          <Paket>True</Paket>
        </Reference>
      </ItemGroup>
    </When>
    <When Condition="$(TargetFrameworkIdentifier) == '.NETStandard' And ($(TargetFrameworkVersion) == 'v1.3' Or $(TargetFrameworkVersion) == 'v1.4')">
      <ItemGroup>
        <Reference Include="System.Runtime.InteropServices">
          <HintPath>..\..\packages\System.Runtime.InteropServices\ref\netstandard1.3\System.Runtime.InteropServices.dll</HintPath>
          <Private>False</Private>
          <Paket>True</Paket>
        </Reference>
      </ItemGroup>
    </When>
    <When Condition="($(TargetFrameworkIdentifier) == '.NETStandard' And ($(TargetFrameworkVersion) == 'v1.5' Or $(TargetFrameworkVersion) == 'v1.6' Or $(TargetFrameworkVersion) == 'v2.0')) Or ($(TargetFrameworkIdentifier) == '.NETCoreApp' And $(TargetFrameworkVersion) == 'v1.0')">
      <ItemGroup>
        <Reference Include="System.Runtime.InteropServices">
          <HintPath>..\..\packages\System.Runtime.InteropServices\ref\netstandard1.5\System.Runtime.InteropServices.dll</HintPath>
          <Private>False</Private>
          <Paket>True</Paket>
        </Reference>
      </ItemGroup>
    </When>
  </Choose>
  <Choose>
    <When Condition="$(TargetFrameworkIdentifier) == '.NETFramework' And ($(TargetFrameworkVersion) == 'v4.5' Or $(TargetFrameworkVersion) == 'v4.5.1' Or $(TargetFrameworkVersion) == 'v4.5.2' Or $(TargetFrameworkVersion) == 'v4.5.3' Or $(TargetFrameworkVersion) == 'v4.6')">
      <ItemGroup>
        <Reference Include="System.Runtime.InteropServices.RuntimeInformation">
          <HintPath>..\..\packages\System.Runtime.InteropServices.RuntimeInformation\lib\net45\System.Runtime.InteropServices.RuntimeInformation.dll</HintPath>
          <Private>True</Private>
          <Paket>True</Paket>
        </Reference>
      </ItemGroup>
    </When>
    <When Condition="($(TargetFrameworkIdentifier) == '.NETStandard' And ($(TargetFrameworkVersion) == 'v1.1' Or $(TargetFrameworkVersion) == 'v1.2' Or $(TargetFrameworkVersion) == 'v1.3' Or $(TargetFrameworkVersion) == 'v1.4' Or $(TargetFrameworkVersion) == 'v1.5' Or $(TargetFrameworkVersion) == 'v1.6')) Or ($(TargetFrameworkIdentifier) == '.NETCoreApp' And ($(TargetFrameworkVersion) == 'v1.0' Or $(TargetFrameworkVersion) == 'v1.1' Or $(TargetFrameworkVersion) == 'v2.0')) Or ($(TargetFrameworkIdentifier) == 'MonoAndroid' And ($(TargetFrameworkVersion) == 'v7.0' Or $(TargetFrameworkVersion) == 'v7.1'))">
      <ItemGroup>
        <Reference Include="System.Runtime.InteropServices.RuntimeInformation">
          <HintPath>..\..\packages\System.Runtime.InteropServices.RuntimeInformation\lib\netstandard1.1\System.Runtime.InteropServices.RuntimeInformation.dll</HintPath>
          <Private>True</Private>
          <Paket>True</Paket>
        </Reference>
      </ItemGroup>
    </When>
    <When Condition="($(TargetFrameworkIdentifier) == '.NETStandard' And ($(TargetFrameworkVersion) == 'v1.1' Or $(TargetFrameworkVersion) == 'v1.2' Or $(TargetFrameworkVersion) == 'v1.3' Or $(TargetFrameworkVersion) == 'v1.4' Or $(TargetFrameworkVersion) == 'v1.5' Or $(TargetFrameworkVersion) == 'v1.6')) Or ($(TargetFrameworkIdentifier) == '.NETCoreApp' And ($(TargetFrameworkVersion) == 'v1.0' Or $(TargetFrameworkVersion) == 'v1.1' Or $(TargetFrameworkVersion) == 'v2.0'))">
      <ItemGroup>
        <Reference Include="System.Runtime.InteropServices.RuntimeInformation">
          <HintPath>..\..\packages\System.Runtime.InteropServices.RuntimeInformation\ref\netstandard1.1\System.Runtime.InteropServices.RuntimeInformation.dll</HintPath>
          <Private>False</Private>
          <Paket>True</Paket>
        </Reference>
      </ItemGroup>
    </When>
    <When Condition="$(TargetFrameworkIdentifier) == '.NETCore'">
      <ItemGroup>
        <Reference Include="System.Runtime.InteropServices.RuntimeInformation">
          <HintPath>..\..\packages\System.Runtime.InteropServices.RuntimeInformation\lib\win8\System.Runtime.InteropServices.RuntimeInformation.dll</HintPath>
          <Private>True</Private>
          <Paket>True</Paket>
        </Reference>
      </ItemGroup>
    </When>
    <When Condition="($(TargetFrameworkIdentifier) == 'WindowsPhoneApp') Or ($(TargetFrameworkIdentifier) == '.NETCore' And $(TargetFrameworkVersion) == 'v5.0')">
      <ItemGroup>
        <Reference Include="System.Runtime.InteropServices.RuntimeInformation">
          <HintPath>..\..\packages\System.Runtime.InteropServices.RuntimeInformation\lib\wpa81\System.Runtime.InteropServices.RuntimeInformation.dll</HintPath>
          <Private>True</Private>
          <Paket>True</Paket>
        </Reference>
      </ItemGroup>
    </When>
  </Choose>
  <Choose>
    <When Condition="($(TargetFrameworkIdentifier) == '.NETStandard' And ($(TargetFrameworkVersion) == 'v1.1' Or $(TargetFrameworkVersion) == 'v1.2' Or $(TargetFrameworkVersion) == 'v1.3' Or $(TargetFrameworkVersion) == 'v1.4' Or $(TargetFrameworkVersion) == 'v1.5' Or $(TargetFrameworkVersion) == 'v1.6' Or $(TargetFrameworkVersion) == 'v2.0')) Or ($(TargetFrameworkIdentifier) == '.NETCoreApp' And ($(TargetFrameworkVersion) == 'v1.0' Or $(TargetFrameworkVersion) == 'v1.1' Or $(TargetFrameworkVersion) == 'v2.0'))">
      <ItemGroup>
        <Reference Include="System.Runtime.Numerics">
          <HintPath>..\..\packages\System.Runtime.Numerics\ref\netstandard1.1\System.Runtime.Numerics.dll</HintPath>
          <Private>False</Private>
          <Paket>True</Paket>
        </Reference>
      </ItemGroup>
    </When>
    <When Condition="($(TargetFrameworkIdentifier) == '.NETStandard' And ($(TargetFrameworkVersion) == 'v1.3' Or $(TargetFrameworkVersion) == 'v1.4' Or $(TargetFrameworkVersion) == 'v1.5' Or $(TargetFrameworkVersion) == 'v1.6' Or $(TargetFrameworkVersion) == 'v2.0')) Or ($(TargetFrameworkIdentifier) == '.NETCoreApp' And ($(TargetFrameworkVersion) == 'v1.0' Or $(TargetFrameworkVersion) == 'v1.1' Or $(TargetFrameworkVersion) == 'v2.0')) Or ($(TargetFrameworkIdentifier) == 'MonoAndroid' And ($(TargetFrameworkVersion) == 'v7.0' Or $(TargetFrameworkVersion) == 'v7.1'))">
      <ItemGroup>
        <Reference Include="System.Runtime.Numerics">
          <HintPath>..\..\packages\System.Runtime.Numerics\lib\netstandard1.3\System.Runtime.Numerics.dll</HintPath>
          <Private>True</Private>
          <Paket>True</Paket>
        </Reference>
      </ItemGroup>
    </When>
  </Choose>
  <Choose>
    <When Condition="$(TargetFrameworkIdentifier) == '.NETFramework' And $(TargetFrameworkVersion) == 'v4.6'">
      <ItemGroup>
        <Reference Include="System.Security.Cryptography.Algorithms">
          <HintPath>..\..\packages\System.Security.Cryptography.Algorithms\lib\net46\System.Security.Cryptography.Algorithms.dll</HintPath>
          <Private>True</Private>
          <Paket>True</Paket>
        </Reference>
      </ItemGroup>
    </When>
    <When Condition="$(TargetFrameworkIdentifier) == '.NETFramework' And ($(TargetFrameworkVersion) == 'v4.6.1' Or $(TargetFrameworkVersion) == 'v4.6.2')">
      <ItemGroup>
        <Reference Include="System.Security.Cryptography.Algorithms">
          <HintPath>..\..\packages\System.Security.Cryptography.Algorithms\lib\net461\System.Security.Cryptography.Algorithms.dll</HintPath>
          <Private>True</Private>
          <Paket>True</Paket>
        </Reference>
      </ItemGroup>
    </When>
    <When Condition="$(TargetFrameworkIdentifier) == '.NETFramework' And ($(TargetFrameworkVersion) == 'v4.6.3' Or $(TargetFrameworkVersion) == 'v4.7' Or $(TargetFrameworkVersion) == 'v5.0')">
      <ItemGroup>
        <Reference Include="System.Security.Cryptography.Algorithms">
          <HintPath>..\..\packages\System.Security.Cryptography.Algorithms\lib\net463\System.Security.Cryptography.Algorithms.dll</HintPath>
          <Private>True</Private>
          <Paket>True</Paket>
        </Reference>
      </ItemGroup>
    </When>
    <When Condition="$(TargetFrameworkIdentifier) == '.NETStandard' And $(TargetFrameworkVersion) == 'v1.3'">
      <ItemGroup>
        <Reference Include="System.Security.Cryptography.Algorithms">
          <HintPath>..\..\packages\System.Security.Cryptography.Algorithms\ref\netstandard1.3\System.Security.Cryptography.Algorithms.dll</HintPath>
          <Private>False</Private>
          <Paket>True</Paket>
        </Reference>
      </ItemGroup>
    </When>
    <When Condition="$(TargetFrameworkIdentifier) == '.NETStandard' And ($(TargetFrameworkVersion) == 'v1.4' Or $(TargetFrameworkVersion) == 'v1.5')">
      <ItemGroup>
        <Reference Include="System.Security.Cryptography.Algorithms">
          <HintPath>..\..\packages\System.Security.Cryptography.Algorithms\ref\netstandard1.4\System.Security.Cryptography.Algorithms.dll</HintPath>
          <Private>False</Private>
          <Paket>True</Paket>
        </Reference>
      </ItemGroup>
    </When>
    <When Condition="($(TargetFrameworkIdentifier) == '.NETStandard' And ($(TargetFrameworkVersion) == 'v1.6' Or $(TargetFrameworkVersion) == 'v2.0')) Or ($(TargetFrameworkIdentifier) == '.NETCoreApp' And ($(TargetFrameworkVersion) == 'v1.0' Or $(TargetFrameworkVersion) == 'v1.1' Or $(TargetFrameworkVersion) == 'v2.0'))">
      <ItemGroup>
        <Reference Include="System.Security.Cryptography.Algorithms">
          <HintPath>..\..\packages\System.Security.Cryptography.Algorithms\ref\netstandard1.6\System.Security.Cryptography.Algorithms.dll</HintPath>
          <Private>False</Private>
          <Paket>True</Paket>
        </Reference>
      </ItemGroup>
    </When>
  </Choose>
  <Choose>
    <When Condition="($(TargetFrameworkIdentifier) == '.NETStandard' And ($(TargetFrameworkVersion) == 'v1.6' Or $(TargetFrameworkVersion) == 'v2.0')) Or ($(TargetFrameworkIdentifier) == '.NETCoreApp' And ($(TargetFrameworkVersion) == 'v1.0' Or $(TargetFrameworkVersion) == 'v1.1' Or $(TargetFrameworkVersion) == 'v2.0'))">
      <ItemGroup>
        <Reference Include="System.Security.Cryptography.Cng">
          <HintPath>..\..\packages\System.Security.Cryptography.Cng\ref\netstandard1.6\System.Security.Cryptography.Cng.dll</HintPath>
          <Private>False</Private>
          <Paket>True</Paket>
        </Reference>
      </ItemGroup>
    </When>
  </Choose>
  <Choose>
    <When Condition="($(TargetFrameworkIdentifier) == '.NETStandard' And ($(TargetFrameworkVersion) == 'v1.3' Or $(TargetFrameworkVersion) == 'v1.4' Or $(TargetFrameworkVersion) == 'v1.5' Or $(TargetFrameworkVersion) == 'v1.6' Or $(TargetFrameworkVersion) == 'v2.0')) Or ($(TargetFrameworkIdentifier) == '.NETCoreApp' And ($(TargetFrameworkVersion) == 'v1.0' Or $(TargetFrameworkVersion) == 'v1.1' Or $(TargetFrameworkVersion) == 'v2.0'))">
      <ItemGroup>
        <Reference Include="System.Security.Cryptography.Csp">
          <HintPath>..\..\packages\System.Security.Cryptography.Csp\ref\netstandard1.3\System.Security.Cryptography.Csp.dll</HintPath>
          <Private>False</Private>
          <Paket>True</Paket>
        </Reference>
      </ItemGroup>
    </When>
  </Choose>
  <Choose>
    <When Condition="$(TargetFrameworkIdentifier) == '.NETFramework' And ($(TargetFrameworkVersion) == 'v4.6' Or $(TargetFrameworkVersion) == 'v4.6.3' Or $(TargetFrameworkVersion) == 'v4.7' Or $(TargetFrameworkVersion) == 'v5.0')">
      <ItemGroup>
        <Reference Include="System.Security.Cryptography.Encoding">
          <HintPath>..\..\packages\System.Security.Cryptography.Encoding\lib\net46\System.Security.Cryptography.Encoding.dll</HintPath>
          <Private>True</Private>
          <Paket>True</Paket>
        </Reference>
      </ItemGroup>
    </When>
    <When Condition="($(TargetFrameworkIdentifier) == '.NETStandard' And ($(TargetFrameworkVersion) == 'v1.3' Or $(TargetFrameworkVersion) == 'v1.4' Or $(TargetFrameworkVersion) == 'v1.5' Or $(TargetFrameworkVersion) == 'v1.6' Or $(TargetFrameworkVersion) == 'v2.0')) Or ($(TargetFrameworkIdentifier) == '.NETCoreApp' And ($(TargetFrameworkVersion) == 'v1.0' Or $(TargetFrameworkVersion) == 'v1.1' Or $(TargetFrameworkVersion) == 'v2.0'))">
      <ItemGroup>
        <Reference Include="System.Security.Cryptography.Encoding">
          <HintPath>..\..\packages\System.Security.Cryptography.Encoding\ref\netstandard1.3\System.Security.Cryptography.Encoding.dll</HintPath>
          <Private>False</Private>
          <Paket>True</Paket>
        </Reference>
      </ItemGroup>
    </When>
  </Choose>
  <Choose>
    <When Condition="($(TargetFrameworkIdentifier) == '.NETStandard' And ($(TargetFrameworkVersion) == 'v1.6' Or $(TargetFrameworkVersion) == 'v2.0')) Or ($(TargetFrameworkIdentifier) == '.NETCoreApp' And ($(TargetFrameworkVersion) == 'v1.0' Or $(TargetFrameworkVersion) == 'v1.1' Or $(TargetFrameworkVersion) == 'v2.0')) Or ($(TargetFrameworkIdentifier) == 'MonoAndroid' And ($(TargetFrameworkVersion) == 'v7.0' Or $(TargetFrameworkVersion) == 'v7.1'))">
      <ItemGroup>
        <Reference Include="System.Security.Cryptography.OpenSsl">
          <HintPath>..\..\packages\System.Security.Cryptography.OpenSsl\lib\netstandard1.6\System.Security.Cryptography.OpenSsl.dll</HintPath>
          <Private>True</Private>
          <Paket>True</Paket>
        </Reference>
      </ItemGroup>
    </When>
    <When Condition="($(TargetFrameworkIdentifier) == '.NETStandard' And ($(TargetFrameworkVersion) == 'v1.6' Or $(TargetFrameworkVersion) == 'v2.0')) Or ($(TargetFrameworkIdentifier) == '.NETCoreApp' And ($(TargetFrameworkVersion) == 'v1.0' Or $(TargetFrameworkVersion) == 'v1.1' Or $(TargetFrameworkVersion) == 'v2.0'))">
      <ItemGroup>
        <Reference Include="System.Security.Cryptography.OpenSsl">
          <HintPath>..\..\packages\System.Security.Cryptography.OpenSsl\ref\netstandard1.6\System.Security.Cryptography.OpenSsl.dll</HintPath>
          <Private>False</Private>
          <Paket>True</Paket>
        </Reference>
      </ItemGroup>
    </When>
  </Choose>
  <Choose>
    <When Condition="$(TargetFrameworkIdentifier) == '.NETFramework' And ($(TargetFrameworkVersion) == 'v4.6' Or $(TargetFrameworkVersion) == 'v4.6.1' Or $(TargetFrameworkVersion) == 'v4.6.2' Or $(TargetFrameworkVersion) == 'v4.6.3' Or $(TargetFrameworkVersion) == 'v4.7' Or $(TargetFrameworkVersion) == 'v5.0')">
      <ItemGroup>
        <Reference Include="System.Security.Cryptography.Primitives">
          <HintPath>..\..\packages\System.Security.Cryptography.Primitives\lib\net46\System.Security.Cryptography.Primitives.dll</HintPath>
          <Private>True</Private>
          <Paket>True</Paket>
        </Reference>
      </ItemGroup>
    </When>
    <When Condition="($(TargetFrameworkIdentifier) == '.NETCore' And $(TargetFrameworkVersion) == 'v5.0') Or ($(TargetFrameworkIdentifier) == '.NETStandard' And ($(TargetFrameworkVersion) == 'v1.3' Or $(TargetFrameworkVersion) == 'v1.4' Or $(TargetFrameworkVersion) == 'v1.5' Or $(TargetFrameworkVersion) == 'v1.6' Or $(TargetFrameworkVersion) == 'v2.0')) Or ($(TargetFrameworkIdentifier) == '.NETCoreApp' And ($(TargetFrameworkVersion) == 'v1.0' Or $(TargetFrameworkVersion) == 'v1.1' Or $(TargetFrameworkVersion) == 'v2.0')) Or ($(TargetFrameworkIdentifier) == 'MonoAndroid' And ($(TargetFrameworkVersion) == 'v7.0' Or $(TargetFrameworkVersion) == 'v7.1'))">
      <ItemGroup>
        <Reference Include="System.Security.Cryptography.Primitives">
          <HintPath>..\..\packages\System.Security.Cryptography.Primitives\lib\netstandard1.3\System.Security.Cryptography.Primitives.dll</HintPath>
          <Private>True</Private>
          <Paket>True</Paket>
        </Reference>
      </ItemGroup>
    </When>
    <When Condition="($(TargetFrameworkIdentifier) == '.NETStandard' And ($(TargetFrameworkVersion) == 'v1.3' Or $(TargetFrameworkVersion) == 'v1.4' Or $(TargetFrameworkVersion) == 'v1.5' Or $(TargetFrameworkVersion) == 'v1.6' Or $(TargetFrameworkVersion) == 'v2.0')) Or ($(TargetFrameworkIdentifier) == '.NETCoreApp' And ($(TargetFrameworkVersion) == 'v1.0' Or $(TargetFrameworkVersion) == 'v1.1' Or $(TargetFrameworkVersion) == 'v2.0'))">
      <ItemGroup>
        <Reference Include="System.Security.Cryptography.Primitives">
          <HintPath>..\..\packages\System.Security.Cryptography.Primitives\ref\netstandard1.3\System.Security.Cryptography.Primitives.dll</HintPath>
          <Private>False</Private>
          <Paket>True</Paket>
        </Reference>
      </ItemGroup>
    </When>
  </Choose>
  <Choose>
    <When Condition="$(TargetFrameworkIdentifier) == '.NETFramework' And $(TargetFrameworkVersion) == 'v4.6'">
      <ItemGroup>
        <Reference Include="System.Security.Cryptography.X509Certificates">
          <HintPath>..\..\packages\System.Security.Cryptography.X509Certificates\lib\net46\System.Security.Cryptography.X509Certificates.dll</HintPath>
          <Private>True</Private>
          <Paket>True</Paket>
        </Reference>
      </ItemGroup>
    </When>
    <When Condition="$(TargetFrameworkIdentifier) == '.NETStandard' And $(TargetFrameworkVersion) == 'v1.3'">
      <ItemGroup>
        <Reference Include="System.Security.Cryptography.X509Certificates">
          <HintPath>..\..\packages\System.Security.Cryptography.X509Certificates\ref\netstandard1.3\System.Security.Cryptography.X509Certificates.dll</HintPath>
          <Private>False</Private>
          <Paket>True</Paket>
        </Reference>
      </ItemGroup>
    </When>
    <When Condition="($(TargetFrameworkIdentifier) == '.NETStandard' And ($(TargetFrameworkVersion) == 'v1.4' Or $(TargetFrameworkVersion) == 'v1.5' Or $(TargetFrameworkVersion) == 'v1.6' Or $(TargetFrameworkVersion) == 'v2.0')) Or ($(TargetFrameworkIdentifier) == '.NETCoreApp' And ($(TargetFrameworkVersion) == 'v1.0' Or $(TargetFrameworkVersion) == 'v1.1' Or $(TargetFrameworkVersion) == 'v2.0'))">
      <ItemGroup>
        <Reference Include="System.Security.Cryptography.X509Certificates">
          <HintPath>..\..\packages\System.Security.Cryptography.X509Certificates\ref\netstandard1.4\System.Security.Cryptography.X509Certificates.dll</HintPath>
          <Private>False</Private>
          <Paket>True</Paket>
        </Reference>
      </ItemGroup>
    </When>
  </Choose>
  <Choose>
    <When Condition="$(TargetFrameworkIdentifier) == '.NETStandard' And ($(TargetFrameworkVersion) == 'v1.0' Or $(TargetFrameworkVersion) == 'v1.1' Or $(TargetFrameworkVersion) == 'v1.2')">
      <ItemGroup>
        <Reference Include="System.Text.Encoding">
          <HintPath>..\..\packages\System.Text.Encoding\ref\netstandard1.0\System.Text.Encoding.dll</HintPath>
          <Private>False</Private>
          <Paket>True</Paket>
        </Reference>
      </ItemGroup>
    </When>
    <When Condition="($(TargetFrameworkIdentifier) == '.NETStandard' And ($(TargetFrameworkVersion) == 'v1.3' Or $(TargetFrameworkVersion) == 'v1.4' Or $(TargetFrameworkVersion) == 'v1.5' Or $(TargetFrameworkVersion) == 'v1.6' Or $(TargetFrameworkVersion) == 'v2.0')) Or ($(TargetFrameworkIdentifier) == '.NETCoreApp' And ($(TargetFrameworkVersion) == 'v1.0' Or $(TargetFrameworkVersion) == 'v1.1' Or $(TargetFrameworkVersion) == 'v2.0'))">
      <ItemGroup>
        <Reference Include="System.Text.Encoding">
          <HintPath>..\..\packages\System.Text.Encoding\ref\netstandard1.3\System.Text.Encoding.dll</HintPath>
          <Private>False</Private>
          <Paket>True</Paket>
        </Reference>
      </ItemGroup>
    </When>
  </Choose>
  <Choose>
    <When Condition="$(TargetFrameworkIdentifier) == '.NETStandard' And ($(TargetFrameworkVersion) == 'v1.0' Or $(TargetFrameworkVersion) == 'v1.1' Or $(TargetFrameworkVersion) == 'v1.2')">
      <ItemGroup>
        <Reference Include="System.Text.Encoding.Extensions">
          <HintPath>..\..\packages\System.Text.Encoding.Extensions\ref\netstandard1.0\System.Text.Encoding.Extensions.dll</HintPath>
          <Private>False</Private>
          <Paket>True</Paket>
        </Reference>
      </ItemGroup>
    </When>
    <When Condition="($(TargetFrameworkIdentifier) == '.NETStandard' And ($(TargetFrameworkVersion) == 'v1.3' Or $(TargetFrameworkVersion) == 'v1.4' Or $(TargetFrameworkVersion) == 'v1.5' Or $(TargetFrameworkVersion) == 'v1.6' Or $(TargetFrameworkVersion) == 'v2.0')) Or ($(TargetFrameworkIdentifier) == '.NETCoreApp' And ($(TargetFrameworkVersion) == 'v1.0' Or $(TargetFrameworkVersion) == 'v1.1' Or $(TargetFrameworkVersion) == 'v2.0'))">
      <ItemGroup>
        <Reference Include="System.Text.Encoding.Extensions">
          <HintPath>..\..\packages\System.Text.Encoding.Extensions\ref\netstandard1.3\System.Text.Encoding.Extensions.dll</HintPath>
          <Private>False</Private>
          <Paket>True</Paket>
        </Reference>
      </ItemGroup>
    </When>
  </Choose>
  <Choose>
    <When Condition="$(TargetFrameworkIdentifier) == '.NETCoreApp' And ($(TargetFrameworkVersion) == 'v1.1' Or $(TargetFrameworkVersion) == 'v2.0')">
      <ItemGroup>
        <Reference Include="System.Text.RegularExpressions">
          <HintPath>..\..\packages\System.Text.RegularExpressions\ref\netcoreapp1.1\System.Text.RegularExpressions.dll</HintPath>
          <Private>False</Private>
          <Paket>True</Paket>
        </Reference>
      </ItemGroup>
    </When>
    <When Condition="$(TargetFrameworkIdentifier) == '.NETStandard' And ($(TargetFrameworkVersion) == 'v1.0' Or $(TargetFrameworkVersion) == 'v1.1' Or $(TargetFrameworkVersion) == 'v1.2')">
      <ItemGroup>
        <Reference Include="System.Text.RegularExpressions">
          <HintPath>..\..\packages\System.Text.RegularExpressions\ref\netstandard1.0\System.Text.RegularExpressions.dll</HintPath>
          <Private>False</Private>
          <Paket>True</Paket>
        </Reference>
      </ItemGroup>
    </When>
    <When Condition="$(TargetFrameworkIdentifier) == '.NETStandard' And ($(TargetFrameworkVersion) == 'v1.3' Or $(TargetFrameworkVersion) == 'v1.4' Or $(TargetFrameworkVersion) == 'v1.5')">
      <ItemGroup>
        <Reference Include="System.Text.RegularExpressions">
          <HintPath>..\..\packages\System.Text.RegularExpressions\ref\netstandard1.3\System.Text.RegularExpressions.dll</HintPath>
          <Private>False</Private>
          <Paket>True</Paket>
        </Reference>
      </ItemGroup>
    </When>
    <When Condition="($(TargetFrameworkIdentifier) == '.NETStandard' And ($(TargetFrameworkVersion) == 'v1.6' Or $(TargetFrameworkVersion) == 'v2.0')) Or ($(TargetFrameworkIdentifier) == '.NETCoreApp' And ($(TargetFrameworkVersion) == 'v1.0' Or $(TargetFrameworkVersion) == 'v1.1' Or $(TargetFrameworkVersion) == 'v2.0')) Or ($(TargetFrameworkIdentifier) == 'MonoAndroid' And ($(TargetFrameworkVersion) == 'v7.0' Or $(TargetFrameworkVersion) == 'v7.1'))">
      <ItemGroup>
        <Reference Include="System.Text.RegularExpressions">
          <HintPath>..\..\packages\System.Text.RegularExpressions\lib\netstandard1.6\System.Text.RegularExpressions.dll</HintPath>
          <Private>True</Private>
          <Paket>True</Paket>
        </Reference>
      </ItemGroup>
    </When>
    <When Condition="($(TargetFrameworkIdentifier) == '.NETStandard' And ($(TargetFrameworkVersion) == 'v1.6' Or $(TargetFrameworkVersion) == 'v2.0')) Or ($(TargetFrameworkIdentifier) == '.NETCoreApp' And $(TargetFrameworkVersion) == 'v1.0')">
      <ItemGroup>
        <Reference Include="System.Text.RegularExpressions">
          <HintPath>..\..\packages\System.Text.RegularExpressions\ref\netstandard1.6\System.Text.RegularExpressions.dll</HintPath>
          <Private>False</Private>
          <Paket>True</Paket>
        </Reference>
      </ItemGroup>
    </When>
  </Choose>
  <Choose>
    <When Condition="$(TargetFrameworkIdentifier) == '.NETStandard' And ($(TargetFrameworkVersion) == 'v1.0' Or $(TargetFrameworkVersion) == 'v1.1' Or $(TargetFrameworkVersion) == 'v1.2')">
      <ItemGroup>
        <Reference Include="System.Threading">
          <HintPath>..\..\packages\System.Threading\ref\netstandard1.0\System.Threading.dll</HintPath>
          <Private>False</Private>
          <Paket>True</Paket>
        </Reference>
      </ItemGroup>
    </When>
    <When Condition="($(TargetFrameworkIdentifier) == '.NETStandard' And ($(TargetFrameworkVersion) == 'v1.3' Or $(TargetFrameworkVersion) == 'v1.4' Or $(TargetFrameworkVersion) == 'v1.5' Or $(TargetFrameworkVersion) == 'v1.6' Or $(TargetFrameworkVersion) == 'v2.0')) Or ($(TargetFrameworkIdentifier) == '.NETCoreApp' And ($(TargetFrameworkVersion) == 'v1.0' Or $(TargetFrameworkVersion) == 'v1.1' Or $(TargetFrameworkVersion) == 'v2.0')) Or ($(TargetFrameworkIdentifier) == 'MonoAndroid' And ($(TargetFrameworkVersion) == 'v7.0' Or $(TargetFrameworkVersion) == 'v7.1'))">
      <ItemGroup>
        <Reference Include="System.Threading">
          <HintPath>..\..\packages\System.Threading\lib\netstandard1.3\System.Threading.dll</HintPath>
          <Private>True</Private>
          <Paket>True</Paket>
        </Reference>
      </ItemGroup>
    </When>
    <When Condition="($(TargetFrameworkIdentifier) == '.NETStandard' And ($(TargetFrameworkVersion) == 'v1.3' Or $(TargetFrameworkVersion) == 'v1.4' Or $(TargetFrameworkVersion) == 'v1.5' Or $(TargetFrameworkVersion) == 'v1.6' Or $(TargetFrameworkVersion) == 'v2.0')) Or ($(TargetFrameworkIdentifier) == '.NETCoreApp' And ($(TargetFrameworkVersion) == 'v1.0' Or $(TargetFrameworkVersion) == 'v1.1' Or $(TargetFrameworkVersion) == 'v2.0'))">
      <ItemGroup>
        <Reference Include="System.Threading">
          <HintPath>..\..\packages\System.Threading\ref\netstandard1.3\System.Threading.dll</HintPath>
          <Private>False</Private>
          <Paket>True</Paket>
        </Reference>
      </ItemGroup>
    </When>
  </Choose>
  <Choose>
    <When Condition="$(TargetFrameworkIdentifier) == '.NETStandard' And ($(TargetFrameworkVersion) == 'v1.0' Or $(TargetFrameworkVersion) == 'v1.1' Or $(TargetFrameworkVersion) == 'v1.2')">
      <ItemGroup>
        <Reference Include="System.Threading.Tasks">
          <HintPath>..\..\packages\System.Threading.Tasks\ref\netstandard1.0\System.Threading.Tasks.dll</HintPath>
          <Private>False</Private>
          <Paket>True</Paket>
        </Reference>
      </ItemGroup>
    </When>
    <When Condition="($(TargetFrameworkIdentifier) == '.NETStandard' And ($(TargetFrameworkVersion) == 'v1.3' Or $(TargetFrameworkVersion) == 'v1.4' Or $(TargetFrameworkVersion) == 'v1.5' Or $(TargetFrameworkVersion) == 'v1.6' Or $(TargetFrameworkVersion) == 'v2.0')) Or ($(TargetFrameworkIdentifier) == '.NETCoreApp' And ($(TargetFrameworkVersion) == 'v1.0' Or $(TargetFrameworkVersion) == 'v1.1' Or $(TargetFrameworkVersion) == 'v2.0'))">
      <ItemGroup>
        <Reference Include="System.Threading.Tasks">
          <HintPath>..\..\packages\System.Threading.Tasks\ref\netstandard1.3\System.Threading.Tasks.dll</HintPath>
          <Private>False</Private>
          <Paket>True</Paket>
        </Reference>
      </ItemGroup>
    </When>
  </Choose>
  <Choose>
    <When Condition="($(TargetFrameworkIdentifier) == '.NETStandard' And ($(TargetFrameworkVersion) == 'v1.3' Or $(TargetFrameworkVersion) == 'v1.4' Or $(TargetFrameworkVersion) == 'v1.5' Or $(TargetFrameworkVersion) == 'v1.6' Or $(TargetFrameworkVersion) == 'v2.0')) Or ($(TargetFrameworkIdentifier) == '.NETCoreApp' And ($(TargetFrameworkVersion) == 'v1.0' Or $(TargetFrameworkVersion) == 'v1.1' Or $(TargetFrameworkVersion) == 'v2.0')) Or ($(TargetFrameworkIdentifier) == 'MonoAndroid' And ($(TargetFrameworkVersion) == 'v7.0' Or $(TargetFrameworkVersion) == 'v7.1')) Or ($(TargetFrameworkIdentifier) == 'Xamarin.tvOS') Or ($(TargetFrameworkIdentifier) == 'Xamarin.watchOS')">
      <ItemGroup>
        <Reference Include="System.Threading.Tasks.Extensions">
          <HintPath>..\..\packages\System.Threading.Tasks.Extensions\lib\netstandard1.0\System.Threading.Tasks.Extensions.dll</HintPath>
          <Private>True</Private>
          <Paket>True</Paket>
        </Reference>
      </ItemGroup>
    </When>
  </Choose>
  <Choose>
    <When Condition="($(TargetFrameworkIdentifier) == '.NETStandard' And ($(TargetFrameworkVersion) == 'v1.6' Or $(TargetFrameworkVersion) == 'v2.0')) Or ($(TargetFrameworkIdentifier) == '.NETCoreApp' And ($(TargetFrameworkVersion) == 'v1.0' Or $(TargetFrameworkVersion) == 'v1.1' Or $(TargetFrameworkVersion) == 'v2.0'))">
      <ItemGroup>
        <Reference Include="System.Threading.Tasks.Parallel">
          <HintPath>..\..\packages\System.Threading.Tasks.Parallel\ref\netstandard1.1\System.Threading.Tasks.Parallel.dll</HintPath>
          <Private>False</Private>
          <Paket>True</Paket>
        </Reference>
      </ItemGroup>
    </When>
    <When Condition="($(TargetFrameworkIdentifier) == '.NETStandard' And ($(TargetFrameworkVersion) == 'v1.6' Or $(TargetFrameworkVersion) == 'v2.0')) Or ($(TargetFrameworkIdentifier) == '.NETCoreApp' And ($(TargetFrameworkVersion) == 'v1.0' Or $(TargetFrameworkVersion) == 'v1.1' Or $(TargetFrameworkVersion) == 'v2.0')) Or ($(TargetFrameworkIdentifier) == 'MonoAndroid' And ($(TargetFrameworkVersion) == 'v7.0' Or $(TargetFrameworkVersion) == 'v7.1'))">
      <ItemGroup>
        <Reference Include="System.Threading.Tasks.Parallel">
          <HintPath>..\..\packages\System.Threading.Tasks.Parallel\lib\netstandard1.3\System.Threading.Tasks.Parallel.dll</HintPath>
          <Private>True</Private>
          <Paket>True</Paket>
        </Reference>
      </ItemGroup>
    </When>
  </Choose>
  <Choose>
    <When Condition="($(TargetFrameworkIdentifier) == '.NETCore' And $(TargetFrameworkVersion) == 'v5.0') Or ($(TargetFrameworkIdentifier) == '.NETStandard' And ($(TargetFrameworkVersion) == 'v1.3' Or $(TargetFrameworkVersion) == 'v1.4' Or $(TargetFrameworkVersion) == 'v1.5' Or $(TargetFrameworkVersion) == 'v1.6' Or $(TargetFrameworkVersion) == 'v2.0')) Or ($(TargetFrameworkIdentifier) == '.NETCoreApp' And ($(TargetFrameworkVersion) == 'v1.0' Or $(TargetFrameworkVersion) == 'v1.1' Or $(TargetFrameworkVersion) == 'v2.0')) Or ($(TargetFrameworkIdentifier) == 'MonoAndroid' And ($(TargetFrameworkVersion) == 'v7.0' Or $(TargetFrameworkVersion) == 'v7.1'))">
      <ItemGroup>
        <Reference Include="System.Threading.Thread">
          <HintPath>..\..\packages\System.Threading.Thread\lib\netstandard1.3\System.Threading.Thread.dll</HintPath>
          <Private>True</Private>
          <Paket>True</Paket>
        </Reference>
      </ItemGroup>
    </When>
    <When Condition="($(TargetFrameworkIdentifier) == '.NETStandard' And ($(TargetFrameworkVersion) == 'v1.3' Or $(TargetFrameworkVersion) == 'v1.4' Or $(TargetFrameworkVersion) == 'v1.5' Or $(TargetFrameworkVersion) == 'v1.6' Or $(TargetFrameworkVersion) == 'v2.0')) Or ($(TargetFrameworkIdentifier) == '.NETCoreApp' And ($(TargetFrameworkVersion) == 'v1.0' Or $(TargetFrameworkVersion) == 'v1.1' Or $(TargetFrameworkVersion) == 'v2.0'))">
      <ItemGroup>
        <Reference Include="System.Threading.Thread">
          <HintPath>..\..\packages\System.Threading.Thread\ref\netstandard1.3\System.Threading.Thread.dll</HintPath>
          <Private>False</Private>
          <Paket>True</Paket>
        </Reference>
      </ItemGroup>
    </When>
  </Choose>
  <Choose>
    <When Condition="($(TargetFrameworkIdentifier) == '.NETCore' And $(TargetFrameworkVersion) == 'v5.0') Or ($(TargetFrameworkIdentifier) == '.NETStandard' And ($(TargetFrameworkVersion) == 'v1.4' Or $(TargetFrameworkVersion) == 'v1.5' Or $(TargetFrameworkVersion) == 'v1.6' Or $(TargetFrameworkVersion) == 'v2.0')) Or ($(TargetFrameworkIdentifier) == '.NETCoreApp' And ($(TargetFrameworkVersion) == 'v1.0' Or $(TargetFrameworkVersion) == 'v1.1' Or $(TargetFrameworkVersion) == 'v2.0')) Or ($(TargetFrameworkIdentifier) == 'MonoAndroid' And ($(TargetFrameworkVersion) == 'v7.0' Or $(TargetFrameworkVersion) == 'v7.1'))">
      <ItemGroup>
        <Reference Include="System.Threading.ThreadPool">
          <HintPath>..\..\packages\System.Threading.ThreadPool\lib\netstandard1.3\System.Threading.ThreadPool.dll</HintPath>
          <Private>True</Private>
          <Paket>True</Paket>
        </Reference>
      </ItemGroup>
    </When>
    <When Condition="($(TargetFrameworkIdentifier) == '.NETStandard' And ($(TargetFrameworkVersion) == 'v1.4' Or $(TargetFrameworkVersion) == 'v1.5' Or $(TargetFrameworkVersion) == 'v1.6' Or $(TargetFrameworkVersion) == 'v2.0')) Or ($(TargetFrameworkIdentifier) == '.NETCoreApp' And ($(TargetFrameworkVersion) == 'v1.0' Or $(TargetFrameworkVersion) == 'v1.1' Or $(TargetFrameworkVersion) == 'v2.0'))">
      <ItemGroup>
        <Reference Include="System.Threading.ThreadPool">
          <HintPath>..\..\packages\System.Threading.ThreadPool\ref\netstandard1.3\System.Threading.ThreadPool.dll</HintPath>
          <Private>False</Private>
          <Paket>True</Paket>
        </Reference>
      </ItemGroup>
    </When>
  </Choose>
  <Choose>
    <When Condition="($(TargetFrameworkIdentifier) == '.NETStandard' And ($(TargetFrameworkVersion) == 'v1.2' Or $(TargetFrameworkVersion) == 'v1.3' Or $(TargetFrameworkVersion) == 'v1.4' Or $(TargetFrameworkVersion) == 'v1.5' Or $(TargetFrameworkVersion) == 'v1.6' Or $(TargetFrameworkVersion) == 'v2.0')) Or ($(TargetFrameworkIdentifier) == '.NETCoreApp' And ($(TargetFrameworkVersion) == 'v1.0' Or $(TargetFrameworkVersion) == 'v1.1' Or $(TargetFrameworkVersion) == 'v2.0'))">
      <ItemGroup>
        <Reference Include="System.Threading.Timer">
          <HintPath>..\..\packages\System.Threading.Timer\ref\netstandard1.2\System.Threading.Timer.dll</HintPath>
          <Private>False</Private>
          <Paket>True</Paket>
        </Reference>
      </ItemGroup>
    </When>
  </Choose>
  <Choose>
    <When Condition="$(TargetFrameworkIdentifier) == '.NETFramework' And $(TargetFrameworkVersion) == 'v4.6'">
      <ItemGroup>
        <Reference Include="System.Xml.ReaderWriter">
          <HintPath>..\..\packages\System.Xml.ReaderWriter\lib\net46\System.Xml.ReaderWriter.dll</HintPath>
          <Private>True</Private>
          <Paket>True</Paket>
        </Reference>
      </ItemGroup>
    </When>
    <When Condition="$(TargetFrameworkIdentifier) == '.NETStandard' And ($(TargetFrameworkVersion) == 'v1.0' Or $(TargetFrameworkVersion) == 'v1.1' Or $(TargetFrameworkVersion) == 'v1.2')">
      <ItemGroup>
        <Reference Include="System.Xml.ReaderWriter">
          <HintPath>..\..\packages\System.Xml.ReaderWriter\ref\netstandard1.0\System.Xml.ReaderWriter.dll</HintPath>
          <Private>False</Private>
          <Paket>True</Paket>
        </Reference>
      </ItemGroup>
    </When>
    <When Condition="($(TargetFrameworkIdentifier) == '.NETStandard' And ($(TargetFrameworkVersion) == 'v1.3' Or $(TargetFrameworkVersion) == 'v1.4' Or $(TargetFrameworkVersion) == 'v1.5' Or $(TargetFrameworkVersion) == 'v1.6' Or $(TargetFrameworkVersion) == 'v2.0')) Or ($(TargetFrameworkIdentifier) == '.NETCoreApp' And ($(TargetFrameworkVersion) == 'v1.0' Or $(TargetFrameworkVersion) == 'v1.1' Or $(TargetFrameworkVersion) == 'v2.0')) Or ($(TargetFrameworkIdentifier) == 'MonoAndroid' And ($(TargetFrameworkVersion) == 'v7.0' Or $(TargetFrameworkVersion) == 'v7.1'))">
      <ItemGroup>
        <Reference Include="System.Xml.ReaderWriter">
          <HintPath>..\..\packages\System.Xml.ReaderWriter\lib\netstandard1.3\System.Xml.ReaderWriter.dll</HintPath>
          <Private>True</Private>
          <Paket>True</Paket>
        </Reference>
      </ItemGroup>
    </When>
    <When Condition="($(TargetFrameworkIdentifier) == '.NETStandard' And ($(TargetFrameworkVersion) == 'v1.3' Or $(TargetFrameworkVersion) == 'v1.4' Or $(TargetFrameworkVersion) == 'v1.5' Or $(TargetFrameworkVersion) == 'v1.6' Or $(TargetFrameworkVersion) == 'v2.0')) Or ($(TargetFrameworkIdentifier) == '.NETCoreApp' And ($(TargetFrameworkVersion) == 'v1.0' Or $(TargetFrameworkVersion) == 'v1.1' Or $(TargetFrameworkVersion) == 'v2.0'))">
      <ItemGroup>
        <Reference Include="System.Xml.ReaderWriter">
          <HintPath>..\..\packages\System.Xml.ReaderWriter\ref\netstandard1.3\System.Xml.ReaderWriter.dll</HintPath>
          <Private>False</Private>
          <Paket>True</Paket>
        </Reference>
      </ItemGroup>
    </When>
  </Choose>
  <Choose>
    <When Condition="$(TargetFrameworkIdentifier) == '.NETFramework' And ($(TargetFrameworkVersion) == 'v4.5' Or $(TargetFrameworkVersion) == 'v4.5.1' Or $(TargetFrameworkVersion) == 'v4.5.2' Or $(TargetFrameworkVersion) == 'v4.5.3' Or $(TargetFrameworkVersion) == 'v4.6' Or $(TargetFrameworkVersion) == 'v4.6.1' Or $(TargetFrameworkVersion) == 'v4.6.2' Or $(TargetFrameworkVersion) == 'v4.6.3' Or $(TargetFrameworkVersion) == 'v4.7' Or $(TargetFrameworkVersion) == 'v5.0')">
      <ItemGroup>
        <Reference Include="System.Xml.Linq">
          <Paket>True</Paket>
        </Reference>
      </ItemGroup>
    </When>
    <When Condition="$(TargetFrameworkIdentifier) == '.NETStandard' And ($(TargetFrameworkVersion) == 'v1.0' Or $(TargetFrameworkVersion) == 'v1.1' Or $(TargetFrameworkVersion) == 'v1.2')">
      <ItemGroup>
        <Reference Include="System.Xml.XDocument">
          <HintPath>..\..\packages\System.Xml.XDocument\ref\netstandard1.0\System.Xml.XDocument.dll</HintPath>
          <Private>False</Private>
          <Paket>True</Paket>
        </Reference>
      </ItemGroup>
    </When>
    <When Condition="($(TargetFrameworkIdentifier) == '.NETStandard' And ($(TargetFrameworkVersion) == 'v1.3' Or $(TargetFrameworkVersion) == 'v1.4' Or $(TargetFrameworkVersion) == 'v1.5' Or $(TargetFrameworkVersion) == 'v1.6' Or $(TargetFrameworkVersion) == 'v2.0')) Or ($(TargetFrameworkIdentifier) == '.NETCoreApp' And ($(TargetFrameworkVersion) == 'v1.0' Or $(TargetFrameworkVersion) == 'v1.1' Or $(TargetFrameworkVersion) == 'v2.0')) Or ($(TargetFrameworkIdentifier) == 'MonoAndroid' And ($(TargetFrameworkVersion) == 'v7.0' Or $(TargetFrameworkVersion) == 'v7.1'))">
      <ItemGroup>
        <Reference Include="System.Xml.XDocument">
          <HintPath>..\..\packages\System.Xml.XDocument\lib\netstandard1.3\System.Xml.XDocument.dll</HintPath>
          <Private>True</Private>
          <Paket>True</Paket>
        </Reference>
      </ItemGroup>
    </When>
    <When Condition="($(TargetFrameworkIdentifier) == '.NETStandard' And ($(TargetFrameworkVersion) == 'v1.3' Or $(TargetFrameworkVersion) == 'v1.4' Or $(TargetFrameworkVersion) == 'v1.5' Or $(TargetFrameworkVersion) == 'v1.6' Or $(TargetFrameworkVersion) == 'v2.0')) Or ($(TargetFrameworkIdentifier) == '.NETCoreApp' And ($(TargetFrameworkVersion) == 'v1.0' Or $(TargetFrameworkVersion) == 'v1.1' Or $(TargetFrameworkVersion) == 'v2.0'))">
      <ItemGroup>
        <Reference Include="System.Xml.XDocument">
          <HintPath>..\..\packages\System.Xml.XDocument\ref\netstandard1.3\System.Xml.XDocument.dll</HintPath>
          <Private>False</Private>
          <Paket>True</Paket>
        </Reference>
      </ItemGroup>
    </When>
  </Choose>
  <Import Project="..\..\packages\Microsoft.Packaging.Tools\build\Microsoft.Packaging.Tools.targets" Condition="Exists('..\..\packages\Microsoft.Packaging.Tools\build\Microsoft.Packaging.Tools.targets')" Label="Paket" />
  <Import Project="..\..\packages\NETStandard.Library\build\NETStandard.Library.targets" Condition="Exists('..\..\packages\NETStandard.Library\build\NETStandard.Library.targets')" Label="Paket" />
  <Import Project="..\..\packages\NETStandard.Library\build\$(__paket__NETStandard_Library_targets).targets" Condition="Exists('..\..\packages\NETStandard.Library\build\$(__paket__NETStandard_Library_targets).targets')" Label="Paket" />
</Project><|MERGE_RESOLUTION|>--- conflicted
+++ resolved
@@ -31,14 +31,11 @@
     <StartAction>Project</StartAction>
     <StartProgram>paket.exe</StartProgram>
     <StartAction>Project</StartAction>
-<<<<<<< HEAD
     <StartArguments>update</StartArguments>
     <StartWorkingDirectory>C:\proj\testing\testpaketfailure\</StartWorkingDirectory>
     <StartWorkingDirectory>C:\temp\fixed</StartWorkingDirectory>
-=======
     <StartArguments>restore</StartArguments>
     <StartWorkingDirectory>C:\temp\perf\</StartWorkingDirectory>
->>>>>>> 73664a75
   </PropertyGroup>
   <PropertyGroup Condition=" '$(Configuration)|$(Platform)' == 'Release|AnyCPU' ">
     <Optimize>true</Optimize>
