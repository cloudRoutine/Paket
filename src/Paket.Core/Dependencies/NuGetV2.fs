--- conflicted
+++ resolved
@@ -57,12 +57,8 @@
 
 let tryGetAllVersionsFromNugetODataWithFilter (auth, nugetURL, package:PackageName) =
     async {
-        let url = sprintf "%s/Packages?$filter=tolower(Id) eq '%s'" nugetURL (package.CompareString)
-        try
-<<<<<<< HEAD
-=======
-            let url = sprintf "%s/Packages?semVerLevel=2.0.0&$filter=tolower(Id) eq '%s'" nugetURL (package.CompareString)
->>>>>>> c24a15c8
+        let url = sprintf "%s/Packages?semVerLevel=2.0.0&$filter=tolower(Id) eq '%s'" nugetURL (package.CompareString)
+        try
             if verbose then
                 verbosefn "getAllVersionsFromNugetODataWithFilter from url '%s'" url
             let! result = followODataLink auth url
@@ -74,12 +70,8 @@
 
 let tryGetAllVersionsFromNugetODataFindById (auth, nugetURL, package:PackageName) =
     async {
-        let url = sprintf "%s/FindPackagesById()?id='%O'" nugetURL package
-        try
-<<<<<<< HEAD
-=======
-            let url = sprintf "%s/FindPackagesById()?semVerLevel=2.0.0&id='%O'" nugetURL package
->>>>>>> c24a15c8
+        let url = sprintf "%s/FindPackagesById()?semVerLevel=2.0.0&id='%O'" nugetURL package
+        try
             if verbose then
                 verbosefn "getAllVersionsFromNugetODataFindById from url '%s'" url
             let! result = followODataLink auth url
@@ -91,12 +83,8 @@
 
 let tryGetAllVersionsFromNugetODataFindByIdNewestFirst (auth, nugetURL, package:PackageName) =
     async {
-        let url = sprintf "%s/FindPackagesById()?id='%O'&$orderby=Published desc" nugetURL package
-        try
-<<<<<<< HEAD
-=======
-            let url = sprintf "%s/FindPackagesById()?semVerLevel=2.0.0&id='%O'&$orderby=Published desc" nugetURL package
->>>>>>> c24a15c8
+        let url = sprintf "%s/FindPackagesById()?semVerLevel=2.0.0&id='%O'&$orderby=Published desc" nugetURL package
+        try
             if verbose then
                 verbosefn "getAllVersionsFromNugetODataFindByIdNewestFirst from url '%s'" url
             let! result = followODataLink auth url
@@ -106,24 +94,6 @@
             return Result.Error (url, cap)
     }
 
-<<<<<<< HEAD
-let tryGetPackageVersionsViaJson (auth, nugetURL, package:PackageName) =
-    async {
-        let url = sprintf "%s/package-versions/%O?includePrerelease=true" nugetURL package
-        let! raw = safeGetFromUrl (auth, url, acceptJson)
-
-        return
-            raw |> FSharp.Core.Result.bind (fun data ->
-                try
-                    let versions = JsonConvert.DeserializeObject<string []> data
-                    FSharp.Core.Result.Ok versions
-                with e ->
-                    let cap = ExceptionDispatchInfo.Capture e
-                    FSharp.Core.Result.Error (url, cap))
-    }
-
-=======
->>>>>>> c24a15c8
 let parseODataDetails(url,nugetURL,packageName:PackageName,version:SemVerInfo,raw) =
     let doc = XmlDocument()
     try
