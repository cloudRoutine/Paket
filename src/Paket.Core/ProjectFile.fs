--- conflicted
+++ resolved
@@ -847,9 +847,6 @@
             let copyLocal = defaultArg installSettings.CopyLocal true
             let importTargets = defaultArg installSettings.ImportTargets true
 
-<<<<<<< HEAD
-            generateXml projectModel installSettings.Aliases copyLocal importTargets installSettings.ReferenceCondition project)
-=======
             let hasRunTimeStuff =
                 projectModel.ReferenceFileFolders
                 |> Seq.collect (fun lib -> 
@@ -862,8 +859,7 @@
             if hasRunTimeStuff then
                 packagesWithRuntimeDependencies.Add(kv.Key) |> ignore
 
-            generateXml projectModel copyLocal importTargets installSettings.ReferenceCondition project)
->>>>>>> a40e5d56
+            generateXml projectModel installSettings.Aliases copyLocal importTargets installSettings.ReferenceCondition project)
         |> Seq.iter (fun (propsNodes,targetsNodes,chooseNode,propertyChooseNode, analyzersNode) ->
 
             let i = ref (project.ProjectNode.ChildNodes.Count-1)
