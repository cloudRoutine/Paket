<<<<<<< HEAD
#### 3.0.0-beta028 - 04.05.2016
* Allow to reference git repositories - http://fsprojects.github.io/Paket/git-dependencies.html
* Allow to run build commands on git repositories - http://fsprojects.github.io/Paket/git-dependencies.html#Running-a-build-in-git-repositories
* Allow to use git repositories as NuGet source - http://fsprojects.github.io/Paket/git-dependencies.html#Using-Git-repositories-as-NuGet-source
* Additional local caches - http://fsprojects.github.io/Paket/caches.html
* Garbage collection in packages folder - https://github.com/fsprojects/Paket/pull/1491
* Allows to exclude dll references from a NuGet package - http://fsprojects.github.io/Paket/references-files.html#Excluding-libraries
* Allows to use aliases for libraries - http://fsprojects.github.io/Paket/references-files.html#Library-aliases
* Create Choose nodes for .NET Standard
* USABILITY: Removed "specs:" from paket.lock since it was copied from Bundler and had no meaning in Paket - https://github.com/fsprojects/Paket/pull/1608
* BREAKING CHANGE: Removed --hard parameter from all commands. Paket threads all commands as if --hard would have been set - https://github.com/fsprojects/Paket/pull/1567
=======
#### 2.63.4 - 04.05.2016
* Implemented support for NativeReference - https://github.com/fsprojects/Paket/issues/1658
>>>>>>> dcdcd465

#### 2.63.3 - 04.05.2016
* Added monoandroid60 to be matched as Some MonoAndroid - https://github.com/fsprojects/Paket/pull/1659

#### 2.63.2 - 25.04.2016
* Fix path issue on linux - https://github.com/fsprojects/Paket/pull/1644/files

#### 2.63.1 - 22.04.2016
* Don't pack template files in packages or paket-files

#### 2.63.0 - 22.04.2016
* Added monoandroid43 to be matched as Some MonoAndroid - https://github.com/fsprojects/Paket/pull/1631
* Added support for MonoAndroid22 and MonoAndroid23 - https://github.com/fsprojects/Paket/pull/1628
* BUGFIX: allow directory names with + in paket.template
* BUGFIX: Generates binding redirect for references targeting different profiles - https://github.com/fsprojects/Paket/pull/1634
* EXPERIMENTAL: paket resolves runtime dependency libs - https://github.com/fsprojects/Paket/pull/1626
* USABILITY: remove command restricts install to the specified group only - https://github.com/fsprojects/Paket/pull/1612

#### 2.62.0 - 17.04.2016
* Refactoring Bootstrapper to introduce better coverage and testing - https://github.com/fsprojects/Paket/pull/1603

#### 2.61.0 - 17.04.2016
* Support .NET platform standard packages - https://github.com/fsprojects/Paket/issues/1614
* Support .NET 4.6.2 - https://github.com/fsprojects/Paket/issues/1614
* BUGFIX: Don't set CopyToOutputDirectory for Compile items - https://github.com/fsprojects/Paket/issues/1592
* BUGFIX: Allow to pack packages with ReflectedDefinition - https://github.com/fsprojects/Paket/pull/1602

#### 2.60.0 - 12.04.2016
* Various performance optimizations - https://github.com/fsprojects/Paket/pull/1599
* BUGFIX: Fix CleanDir function - https://github.com/fsprojects/Paket/commit/1c2250ed5fae51a5f086325347fecefe16bba27a#commitcomment-17064085
* BUGFIX: Detect net30 moniker

#### 2.59.0 - 12.04.2016
* BUGFIX: Remove process should remove packages from specified groups - https://github.com/fsprojects/Paket/issues/1596
* BUGFIX: Compare full filename for pack with template file - https://github.com/fsprojects/Paket/issues/1594
* BUGFIX: Dependencies file should not take shortened versions - https://github.com/fsprojects/Paket/issues/1591
* BUGFIX: Breaking some parallism and trying to prevent race conditions - https://github.com/fsprojects/Paket/issues/1589
* BUGFIX: "paket.exe pack" with "include-referenced-projects" and "minimum-from-lock-file" did not work when project references have a paket.template file - https://github.com/fsprojects/Paket/issues/1586
* BUGFIX: Property Definitions are placed after FSharp Targets - https://github.com/fsprojects/Paket/issues/1585
* BUGFIX: Redirects for assemblies in the GAC were removed - https://github.com/fsprojects/Paket/issues/1574
* BUGFIX: Paket.dependency with version ranges failed when package has pinned dependency and that version is unlisted - https://github.com/fsprojects/Paket/issues/1579
* BUGFIX: Github dependencies reference transitive NuGet packages to projects - https://github.com/fsprojects/Paket/issues/1578
* BUGFIX: Add "*.fsi" files as <Compile> by default - https://github.com/fsprojects/Paket/pull/1573
* BUGFIX: Touch feature disabled by default in Add, Update, Install; enabled with --touch-affected-refs - https://github.com/fsprojects/Paket/pull/1571
* BUGFIX: Property Definitions: placed after csharp targets - https://github.com/fsprojects/Paket/pull/1522
* BUGFIX: Create folder for all source file dependencies
* USABILITY: Using saved api key credentials for the push operation - https://github.com/fsprojects/Paket/pull/1570
* USABILITY: Paket update supports combining filter with specific version - https://github.com/fsprojects/Paket/pull/1580

#### 2.57.0 - 30.03.2016
* BUGFIX: Property Definitions: placed after non-paket imports if they directly follow the top property groups - https://github.com/fsprojects/Paket/pull/1561
* BUGFIX: Fixed inconsistent condition generation in paket.lock file - https://github.com/fsprojects/Paket/issues/1552
* BUGFIX: Removing transitive dependencies from dependencies list during pack - https://github.com/fsprojects/Paket/pull/1547
* USABILITY: Better WPF support - https://github.com/fsprojects/Paket/pull/1550

#### 2.56.0 - 24.03.2016
* BUGFIX: Move props definitions further up in project files - https://github.com/fsprojects/Paket/issues/1537
* BUGFIX: Fixed missing src files when packing with symbols on Linux - https://github.com/fsprojects/Paket/pull/1545
* BUGFIX: Ensuring that dependent dll's are not included in the package when usng include-referenced-projects - https://github.com/fsprojects/Paket/pull/1543
* BUGFIX: Global redirects:false is not disabling everything below anymore - https://github.com/fsprojects/Paket/issues/1544

#### 2.55.0 - 23.03.2016
* Correct src folder structure for packing with symbols - https://github.com/fsprojects/Paket/pull/1538
* Fix resolver bug spotted by property based testing - https://github.com/fsprojects/Paket/issues/1524

#### 2.54.0 - 21.03.2016
* It's possible to influence the CopyToOutputDirectory property for content references in project files - http://fsprojects.github.io/Paket/nuget-dependencies.html#CopyToOutputDirectory-settings
* BUGFIX: Fix regression where paket skipped packages with name ending in lib - https://github.com/fsprojects/Paket/issues/1531
* USABILITY: Unknown package settings are now reported
* USABILITY: Improve warning text on conflict - https://github.com/fsprojects/Paket/pull/1530

#### 2.53.0 - 19.03.2016
* Allow to restore recursively from remote dependencies file - https://github.com/fsprojects/Paket/issues/1507
* BUGFIX: Fix mixed mode solutions with Native - https://github.com/fsprojects/Paket/issues/1523
* BUGFIX: Do not generate useless true conditions for Native - https://github.com/fsprojects/Paket/issues/1523
* BUGFIX: Native settings are filtered correctly - https://github.com/fsprojects/Paket/issues/1523
* BUGFIX: Force resolver to look into deeper levels - https://github.com/fsprojects/Paket/issues/1520
* COSMETICS: Emit net40-full moniker instead of net-40
* COSMETICS: Simplify single when conditions with single true statement
* USABILITY: Improved error message when paket.dependencies can't be found - https://github.com/fsprojects/Paket/pull/1519
* USABILITY: Automatically retry with force flag if we can't get package details for a given version - https://github.com/fsprojects/Paket/issues/1526
* USABILITY: Better error message when paket.lock an paket.dependencies are out of sync.
* USABILITY: Content:once doesn't add paket flags to the csproj file in order to make Orleans tools happy - https://github.com/fsprojects/Paket/issues/1513
* USABILITY: Be more robust in paket.references files - https://github.com/fsprojects/Paket/issues/1514
* USABILITY: Improved stability in lock acquiring process - https://github.com/fsprojects/Paket/issues/858

#### 2.52.0 - 10.03.2016
* Allow to restore dll from remote dependencies file - https://github.com/fsprojects/Paket/issues/1507
* Prevent paket holding locks on assemblies during binding redirects - https://github.com/fsprojects/Paket/pull/1492
* ProjectFile.save with forceTouch to only modify the last write time without content if unchanged - https://github.com/fsprojects/Paket/pull/1493
* BUGFIX: Don't accept "Unsupported0.0" as full framework - https://github.com/fsprojects/Paket/issues/1494
* BUGFIX: Revert 1487 - https://github.com/fsprojects/Paket/issues/1487
* BUGFIX: Fall back to v2 for VSTS - https://github.com/fsprojects/Paket/issues/1496
* BUGFIX: Fixed duplicate frameworks during auto-detection - https://github.com/fsprojects/Paket/issues/1500
* BUGFIX: Fixed conditional references created for group dependencies - https://github.com/fsprojects/Paket/issues/1505
* BUGFIX: Fixed parsing error in lock file parser - https://github.com/fsprojects/Paket/issues/1500
* BUGFIX: Merge Chessie into PowerShell package - https://github.com/fsprojects/Paket/issues/1499
* BUGFIX: Make v3 API more robust
* BUGFIX: Do not install packages with same version from different groups twice - https://github.com/fsprojects/Paket/issues/1458
* BUGFIX: When adding framework specification to paket.dependencies .props include was moved to the bottom of csproj file - https://github.com/fsprojects/Paket/issues/1487
* BUGFIX: Allow to use LOCKEDVERSION with packages that are not in main group - https://github.com/fsprojects/Paket/issues/1483
* USABILITY: only complain about missing references if there are references at all

#### 2.51.0 - 29.02.2016
* Experimental Visual C++ support in binding redirects - https://github.com/fsprojects/Paket/issues/1467
* Restore: optional --touch-affected-refs to touch refs affected by a restore - https://github.com/fsprojects/Paket/pull/1485
* BUGFIX: fixed group transitive dependency checking - https://github.com/fsprojects/Paket/pull/1479
* BUGFIX: Do not try to pack output folder - https://github.com/fsprojects/Paket/issues/1473
* BUGFIX: Fix StackOverflow from https://github.com/fsprojects/Paket/issues/1432
* BUGFIX: Do not pack absolute paths - https://github.com/fsprojects/Paket/issues/1472
* BUGFIX: Keep Auth from dependencies file for fast path - https://github.com/fsprojects/Paket/issues/1469
* BUGFIX: Fix Platform matching bug in CPP projects - https://github.com/fsprojects/Paket/issues/1467
* USABILITY: Touch project files when paket.lock changed in order to support incremental builds with MsBuild  - https://github.com/fsprojects/Paket/issues/1471 
* USABILITY: Prevent paket holding locks on assemblies during binding redirects
* USABILITY: Don't fail when we can't turn on auto-restote during convert

#### 2.50.0 - 09.02.2016
* Experimental Visual C++ support - https://github.com/fsprojects/Paket/issues/1467
* BUGFIX: Install packages that end in .dll - https://github.com/fsprojects/Paket/issues/1466
* BUGFIX: Prevent race condition - https://github.com/fsprojects/Paket/issues/1460
* BUGFIX: Download of HTTP dependencies should delete folder before we unzip
* BUGFIX: Do not touch project files in packages folder - https://github.com/fsprojects/Paket/issues/1455
* BUGFIX: Keep versions locked for dependencies during pack - https://github.com/fsprojects/Paket/issues/1457
* BUGFIX: Do not fail on auth check for remote dependencies file - https://github.com/fsprojects/Paket/issues/1456
* WORKAROUND: Don't use v3 getPackageDetails on nuget.org or myget

#### 2.49.0 - 03.02.2016
* Added paket pack switch minimum-from-lock-file - http://fsprojects.github.io/Paket/paket-pack.html#Version-ranges
* Automatic framework detection - http://fsprojects.github.io/Paket/dependencies-file.html#Automatic-framework-detection
* BUGFIX: Work around auth issues with VSTS feed - https://github.com/fsprojects/Paket/issues/1453
* USABILITY: Show warning if a dependency is installed for wrong target framework - https://github.com/fsprojects/Paket/pull/1445

#### 2.48.0 - 28.01.2016
* New lowest_matching option that allows to use lowest matching version of direct dependencies - http://fsprojects.github.io/Paket/dependencies-file.html#Lowest-matching-option
* BUGFIX: Fix convert-from-nuget command - https://github.com/fsprojects/Paket/pull/1437
* BUGFIX: paket pack with enabled include-referenced-projects flag doesn't throwh NRE - https://github.com/fsprojects/Paket/issues/1434
* BUGFIX: Fixed pack package dependencies for dependent projects - https://github.com/fsprojects/Paket/issues/1429
* BUGFIX: Fixed pack package dependencies for dependent projects - https://github.com/fsprojects/Paket/pull/1417
* BUGFIX: Pack with concrete template file should work for type project - https://github.com/fsprojects/Paket/issues/1414
* BUGFIX: Don't use symbol packages when using filesystem source with symbol package - https://github.com/fsprojects/Paket/issues/1413

#### 2.46.0 - 19.01.2016
* BootStrapper caches paket.exe in NuGet cache - https://github.com/fsprojects/Paket/pull/1400
* Case insensitive autocomplete for NuGet v2 protocol - https://github.com/fsprojects/Paket/pull/1410

#### 2.45.0 - 18.01.2016
* Initial support for autocomplete of private sources - https://github.com/fsprojects/Paket/issues/1298
* Allow to set project url in paket pack
* Added include-pdbs switch in paket.template files - https://github.com/fsprojects/Paket/pull/1403
* BUGFIX: Fixed symbol sources creation on projects that contain linked files - https://github.com/fsprojects/Paket/pull/1402
* BUGFIX: Fixed inter project dependencies
* BUGFIX: Reduce pressure from call stack - https://github.com/fsprojects/Paket/issues/1392
* BUGFIX: Symbols package fix for projects that contained linked files - https://github.com/fsprojects/Paket/pull/1390

#### 2.44.0 - 14.01.2016
* Paket pack for symbols packages allows for pulling in referenced projects. - https://github.com/fsprojects/Paket/pull/1383

#### 2.43.0 - 14.01.2016
* BUGFIX: Use registration data from normalized NuGet version - https://github.com/fsprojects/Paket/issues/1387
* BUGFIX: $(SolutionDir) in ProjectReference include attribute will be parsed - https://github.com/fsprojects/Paket/issues/1377
* BUGFIX: Restore groups sequentially - https://github.com/fsprojects/Paket/issues/1371
* PERFORMANCE: Fix issue with bad performance - https://github.com/fsprojects/Paket/issues/1387
* PERFORMANCE: Try relaxed resolver only when there is a chance to succeed
* USABILITY: Fail if credentials are invalid - https://github.com/fsprojects/Paket/issues/1382

#### 2.42.0 - 10.01.2016
* Nemerle projects support
* BUGFIX: Incorrect package dependencies graph resolution with prereleases - https://github.com/fsprojects/Paket/pull/1359
* BUGFIX: NuGetV2: avoid revealing password also if more than one source is defined - https://github.com/fsprojects/Paket/pull/1357

#### 2.41.0 - 07.01.2016
* Allow to reference dlls from HTTP resources - https://github.com/fsprojects/Paket/issues/1341
* BUGFIX: Fixed prerelease comparision - https://github.com/fsprojects/Paket/issues/1316
* BUGFIX: Fixed problem with prerelease versions during pack - https://github.com/fsprojects/Paket/issues/1316
* BUGFIX: Do not copy dlls from paket-files - https://github.com/fsprojects/Paket/issues/1341
* BUGFIX: Fixed problem with @ char in paths during pack - https://github.com/fsprojects/Paket/pull/1351
* BUGFIX: Allow to reference dlls from HTTP resources on mono - https://github.com/fsprojects/Paket/pull/1349
* PERFORMANCE: Don't parse lock file in FullUpdate mode
* WORKAROUND: ConfigFile password encryption did not work on specific machines - https://github.com/fsprojects/Paket/pull/1347
* USABILITY: Show warning when paket.references is used in nupkg content - https://github.com/fsprojects/Paket/issues/1344
* USABILITY: Report group name in download trace - https://github.com/fsprojects/Paket/issues/1337
* USABILITY: Be more robust against flaky NuGet feeds

#### 2.40.0 - 29.12.2015
* BUGFIX: Better packaging of prerelease dependencies - https://github.com/fsprojects/Paket/issues/1316
* BUGFIX: Allow to overwrite versions in template files without id - https://github.com/fsprojects/Paket/issues/1321
* BUGFIX: Accept dotnet54 as moniker
* BUGFIX: Download file:/// to paket-files/localhost
* BUGFIX: Compare normalized Urls
* BUGFIX: Call OnCompleted in Observable.flatten - https://github.com/fsprojects/Paket/pull/1330
* BUGFIX: Allow to restore packages from private feeds - https://github.com/fsprojects/Paket/issues/1326
* PERFORMANCE: Cache which source contains versions in GetVersions - https://github.com/fsprojects/Paket/pull/1327
* PERFORMANCE: Prefer package-versions protocol for nuget.org and myget.org

#### 2.38.0 - 22.12.2015
* Support new NuGet version range for empty restrictions
* USABILITY: Don't use /odata for nuget.org or myget.org
* BUGFIX: paket pack ignored specific-version parameter - https://github.com/fsprojects/Paket/issues/1321
* COSMETICS: Better error messages in GetVersions
* COSMETICS: Normalize NuGet source feeds in lock files
* PERFORMANCE: Keep traffic for GetVersions and GetPackageDetails low

#### 2.37.0 - 21.12.2015
* New "clear-cache" command allows to clear the NuGet cache - http://fsprojects.github.io/Paket/paket-clear-cache.html
* Paket checks PackageDetails only for sources that responded with versions for a package - https://github.com/fsprojects/Paket/issues/1317
* Implemented support for specifying per-template versions in paket pack - https://github.com/fsprojects/Paket/pull/1314
* Added support for relative src link to package content - https://github.com/fsprojects/Paket/pull/1311
* BUGFIX: Fix NullReferenceException - https://github.com/fsprojects/Paket/issues/1307
* BUGFIX: Check that cached NuGet package belongs to requested package
* BUGFIX: NuGet packages with FrameworkAssembly nodes did not work - https://github.com/fsprojects/Paket/issues/1306
* Paket install did an unnecessary update when framework restriction were present - https://github.com/fsprojects/Paket/issues/1305
* COSMETICS: No need to show cache warnings

#### 2.36.0 - 10.12.2015
* Getting assembly metadata without loading the assembly - https://github.com/fsprojects/Paket/pull/1293

#### 2.35.0 - 09.12.2015
* "redirects off" skips binding redirects completely  - https://github.com/fsprojects/Paket/pull/1299

#### 2.34.0 - 07.12.2015
* BootStrapper uses named temp files - https://github.com/fsprojects/Paket/pull/1296
* Making user prompts work with stdin - https://github.com/fsprojects/Paket/pull/1292

#### 2.33.0 - 04.12.2015
* Option to force a binding redirects - https://github.com/fsprojects/Paket/pull/1290
* Use GetCustomAttributesData instead of GetCustomAttributes - https://github.com/fsprojects/Paket/issues/1289
* Don't touch app.config if we don't logically change it - https://github.com/fsprojects/Paket/issues/1248
* Normalize versions in lock file for nuget.org - https://github.com/fsprojects/Paket/issues/1282
* Using AssemblyTitle if no title is specified in a project template - https://github.com/fsprojects/Paket/pull/1285
* Binding redirects should work with multiple groups - https://github.com/fsprojects/Paket/issues/1284 
* Resolver is more tolerant with prereleases - https://github.com/fsprojects/Paket/issues/1280

#### 2.32.0 - 02.12.2015
* Provided more user-friendly messages for bootstrapper - https://github.com/fsprojects/Paket/pull/1278
* EXPERIMENTAL: Added ability to create symbol/source packages - https://github.com/fsprojects/Paket/pull/1275
* BUGFIX: Fixed coreProps root element in generated nuspec - https://github.com/fsprojects/Paket/pull/1276

#### 2.31.0 - 01.12.2015
* Add options to force Nuget source and use local file paths with bootstrapper - https://github.com/fsprojects/Paket/pull/1268
* Implement exclude parameter for pack - https://github.com/fsprojects/Paket/pull/1274
* Handle different platforms in ProjectFile.GetOutputPath - https://github.com/fsprojects/Paket/pull/1269
* Support local read-only .nupkg-files - https://github.com/fsprojects/Paket/pull/1272

#### 2.30.0 - 01.12.2015
* Switched to using Chessie Nuget package - https://github.com/fsprojects/Paket/pull/1266
* Adding .NET 4.6.1 support - https://github.com/fsprojects/Paket/issues/1270

#### 2.29.0 - 27.11.2015
* Allow specifying Nuget Source and provide option to specify parameters with config file in bootstrapper - https://github.com/fsprojects/Paket/pull/1261
* BUGFIX: Do not normalize versions since it might break Klondike - https://github.com/fsprojects/Paket/issues/1257
* COSMETICS: Better error message when lock file doesn't contain version pin - https://github.com/fsprojects/Paket/issues/1256
* COSMETICS: Show a warning when the resolver selects an unlisted version - https://github.com/fsprojects/Paket/pull/1258

#### 2.28.0 - 25.11.2015
* Reuse more of the NuGet v3 API for protocol selection
* Using new NuGet v3 protocol to retrieve unlisted packages - https://github.com/fsprojects/Paket/issues/1254
* Created installer demo - https://github.com/fsprojects/Paket/issues/1251
* Adding monoandroid41 framework moniker - https://github.com/fsprojects/Paket/pull/1245
* BUGFIX: Specifying prereleases did not work with pessimistic version constraint - https://github.com/fsprojects/Paket/issues/1252
* BUGFIX: Unlisted property get properly filled from NuGet v3 API - https://github.com/fsprojects/Paket/issues/1242
* BUGFIX: Bootstrapper compares version per SemVer - https://github.com/fsprojects/Paket/pull/1236
* PERFORMANCE: Avoid requests to teamcity that lead to server error
* USABILITY: If parsing of lock file fails Paket reports the lock file filename - https://github.com/fsprojects/Paket/issues/1247

#### 2.27.0 - 19.11.2015
* Binding redirects get cleaned during install - https://github.com/fsprojects/Paket/pull/1235
* BUGFIX: Bootstrapper compares version per SemVer - https://github.com/fsprojects/Paket/pull/1236
* BUGFIX: Do not print feed password to output - https://github.com/fsprojects/Paket/pull/1238
* USABILITY: Always write non-version into lock file to keep ProGet happy - https://github.com/fsprojects/Paket/issues/1239

#### 2.26.0 - 18.11.2015
* BUGFIX: Better parsing of framework restrictions - https://github.com/fsprojects/Paket/issues/1232
* BUGFIX: Fix props files - https://github.com/fsprojects/Paket/issues/1233
* BUGFIX: Detect AssemblyName from project file name if empty - https://github.com/fsprojects/Paket/issues/1234
* BUGFIX: Fixed issue with V3 feeds doing api requests even when the paket.lock is fully specified - https://github.com/fsprojects/Paket/pull/1231
* BUGFIX: Update ProjectFile.GetTargetProfile to work with conditional nodes - https://github.com/fsprojects/Paket/pull/1227
* BUGFIX: Putting .targets import on correct location in project files - https://github.com/fsprojects/Paket/issues/1226
* BUGFIX: Putting braces around OData conditions to work around ProGet issues - https://github.com/fsprojects/Paket/issues/1225
* USABILITY: Always write nomalized version into lock file to keep the lockfile as stable as possible
* USABILITY: Always try 3 times to download and extract a package
* USABILITY: Sets default resolver strategy for convert from nuget to None - https://github.com/fsprojects/Paket/pull/1228

#### 2.25.0 - 13.11.2015
* Unified cache implementation for V2 and V3 - https://github.com/fsprojects/Paket/pull/1222
* BUGFIX: Putting .props and .targets import on correct location in project files - https://github.com/fsprojects/Paket/issues/1219
* BUGFIX: Propagate framework restriction correctly - https://github.com/fsprojects/Paket/issues/1213
* BUGFIX: Match auth - https://github.com/fsprojects/Paket/issues/1210
* BUGFIX: Better error message when something goes wrong during package download

#### 2.24.0 - 11.11.2015
* Support for feeds that only provide NuGet v3 API - https://github.com/fsprojects/Paket/pull/1205
* BUGFIX: Made PublicAPI.ListTemplateFiles more robust - https://github.com/fsprojects/Paket/pull/1209
* BUGFIX: Allow to specify empty file patterns in paket.template
* BUGFIX: Filter excluded dependencies in template files - https://github.com/fsprojects/Paket/issues/1208
* BUGFIX: Framework dependencies were handled too strict - https://github.com/fsprojects/Paket/issues/1206

#### 2.23.0 - 09.11.2015
* Allow to exclude dependencies in template files - https://github.com/fsprojects/Paket/issues/1199
* Exposed TemplateFile types and Dependencies member - https://github.com/fsprojects/Paket/pull/1203
* Paket uses lock free version of Async.Choice
* Paket generates and parses strategy option in lock file - https://github.com/fsprojects/Paket/pull/1196
* BUGFIX: Fixed version requirement parse issue noticed in FsBlog
* USABILITY: Paket shows parsing errors in app.config files - https://github.com/fsprojects/Paket/issues/1195

#### 2.22.0 - 05.11.2015
* Paket adds binding redirect only for applicable assemblies - https://github.com/fsprojects/Paket/issues/1187
* BUGFIX: Add missing transitive dependencies after paket update - https://github.com/fsprojects/Paket/issues/1190
* BUGFIX: Work around issue with # in file names on mono - https://github.com/fsprojects/Paket/issues/1189
* USABILITY: Better error reporting when prereleases are involved - https://github.com/fsprojects/Paket/issues/1186

#### 2.21.0 - 01.11.2015
* Adding LOCKEDVERSION placeholder to templatefile - https://github.com/fsprojects/Paket/issues/1183

#### 2.20.0 - 30.10.2015
* Allow filtered updates of packages matching a regex - https://github.com/fsprojects/Paket/pull/1178
* Search for paket.references in startup directory (auto-restore feature) - https://github.com/fsprojects/Paket/pull/1179
* BUGFIX: Framework filtering for transisitve packages - https://github.com/fsprojects/Paket/issues/1182

#### 2.19.0 - 29.10.2015
* Resolver changed to breadth first search to escape more quickly from conflict situations - https://github.com/fsprojects/Paket/issues/1174
* Paket init downloads stable version of bootstraper - https://github.com/fsprojects/Paket/issues/1040
* BUGFIX: SemVer updates were broken

#### 2.18.0 - 28.10.2015
* Use branch and bound strategy to escape quickly from conflict situations - https://github.com/fsprojects/Paket/issues/1169
* Queries all feeds in parallel for package details
* New moniker monoandroid50 - https://github.com/fsprojects/Paket/pull/1171
* Reintroduced missing public API functions for docs
* USABILITY: Improved paket's conflict reporting during resolution time - https://github.com/fsprojects/Paket/pull/1168

#### 2.17.0 - 24.10.2015
* Global "oldest matching version" resolver strategy option - http://fsprojects.github.io/Paket/dependencies-file.html#Strategy-option
* Convert-from-nuget and simplify commands simplify framework restrictions if possible - https://github.com/fsprojects/Paket/pull/1159
* BUGFIX: Queries every NuGet feed in parallel and combines the results - https://github.com/fsprojects/Paket/pull/1163
* USABILITY: Give better error message when a file can't be found on a github repo - https://github.com/fsprojects/Paket/issues/1162

#### 2.16.0 - 21.10.2015
* Check that download http status code was 200
* Try to report better error when file is blocked by Firewall - https://github.com/fsprojects/Paket/pull/1155
* BUGFIX: Fixed loading of Project files on mono - https://github.com/fsprojects/Paket/pull/1149
* PERFORMANCE: Caching proxy scheme - https://github.com/fsprojects/Paket/pull/1153
* USABILITY: If caching fails Paket should recover - https://github.com/fsprojects/Paket/issues/1152

#### 2.15.1 - 17.10.2015
* BUGFIX: Fixed framework restriction filter - https://github.com/fsprojects/Paket/pull/1146
* BUGFIX: Fixed parsing of framework restrictions in lock file - https://github.com/fsprojects/Paket/pull/1144
* BUGFIX: Add monoandroid403 to be matched as Some MonoAndroid - https://github.com/fsprojects/Paket/pull/1140
* PERFORMANCE: Use locked version as prefered version when resolver strategy is min - https://github.com/fsprojects/Paket/pull/1141
* COSMETICS: Better error messages when resolver finds no matching version.
* COSMETICS: Fix error message when resolver already resolved to GlobalOverride - https://github.com/fsprojects/Paket/issues/1142

#### 2.14.0 - 15.10.2015
* BUGFIX: Handle silverlight framework identifiers comparison - https://github.com/fsprojects/Paket/pull/1138

#### 2.13.0 - 14.10.2015
* Show-Groups command - http://fsprojects.github.io/Paket/paket-show-groups.html
* BUGFIX: Fixed combine operation for framework restrictions - https://github.com/fsprojects/Paket/issues/1137
* BUGFIX: Lockfile-Parser did not to parse framework restrictions and therefore paket install could lead to wrong lock file - https://github.com/fsprojects/Paket/issues/1135
* USABILITY: Non-SemVer InformationalVersion are now allowed for paket pack - https://github.com/fsprojects/Paket/issues/1134
* USABILITY: Dependencies file parser should detects comma between install settings - https://github.com/fsprojects/Paket/issues/1129
* COSMETICS: Don't show the pin notice if dependency is transitive
* COSMETICS: Don't allow negative numbers in SemVer

#### 2.12.0 - 12.10.2015
* Better SemVer update by adding --keep-major, --keep-minor, --keep-patch to the CLI
* EXPERIMENTAL: Support for WiX installer projects

#### 2.11.0 - 09.10.2015
* Skip unchanged groups during install

#### 2.10.0 - 08.10.2015
* Make resolver to evaluate versions lazily
* BUGFIX: Paket.Pack was broken on filesystems with forward slash seperator - https://github.com/fsprojects/Paket/issues/1119
* BUGFIX: Wrong paket ProjectRefences name causes incorrect packaging - https://github.com/fsprojects/Paket/issues/1113

#### 2.9.0 - 05.10.2015
* Allow to use GitHub tokens to access GitHub files - http://fsprojects.github.io/Paket/paket-config.html
* Allow to update a single group
* BUGFIX: Resolver needs to consider Microsoft.Bcl.Build

#### 2.8.0 - 03.10.2015
* BUGFIX: Selective update needs to consider remote files
* BUGFIX: Ignore disabled upstream feeds - https://github.com/fsprojects/Paket/pull/1105
* BUGFIX: Don't forget to add settings from root dependencies
* COSMETICS: Do not write unnecessary framework restrictions into paket.lock

#### 2.7.0 - 02.10.2015
* Support for private GitHub repos - http://fsprojects.github.io/Paket/github-dependencies.html#Referencing-a-private-github-repository
* BUGFIX: Find the mono binary on OSX 10.11 - https://github.com/fsprojects/Paket/pull/1103

#### 2.6.0 - 01.10.2015
* Allow "content:once" as a package setting - http://fsprojects.github.io/Paket/nuget-dependencies.html#No-content-option
* BUGFIX: Don't add -prerelease to nuspec dependency nodes for project references - https://github.com/fsprojects/Paket/issues/1102
* BUGFIX: Do not create prerelease identifiers for transitive dependencies - https://github.com/fsprojects/Paket/issues/1099
* PERFORMANCE: Do not parse remote dependencies file twice - https://github.com/fsprojects/Paket/issues/1101
* PERFORMANCE: Check if we already downloaded paket.dependencies file for remote files in order to reduce stress on API limit - https://github.com/fsprojects/Paket/issues/1101
* PERFORMANCE: Run all calls against different NuGet protocols in parallel and take the fastest - https://github.com/fsprojects/Paket/issues/1085
* PERFORMANCE: Exclude duplicate NuGet feeds - https://github.com/fsprojects/Paket/issues/1085
* COSMETICS: Cache calls to GitHub in order to reduce stress on API limit - https://github.com/fsprojects/Paket/issues/1101

#### 2.5.0 - 29.09.2015
* Remove all Paket entries from projects which have no paket.references - https://github.com/fsprojects/Paket/issues/1097
* Allow to format VersionRequirements in NuGet syntax
* BUGFIX: Fix KeyNotFoundException when project is net4.0-client - https://github.com/fsprojects/Paket/issues/1095
* BUGFIX: Put prerelease requirement into NuSpec during paket pack - https://github.com/fsprojects/Paket/issues/1088
* BUGFIX: Inconsistent framework exclusion in paket.dependencies - https://github.com/fsprojects/Paket/issues/1093
* BUGFIX: Commands add/remove stripped link:false from file references - https://github.com/fsprojects/Paket/issues/1089
* BUGFIX: Do not create double prerelease identifiers - https://github.com/fsprojects/Paket/issues/1099
* COSMETICS: Only fixup dates in zip archive under Mono - https://github.com/fsprojects/Paket/pull/1094
* PERFORMANCE: Skip asking for versions if only a specific version is requested
* PERFORMANCE: Check if a feed supports a protocol and never retry if not - https://github.com/fsprojects/Paket/issues/1085

#### 2.4.0 - 28.09.2015
* BUGFIX: Paket does not touch config files when the list of binding redirects to add is empty - https://github.com/fsprojects/Paket/pull/1092
* BUGFIX: Fix unsupported https scheme in web proxy - https://github.com/fsprojects/Paket/pull/1080
* BUGFIX: Ignore DotNET 5.0 framework when TargetFramework 4 is specified - https://github.com/fsprojects/Paket/issues/1066
* BUGFIX: Paket failed with: The input sequence was empty - https://github.com/fsprojects/Paket/issues/1071
* BUGFIX: NullReferenceException in applyBindingRedirects during "update nuget package" - https://github.com/fsprojects/Paket/issues/1074
* COSMETICS: Improve error message for bootstrapper if download of Paket.exe fails - https://github.com/fsprojects/Paket/pull/1091

#### 2.3.0 - 21.09.2015
* Binding redirects from target platform only - https://github.com/fsprojects/Paket/pull/1070
* Allow to enable redirects per package - http://fsprojects.github.io/Paket/nuget-dependencies.html#redirects-settings
* BUGFIX: Install command without a lockfile failed when using groups - https://github.com/fsprojects/Paket/issues/1067
* BUGFIX: Only create packages.config entries for referenced packages - https://github.com/fsprojects/Paket/issues/1065
* BUGFIX: Paket update added an app.config to every project - https://github.com/fsprojects/Paket/issues/1068
* BUGFIX: Use commit w/gist download in RemoteDownload.downloadRemoteFiles - https://github.com/fsprojects/Paket/pull/1069

#### 2.1.0 - 16.09.2015
* Added support for custom internet proxy credentials with env vars - https://github.com/fsprojects/Paket/pull/1061
* Removed microsoft.bcl.build.targets from backlist and instead changed "import_targets" default for that package
* Fix handling of packages.config

#### 2.0.0 - 15.09.2015
* Support for `Dependency groups` in paket.dependencies files - http://fsprojects.github.io/Paket/groups.html
* Support for Roslyn-based analyzers - http://fsprojects.github.io/Paket/analyzers.html
* Support for reference conditions - https://github.com/fsprojects/Paket/issues/1026

#### 1.39.10 - 13.09.2015
* Fixed a bug where install and restore use different paths when specifying a project spec on a HTTP link - https://github.com/fsprojects/Paket/pull/1054
* Fix parsing of output path when condition has no spaces - https://github.com/fsprojects/Paket/pull/1058

#### 1.39.1 - 08.09.2015
* Eagerly create app.config files and add to all projects - https://github.com/fsprojects/Paket/pull/1044

#### 1.39.0 - 08.09.2015
* New Bootstrapper with better handling of Paket prereleases

#### 1.37.0 - 07.09.2015
* Support for authentication and complex hosts for HTTP dependencies - https://github.com/fsprojects/Paket/pull/1052
* Always redirect to the Redirect.Version - https://github.com/fsprojects/Paket/pull/1023
* Improvements in the BootStrapper - https://github.com/fsprojects/Paket/pull/1022

#### 1.34.0 - 27.08.2015
* Paket warns about pinned packages only when a new version is available - https://github.com/fsprojects/Paket/pull/1014
* Trace NuGet package URL if download fails
* Fallback to NuGet v2 feed if no version is found in v3

#### 1.33.0 - 23.08.2015
* Paket handles dynamic OutputPath - https://github.com/fsprojects/Paket/pull/942
* Paket warns when package is pinned - https://github.com/fsprojects/Paket/pull/999

#### 1.32.0 - 19.08.2015
* BUGFIX: Fixed compatibility issues with Klondike NuGet server - https://github.com/fsprojects/Paket/pull/997
* BUGFIX: Escape file names in a NuGet compatible way - https://github.com/fsprojects/Paket/pull/996
* BUGFIX: Paket now fails if an update of a nonexistent package is requested - https://github.com/fsprojects/Paket/pull/995

#### 1.31.0 - 18.08.2015
* BUGFIX: Delete old nodes from proj files - https://github.com/fsprojects/Paket/issues/992
* COSMETICS: Better conflict reporting - https://github.com/fsprojects/Paket/pull/994

#### 1.30.0 - 18.08.2015
* BUGFIX: Include prereleases when using NuGet3 - https://github.com/fsprojects/Paket/issues/988
* paket.template allows comments with # or // - https://github.com/fsprojects/Paket/pull/991

#### 1.29.0 - 17.08.2015
* Xamarin iOS + Mac Support - https://github.com/fsprojects/Paket/pull/980
* Handling fallbacks mainly for Xamarin against PCLs - https://github.com/fsprojects/Paket/pull/980
* Removed supported platforms for MonoTouch and MonoAndroid - https://github.com/fsprojects/Paket/pull/980
* Paket only creates requirements from lock file when updating a single package - https://github.com/fsprojects/Paket/pull/985

#### 1.28.0 - 13.08.2015
* Selective update shows better error message on conflict - https://github.com/fsprojects/Paket/pull/980
* Paket init adds default feed - https://github.com/fsprojects/Paket/pull/981
* Show better error message on conflict - https://github.com/fsprojects/Paket/issues/534
* Make option names for paket find-package-versions consistent with the other commands - https://github.com/fsprojects/Paket/issues/890
* Update specifying version does not pin version in paket.dependencies - https://github.com/fsprojects/Paket/pull/979

#### 1.27.0 - 13.08.2015
* Version range semantics changed for `>= x.y.z prerelease` - https://github.com/fsprojects/Paket/issues/976
* BUGFIX: Version trace got lost - https://twitter.com/indy9000/status/631201649219010561
* BUGFIX: copy_local behaviour was broken - https://github.com/fsprojects/Paket/issues/972

#### 1.26.0 - 10.08.2015
* BUGFIX: Paket mixed responses and downloads - https://github.com/fsprojects/Paket/issues/966

#### 1.25.0 - 10.08.2015
* Fix case-sensitivity of boostrapper on mono
* Reactive NuGet v3
* Check for conflicts in selective update - https://github.com/fsprojects/Paket/pull/964
* BUGFIX: Escape file names - https://github.com/fsprojects/Paket/pull/960

#### 1.23.0 - 04.08.2015
* BUGFIX: Selective update resolves the graph for selected package - https://github.com/fsprojects/Paket/pull/957

#### 1.22.0 - 31.07.2015
* Use FSharp.Core 4.0
* Fix build exe path which includes whitespace - https://github.com/fsprojects/ProjectScaffold/pull/185
* Preserve encoding upon saving solution - https://github.com/fsprojects/Paket/pull/940
* BUGFIX: If we specify a templatefile in paket pack it still packs all templates - https://github.com/fsprojects/Paket/pull/944
* BUGFIX: If we specify a type project templatefile in paket pack it should find the project - https://github.com/fsprojects/Paket/issues/945
* BUGFIX: Paket pack succeeded even when there're missing files - https://github.com/fsprojects/Paket/issues/948
* BUGFIX: FindAllFiles should handle paths that are longer than 260 characters - https://github.com/fsprojects/Paket/issues/949

#### 1.21.0 - 23.07.2015
* Allow NuGet packages to put version in the path - https://github.com/fsprojects/Paket/pull/928

#### 1.20.0 - 21.07.2015
* Allow to get version requirements from paket.lock instead of paket.dependencies - https://github.com/fsprojects/Paket/pull/924
* Add new ASP.NET 5.0 monikers - https://github.com/fsprojects/Paket/issues/921
* BUGFIX: Paket crashed with Null Ref Exception for MBrace - https://github.com/fsprojects/Paket/issues/923
* BUGFIX: Exclude submodules from processing - https://github.com/fsprojects/Paket/issues/918

#### 1.19.0 - 13.07.2015
* Support Odata query fallback for package details with /odata prefix - https://github.com/fsprojects/Paket/pull/922
* Establish beta-level comatibility with Klondike nuget server - https://github.com/fsprojects/Paket/pull/907
* BUGFIX: Improved SemVer parser - https://github.com/fsprojects/Paket/pull/920
* BUGFIX: Added fix for windows-style network source-paths in dependencies parser - https://github.com/fsprojects/Paket/pull/903
* BUGFIX: Settings for dependent packages are now respected - https://github.com/fsprojects/Paket/pull/919
* BUGFIX: `--force` option is working for install/update/restore remote files too
* BUGFIX: Delete cached errors if all sources fail - https://github.com/fsprojects/Paket/issues/908
* BUGFIX: Use updated globbing for paket.template
* COSMETICS: Better error message when package doesn't exist
* COSMETICS: Show better error message when a package is used in `paket.references` but not in `paket.lock`

#### 1.18.0 - 22.06.2015
* Exclusion syntax for paket.template files - https://github.com/fsprojects/Paket/pull/882
* BUGFIX: Issue with `paket pack` and multiple paket.template files fixed - https://github.com/fsprojects/Paket/issues/893

#### 1.17.0 - 22.06.2015
* Tab completion for installed packages in Paket.PowerShell - https://github.com/fsprojects/Paket/pull/892
* BUGFIX: Find-package-versions did not work - https://github.com/fsprojects/Paket/issues/886
* BUGFIX: Find-packages did not work - https://github.com/fsprojects/Paket/issues/888 https://github.com/fsprojects/Paket/issues/889
* COSMETICS: Improved the documentation for the commands - https://github.com/fsprojects/Paket/pull/891

#### 1.16.0 - 21.06.2015
* Make sure retrieved versions are ordered by version with latest version first - https://github.com/fsprojects/Paket/issues/886
* PowerShell argument tab completion for Paket-Add - https://github.com/fsprojects/Paket/pull/887
* Detection of DNX and DNXCore frameworks
* BUGFIX: Exceptions were not logged to command line - https://github.com/fsprojects/Paket/pull/885

#### 1.15.0 - 18.06.2015
* Paket.PowerShell support for Package Manager Console - https://github.com/fsprojects/Paket/pull/875
* Fix download of outdated files - https://github.com/fsprojects/Paket/issues/876

#### 1.14.0 - 14.06.2015
* Chocolatey support for Paket.PowerShell - https://github.com/fsprojects/Paket/pull/872
* BUGFIX: Single version in deps file created invalid dependend package- https://github.com/fsprojects/Paket/issues/871

#### 1.13.0 - 12.06.2015
* Paket.PowerShell support - https://github.com/fsprojects/Paket/pull/839
* EXPERIMENTAL: Allow link:false settings for file references in `paket.references` files
* BUGFIX: `paket update` did not pick latest prerelease version of indirect dependency - https://github.com/fsprojects/Paket/issues/866

#### 1.12.0 - 09.06.2015
* BUGFIX: Paket add should not update the package if it's already there
* BUGFIX: "copy_local" was not respected for indirect dependencies - https://github.com/fsprojects/Paket/issues/856
* BUGFIX: Suggest only packages from the installed sources - https://github.com/fsprojects/Paket.VisualStudio/issues/57
* BUGFIX: Trace license warning only in verbose mode - https://github.com/fsprojects/Paket/issues/862
* BUGFIX: Fix ./ issues during pack
* BUGFIX: Serialize != operator correctly - https://github.com/fsprojects/Paket/issues/857
* COSMETICS: Don't save the `paket.lock` file if it didn't changed

#### 1.11.0 - 08.06.2015
* Support for cancelling bootstrapper - https://github.com/fsprojects/Paket/pull/860
* Increase timeout for restricted access mode - https://github.com/fsprojects/Paket/issues/858

#### 1.10.0 - 02.06.2015
* `paket init` puts Paket binaries into the project path - https://github.com/fsprojects/Paket/pull/853
* Do not duplicate files in the nupkg - https://github.com/fsprojects/Paket/issues/851
* Pack command reuses project version if directly given - https://github.com/fsprojects/Paket/issues/837
* BUGFIX: `paket install` was not respecting `content:none` - https://github.com/fsprojects/Paket/issues/854

#### 1.9.0 - 30.05.2015
* Paket pack allows to specify current nuget version as dependency - https://github.com/fsprojects/Paket/issues/837
* BUGFIX: Fix long version of --silent flag - https://github.com/fsprojects/Paket/pull/849

#### 1.8.0 - 28.05.2015
* Implement --no-install and --redirects for "paket update" - https://github.com/fsprojects/Paket/pull/847
* BUGFIX: Fix inconsistent parameter names - https://github.com/fsprojects/Paket/pull/846

#### 1.7.2 - 28.05.2015
* New `--only-referenced` parameter for restore - https://github.com/fsprojects/Paket/pull/843
* Make the output path relative to the dependencies file - https://github.com/fsprojects/Paket/issues/829
* Analyze content files with case insensitive setting - https://github.com/fsprojects/Paket/issues/816
* BUGFIX: Parse NuGet package prerelease versions containing "-" - https://github.com/fsprojects/Paket/issues/841

#### 1.6.0 - 26.05.2015
* Paket init - init dependencies file with default NuGet source
* Allow to init paket in given directory
* Automatically query all package feeds in "Find packages"
* Allow to override install settings in 'paket.dependencies' with values from 'paket.references' - https://github.com/fsprojects/Paket/issues/836
* BUGFIX: `paket install` fails if package version doesn't match .nupkg file - https://github.com/fsprojects/Paket/issues/834
* BUGFIX: Try to work around issue with mono zip functions - https://github.com/fsharp/FAKE/issues/810

#### 1.5.0 - 21.05.2015
* Property tests for dependencies files parser - https://github.com/fsprojects/Paket/pull/807
* EXPERIMENTAL: Query NuGet feeds in parallel
* Allow to specify the directory for `convert-to-nuget` in PublicAPI
* Expose project Guids from project files
* Allow simplify on concrete dependencies file
* Allow to specify a concrete template file for `paket pack`
* Add overload in PublicAPI for default Restore
* Better tracing during "update package"
* Allow to register trace functions
* Allow to specify a source feed for Find-Packages and Find-Package-Versions command
* BUGFIX: Fix dates in local nuget packages
* BUGFIX: NullReferenceException in `convert-from-nuget` - https://github.com/fsprojects/Paket/pull/831
* BUGFIX: `Convert-from-nuget` quotes source feeds - https://github.com/fsprojects/Paket/pull/833
* BUGFIX: Observable.ofAsync fires OnCompleted - https://github.com/fsprojects/Paket/pull/835
* BUGFIX: Work around issue with CustomAssemblyAttributes during `paket pack` - https://github.com/fsprojects/Paket/issues/827
* BUGFIX: Fix dates after creating a package
* BUGFIX: Always trim package names from command line
* BUGFIX: Always show default nuget stream in completion

#### 1.4.0 - 08.05.2015
* EXPERIMENTAL: Find-Packages command - http://fsprojects.github.io/Paket/paket-find-packages.html
* EXPERIMENTAL: Find-Package-Versions command - http://fsprojects.github.io/Paket/paket-find-package-versions.html
* EXPERIMENTAL: Show-Installed-Packages command - http://fsprojects.github.io/Paket/paket-show-installed-packages.html
* Expose GetDefinedNuGetFeeds in Public API
* Expose GetSources in Public API
* BUGFIX: NuGet Convert works with empty version strings - https://github.com/fsprojects/Paket/pull/821
* BUGFIX: Don't shortcut conflicting addition
* BUGFIX: Better pin down behaviour during "Smart Update""
* BUGFIX: Only replace nuget package during add if the old one had no version
* BUGFIX: Put fixed packages to the end - https://github.com/fsprojects/Paket/issues/814
* BUGFIX: Fix `paket add` if package is already there - https://github.com/fsprojects/Paket/issues/814
* BUGFIX: Fix `paket add` for very first dependency - https://github.com/fsprojects/Paket/issues/814
* BUGFIX: Paket pack had issues with \ in subfolders - https://github.com/fsprojects/Paket/issues/812
* BZGFIX: Use https://api.nuget.org/v3/index.json for Autocomplete
* BUGFIX: Set exit code to 1 if the command line parser finds error
* BUGFIX: Windows restrictions were not parsed from lockfile - https://github.com/fsprojects/Paket/issues/810
* BUGFIX: Paket tries to keep the alphabetical order when using `paket add`
* BUGFIX: Do not generate entries for empty extensions in nupkg
* BUGFIX: Portable framework restrictions were not parsed from lockfile - https://github.com/fsprojects/Paket/issues/810
* COSMETICS: "Done" message in bootstrapper
* COSMETICS: -s parameter for Bootstrapper
* COSMETICS: Don't perform unnecessary installs during `paket add`
* COSMETICS: Always print the command on command parser error

#### 1.3.0 - 30.04.2015
* Paket keeps paket.dependencies as stable as possible during edits - https://github.com/fsprojects/Paket/pull/802
* `paket push` doesn't need a dependencies file any more - https://github.com/fsprojects/Paket/issues/800
* Added `--self` for self update of bootstrapper - https://github.com/fsprojects/Paket/issues/791
* BUGFIX: `convert-from-nuget` doen`t duplicate sources anymore - https://github.com/fsprojects/Paket/pull/804

#### 1.2.0 - 24.04.2015
* Add Paket.BootStrapper NuGet package - https://github.com/fsprojects/Paket/issues/790

#### 1.1.3 - 24.04.2015
* Fix StackOverflowException when using local path - https://github.com/fsprojects/Paket/issues/795

#### 1.1.2 - 24.04.2015
* `paket add` should not change dependencies file if the package is misspelled - https://github.com/fsprojects/Paket/issues/798

#### 1.1.1 - 24.04.2015
* Support developmentDependency nuget dependencies - https://github.com/fsprojects/Paket/issues/796

#### 1.1.0 - 23.04.2015
* Pack command is able to detect portable frameworks - https://github.com/fsprojects/Paket/issues/797

#### 1.0.2 - 23.04.2015
* `Convert-from-nuget` removes custom import and targets - https://github.com/fsprojects/Paket/pull/792

#### 1.0.1 - 20.04.2015
* New bootstrapper protects paket.exe from incomplete github downloads - https://github.com/fsprojects/Paket/pull/788

#### 1.0.0 - 17.04.2015
* Big release from fsharpex

#### 0.42.1 - 17.04.2015
* BUGFIX: Smart Install is no longer adding dependencies to paket.dependencies if specified in paket.references but not in paket.dependencies - https://github.com/fsprojects/Paket/issues/779
* BUGFIX: Fix smart install when we add a pinned version - https://github.com/fsprojects/Paket/issues/777
* Trace NuGet server response in verbose mode - https://github.com/fsprojects/Paket/issues/775
* BUGFIX: Fixing wrong local path detection with `paket install` - https://github.com/fsprojects/Paket/pull/773
* BUGFIX: Fixed zip opening on mono - https://github.com/fsprojects/Paket/pull/774

#### 0.41.0 - 13.04.2015
* New Testimonials page - http://fsprojects.github.io/Paket/testimonials.html
* New `PAKET.VERSION` environment variable for bootstraper - https://github.com/fsprojects/Paket/pull/771
* `convert-from-nuget` aggregates target framework from packages.config files - https://github.com/fsprojects/Paket/pull/768
* Improved config file formatting with indented binding redirects - https://github.com/fsprojects/Paket/pull/769
* BUGFIX: Fixed home path detection - https://github.com/fsprojects/Paket/pull/770
* COSMETICS: Better error message when `paket.dependencies` is missing - https://github.com/fsprojects/Paket/issues/764

#### 0.40.0 - 09.04.2015
* Try to fix dates in Nuget packages - https://github.com/fsprojects/Paket/issues/761
* `convert-from-nuget` reads target framework from packages.config files - https://github.com/fsprojects/Paket/pull/760
* Allow . in target file names for pack - https://github.com/fsprojects/Paket/issues/756

#### 0.39.0 - 08.04.2015
* Upgrading to .NET 4.5
* Removing DotNetZip and using the .NET 4.5 Zip APIs instead - https://github.com/fsprojects/Paket/pull/732
* Boostrapper download without `nuget.exe` - https://github.com/fsprojects/Paket/pull/734
* Added frameworkAssemblies to nuspec templating - https://github.com/fsprojects/Paket/issues/740
* BUGFIX: Only pick up project output files for pack that exactly match assembly filename - https://github.com/fsprojects/Paket/issues/752
* BUGFIX: Detect Silverlight version in csproj files - https://github.com/fsprojects/Paket/issues/751
* BUGFIX: Fix mono timeout during license download - https://github.com/fsprojects/Paket/issues/746
* BUGFIX: Detect `sl` as Silverlight - https://github.com/fsprojects/Paket/issues/744

#### 0.38.0 - 30.03.2015
* The restore process downloads package licenses automatically - https://github.com/fsprojects/Paket/pull/737

#### 0.37.0 - 28.03.2015
* Fallback to NuGet.exe if the bootstrapper fails to download from GitHub - https://github.com/fsprojects/Paket/pull/733
* COSMETICS: Display the file name if Paket crashes on some invalid file - https://github.com/fsprojects/Paket/pull/730

#### 0.36.0 - 27.03.2015
* Allow to add references section to paket.template file - https://github.com/fsprojects/Paket/issues/721
* Allow to compute libraries for specific framework - https://github.com/fsprojects/Paket/issues/723
* Detect .NET 4.6 - https://github.com/fsprojects/Paket/issues/727
* SemVer allows "number + build metadata" format - https://github.com/fsprojects/Paket/issues/704
* `paket push` shows status information - https://github.com/fsprojects/Paket/pull/695
* BUGFIX: Maintain order of content file items - https://github.com/fsprojects/Paket/pull/722
* BUGFIX: `Convert-from-nuget` ignores disabled NuGet feeds - https://github.com/fsprojects/Paket/pull/720
* BUGFIX: Smart install should not remove sources from `paket.dependencies` - https://github.com/fsprojects/Paket/pull/726
* BUGFIX: Smart install should create paket.lock if we have references files - https://github.com/fsprojects/Paket/pull/725
* COSMETICS: better tracing of intermediate resolution conflicts

#### 0.34.0 - 12.03.2015
* `paket pack` pretty-prints it's nuspec - https://github.com/fsprojects/Paket/issues/691
* Paket packs .MDBs docs into the nupkg - https://github.com/fsprojects/Paket/issues/693
* paket pack / paket.template support wildcard patterns - https://github.com/fsprojects/Paket/issues/690
* Allow empty lines in `paket.template` and report file name if parser fails - https://github.com/fsprojects/Paket/issues/692
* BUGFIX: paket.template - file type respects dir without slash at the end - https://github.com/fsprojects/Paket/issues/698
* BUGFIX: paket-files folder is alwaays relative to `paket.dependencies` - https://github.com/fsprojects/Paket/issues/564
* BUGFIX: `paket install` respects manual paket nodes - https://github.com/fsprojects/Paket/issues/679

#### 0.33.0 - 10.03.2015
* Paket packs XML docs into the nupkg - https://github.com/fsprojects/Paket/issues/689
* BUGFIX: Install settings from `paket.dependencies` should override package settings - https://github.com/fsprojects/Paket/issues/688

#### 0.32.0 - 09.03.2015
* PERFORMANCE: If resolver runs into conflict then use Warnsdorff's rule - https://github.com/fsprojects/Paket/pull/684
* BUGFIX: Fixed Linux install scripts - https://github.com/fsprojects/Paket/pull/681
* Support for WinExe output type - https://github.com/fsprojects/Paket/pull/675
* BUGFIX: Fix Nuget compat issue with leading zeros - https://github.com/fsprojects/Paket/pull/672
* BUGFIX: Detect inter project dependencies without matching package id - https://github.com/fsprojects/Paket/pull/671
* BUGFIX: Parse prerelease numbers into bigint since ints might overflow - https://github.com/fsprojects/Paket/pull/667
* BUGFIX: Optional fields in template files are read correctly - https://github.com/fsprojects/Paket/pull/666
* BUGFIX: Better url and endpoint handling in `paket push` - https://github.com/fsprojects/Paket/pull/663
* COSMETICS: Better tracing when resolver runs into conflict - https://github.com/fsprojects/Paket/pull/684
* COSMETICS: Better error message when a package is listed twice in `paket.references` - https://github.com/fsprojects/Paket/pull/686
* COSMETICS: Use Chessie for ROP - https://github.com/fsprojects/Chessie

#### 0.31.2 - 26.02.2015
* BUGFIX: Robust and much faster template file parser - https://github.com/fsprojects/Paket/pull/660

#### 0.31.1 - 25.02.2015
* Use latest FAKE tasks

#### 0.31.0 - 25.02.2015
* BUGFIX: Fix help for init command - https://github.com/fsprojects/Paket/pull/654
* BUGFIX: Allow non-standard API endpoint for push - https://github.com/fsprojects/Paket/pull/652
* BUGFIX: Special case nuget.org
* BUGFIX: paket add/remove with just project name - https://github.com/fsprojects/Paket/pull/650
* BUGFIX: Uploading packages as multiform content type - https://github.com/fsprojects/Paket/pull/651
* BUGFIX: Handle transient dependencies better in pack command - https://github.com/fsprojects/Paket/pull/649
* BUGFIX: Only load custom attributes if not given in TemplateFile or cmd parameter
* BUGFIX: Detect .NET 4.5.1 - https://github.com/fsprojects/Paket/pull/647

#### 0.30.0 - 23.02.2015
* New command: `paket pack` - http://fsprojects.github.io/Paket/paket-pack.html
* New command: `paket push` - http://fsprojects.github.io/Paket/paket-push.html
* Improved command line help - https://github.com/fsprojects/Paket/pull/639
* BUGFIX: fix no_auto_restore option parsing  - https://github.com/fsprojects/Paket/issues/632

#### 0.29.0 - 18.02.2015
* Allow local NuGet sources with spaces in `paket.dependencies` - https://github.com/fsprojects/Paket/issues/616
* Streamlined install options in `paket.dependencies` and `paket.references` - https://github.com/fsprojects/Paket/issues/587
* Allow to opt-out of targets import - https://github.com/fsprojects/Paket/issues/587
* New option to add/remove packages for a single project - https://github.com/fsprojects/Paket/pull/610
* BUGFIX: Blacklisted Microsoft.Bcl.Build.targets - https://github.com/fsprojects/Paket/issues/618
* BUGFIX: Selective update doesn't add package twice from `paket.references` anymore
* BUGFIX: `paket install` installs GitHub source files
* COSMETICS: Respect home directories on mono - https://github.com/fsprojects/Paket/issues/612
* COSMETICS: `paket add` inserts the new package in alphabetical position - https://github.com/fsprojects/Paket/issues/596

#### 0.28.0 - 16.02.2015
* Add a simple API which allows to retrieve NuGet v3 autocomplete
* Allow unix-style comments in `paket.dependencies` file
* BUGFIX: `paket restore` does not fail on missing `paket.version` files - https://github.com/fsprojects/Paket/issues/600
* BUGFIX: Parsing of conditional dependencies should detect portable case - https://github.com/fsprojects/Paket/issues/594
* BUGFIX: Prerelease requirements in `paket.dependencies` should override package dependencies - https://github.com/fsprojects/Paket/issues/607
* BUGFIX: Try to ease the pain with mono bug in Process class - https://github.com/fsprojects/Paket/issues/599
* BUGFIX: `paket restore` does not re-download http references - https://github.com/fsprojects/Paket/issues/592
* BUGFIX: Make DeletePaketNodes more robust - https://github.com/fsprojects/Paket/issues/591
* BUGFIX: Install content files on mono - https://github.com/fsprojects/Paket/issues/561
* BUGFIX: Install process doesn't duplicate Imports of targets files any more - https://github.com/fsprojects/Paket/issues/588
* BUGFIX: Don't remove comments from `paket.dependencies` file - https://github.com/fsprojects/Paket/issues/584
* COSMETICS: Paket should not reformat app/web.config files while changing assembly redirects - https://github.com/fsprojects/Paket/issues/597

#### 0.27.0 - 07.02.2015
* Install process will reference `.props` and `.targets` files from NuGet packages - https://github.com/fsprojects/Paket/issues/516
* Don't internalize in paket.exe during ILMerge
* Allow to download from pre-authenticated MyGet feed - https://github.com/fsprojects/Paket/issues/466
* BUGFIX: Fix `paket install --hard` for FSharp.Core - https://github.com/fsprojects/Paket/issues/579
* BUGFIX: `paket convert-from-nuget` ignores casing when looking for nuget.targets - https://github.com/fsprojects/Paket/issues/580
* BUGFIX: `paket install` correctly parses HTTP references - https://github.com/fsprojects/Paket/pull/571
* BUGFIX: `paket.dependencies` parser now fails if tokens are not valid
* COSMETICS: Prerelease strings are checked that they don't contain operators
* COSMETICS: Create an install function in the API which takes a `paket.dependencies` file as text - https://github.com/fsprojects/Paket/issues/576

#### 0.26.0 - 31.01.2015
* Allow to opt-out of old frameworks in `paket.dependencies` - http://fsprojects.github.io/Paket/nuget-dependencies.html#Framework-restrictions
* Allow `copy_local` settings in `paket.references` - http://fsprojects.github.io/Paket/references-files.html#copy_local-settings
* COSMETICS: `paket.lock` beautification for HTTP specs - https://github.com/fsprojects/Paket/pull/571

#### 0.25.0 - 25.01.2015
* BUGFIX: If more than one TargetFramework-specific dependency to the same package exist, we take the latest one - https://github.com/fsprojects/Paket/pull/567
* BUGFIX: Removes interactive-shell-check on `add auth` - https://github.com/fsprojects/Paket/pull/565
* BUGFIX: Can parse open NuGet ranges in brackets - https://github.com/fsprojects/Paket/issues/560
* BUGFIX: Detect `net35-client` - https://github.com/fsprojects/Paket/issues/559
* BUGFIX: Show help for `auto-restore` command - https://github.com/fsprojects/Paket/pull/558

#### 0.24.0 - 19.01.2015
* Allow to disable Visual Studio NuGet package restore - http://fsprojects.github.io/Paket/paket-auto-restore.html
* BUGFIX: Probe for unnormalized and normalized versions in local NuGet feeds - https://github.com/fsprojects/Paket/issues/556

#### 0.23.0 - 15.01.2015
* Refactored `init` & `init auto restore` to Railway Oriented Programming - https://github.com/fsprojects/Paket/pull/533
* Refactored FindRefs to Railway Oriented Programming - https://github.com/fsprojects/Paket/pull/529
* BUGFIX: paket.bootstrapper.exe and paket.exe use better proxy detection - https://github.com/fsprojects/Paket/pull/552
* BUGFIX: `paket add` offered to add dependencies even when they are already added - https://github.com/fsprojects/Paket/issues/550
* BUGFIX: Detect `Net20-client` - https://github.com/fsprojects/Paket/issues/547
* BUGFIX: Give better error message when package is not found in a local feed - https://github.com/fsprojects/Paket/issues/545
* BUGFIX: Don't download gists that are up-to-date - https://github.com/fsprojects/Paket/issues/513
* BUGFIX: fix parsing of longer http links - https://github.com/fsprojects/Paket/pull/536
* BUGFIX: Detect correct `paket.references` filenames during convert-from-nuget
* BUGFIX: If no package source is found during convert-from-nuget we use the default NuGet feed
* COSMETICS: Config file is only saved when needed
* COSMETICS: Ignore completely empty lib folders
* COSMETICS: `paket convert-from-nuget` warns if it can't find a NuGet feed - https://github.com/fsprojects/Paket/issues/548
* COSMETICS: Remove icon from bootstrapper to make file size much smaller

#### 0.22.0 - 05.01.2015
* Bootstrapper avoids github API - https://github.com/fsprojects/Paket/issues/510
* Refactoring to Railwal Oriented Programming - http://fsharpforfunandprofit.com/rop/
* Always trim line end in lockfile
* Improved binding redirects detection - https://github.com/fsprojects/Paket/pull/507
* Don't catch NullReferenceExceptions for now - https://github.com/fsprojects/Paket/issues/505
* BUGFIX: Paket update nuget X doesn't work - https://github.com/fsprojects/Paket/issues/512

#### 0.21.0 - 02.01.2015
* New `--log-file` parameter allows to trace into logfile - https://github.com/fsprojects/Paket/pull/502
* Trace stacktrace on all NullReferenceExceptions - https://github.com/fsprojects/Paket/issues/500
* Paket.locked file has 2 minute timeout
* BUGFIX: Detect the version of a GitHub gist correctly - https://github.com/fsprojects/Paket/issues/499
* BUGFIX: Dependencies file saves http and gist links correctly - https://github.com/fsprojects/Paket/issues/498
* BUGFIX: Don't relax "OverrideAll" conditions during `paket install`
* BUGFIX: fix priority of parsing atom nuget feed for package Id - https://github.com/fsprojects/Paket/issues/494
* BUGFIX: fix JSON deserializer and reactivate cache - https://github.com/fsprojects/Paket/pull/495
* BUGFIX: Make the file search for app.config and web.config case insensitive - https://github.com/fsprojects/Paket/issues/493
* BUGFIX: Don't add duplicate lines in `packet.dependencies` - https://github.com/fsprojects/Paket/issues/492
* BUGFIX: Keep framework restrictions in `paket install`- https://github.com/fsprojects/Paket/issues/486
* WORKAROUND: Do not fail on BadCrcException during unzip and only show a warning - https://github.com/fsprojects/Paket/issues/484
* WORKAROUND: Disable NuGet v3 feed for now - seems to be unreliable.
* PERFORMANCE: Don't parse project files twice - https://github.com/fsprojects/Paket/issues/487
* PERFORMANCE: Cache platform penalty calculation - https://github.com/fsprojects/Paket/issues/487
* PERFORMANCE: Use StringBuilder for path replacement - https://github.com/fsprojects/Paket/issues/487
* PERFORMANCE: Cache feed errors - https://github.com/fsprojects/Paket/issues/487
* PERFORMANCE: Put feed url into cache filename - https://github.com/fsprojects/Paket/issues/487
* PERFORMANCE: Relax prerelease requirements for pinned versions - https://github.com/fsprojects/Paket/issues/487
* PERFORMANCE: Don't enumerate all files, since we only need lib files - https://github.com/fsprojects/Paket/issues/487
* PERFORMANCE: Pin sourcefile dependencies - https://github.com/fsprojects/Paket/issues/487
* PERFORMANCE: Cache path penalty calculation - https://github.com/fsprojects/Paket/issues/487
* PERFORMANCE: Cache path extraction - https://github.com/fsprojects/Paket/issues/487

#### 0.20.1 - 30.12.2014
* COSMETICS: Trim end of line in lockfile.

#### 0.20.0 - 29.12.2014
* `paket install` performs a selective update based on the changes in the dependencies file - http://fsprojects.github.io/Paket/lock-file.html#Performing-updates
* Paket.exe acquires a lock for all write processes - https://github.com/fsprojects/Paket/pull/469
* New command to add credentials - http://fsprojects.github.io/Paket/paket-config-file.html#Add-credentials
* Smarter conditional NuGet dependencies - https://github.com/fsprojects/Paket/pull/462
* If environment auth variables are empty a fallback to the config is used- https://github.com/fsprojects/Paket/pull/459
* Better handling for multiple files from same GitHub repository - https://github.com/fsprojects/Paket/pull/451
* Extend Public API for plugin
* BUGFIX: Remove parsing of invalid child element of ProjectReference - https://github.com/fsprojects/Paket/pull/453
* BUGFIX: Don't add NuGet packages twice to a references file - https://github.com/fsprojects/Paket/pull/460
* BUGFIX: Use Max strategy for `paket outdated --ingore-constraints` - https://github.com/fsprojects/Paket/pull/463
* BUGFIX: Don't delete downloaded github zip file
* BUGFIX: Cannot install nuget packages from local TeamCity feeds due to proxy - https://github.com/fsprojects/Paket/pull/482
* BUGFIX: Don't touch framework assemblies if not needed
* BUGFIX: Check versions file synchronously
* BUGFIX: Restore console color after handling exception - https://github.com/fsprojects/Paket/pull/467
* COSMETICS: `>= 0` version range simplified to empty string - https://github.com/fsprojects/Paket/pull/449
* COSMETICS: Paket.exe and paket.bootstrapper.exe have a logo - https://github.com/fsprojects/Paket/pull/473

#### 0.18.0 - 09.12.2014
* Show command help on `--help` - https://github.com/fsprojects/Paket/pull/437
* Allow to opt in to BindingRedirects - https://github.com/fsprojects/Paket/pull/436
* Don't run simplify in strict mode - https://github.com/fsprojects/Paket/pull/443
* Allow to remove NuGet packages in interactive mode - https://github.com/fsprojects/Paket/pull/432
* Added auto-unzip of downloaded archives - https://github.com/fsprojects/Paket/pull/430
* Allow to reference binary files via http reference - https://github.com/fsprojects/Paket/pull/427
* Faster BindingRedirects - https://github.com/fsprojects/Paket/pull/414
* Using a different FSharp.Core NuGet package - https://github.com/fsprojects/Paket/pull/416
* Find the paket.references file in upper directories - https://github.com/fsprojects/Paket/pull/409
* Allow `paket.references` files in upper directories - https://github.com/fsprojects/Paket/pull/403
* Clear failure message for `paket simplify`, when lock file is outdated - https://github.com/fsprojects/Paket/pull/403
* BUGFIX: `Selective update` updates only dependent packages - https://github.com/fsprojects/Paket/pull/410
* BUGFIX: If there are only prereleases we should just take these
* BUGFIX: `paket update nuget <name>` fails if <name> was not found in lockfile - https://github.com/fsprojects/Paket/issues/404
* BUGFIX: Unescape library filename - https://github.com/fsprojects/Paket/pull/412
* BUGFIX: Allow to reference multiple files from same repository directory - https://github.com/fsprojects/Paket/pull/445
* BUGFIX: Don't reference satellite assemblies - https://github.com/fsprojects/Paket/pull/444
* BUGFIX: Binding redirect version is picked from highest library version - https://github.com/fsprojects/Paket/pull/422
* BUGFIX: Handle numeric part of PreRelease identifiers correctly - https://github.com/fsprojects/Paket/pull/426
* BUGFIX: Fixed casing issue in selective update - https://github.com/fsprojects/Paket/pull/434
* BUGFIX: Parse http links from lockfile
* BUGFIX: Calculate dependencies file name for http resources - https://github.com/fsprojects/Paket/pull/428

#### 0.17.0 - 29.11.2014
* FrameworkHandling: Support more portable profiles and reduce the impact in the XML file
* FrameworkHandling: support extracting Silverlight5.0 and NetCore4.5 - https://github.com/fsprojects/Paket/pull/389
* New command `paket init` - http://fsprojects.github.io/Paket/paket-init.html
* Better error message for missing files in paket.lock file - https://github.com/fsprojects/Paket/pull/402
* BUGFIX: Crash on 'install' when input seq was empty - https://github.com/fsprojects/Paket/pull/395
* BUGFIX: Handle multiple version results from NuGet - https://github.com/fsprojects/Paket/pull/393

#### 0.16.0 - 23.11.2014
* Integrate BindingRedirects into Paket install process - https://github.com/fsprojects/Paket/pull/383
* BUGFIX: Download of GitHub files should clean it's own directory - https://github.com/fsprojects/Paket/issues/385
* BUGFIX: Don't remove custom framework references - https://github.com/fsprojects/Paket/issues/376
* BUGFIX: Path to dependencies file is now relative after `convert-from-nuget` - https://github.com/fsprojects/Paket/pull/379
* BUGFIX: Restore command in targets file didn't work with spaces in paths - https://github.com/fsprojects/Paket/issues/375
* BUGFIX: Detect FrameworkReferences without restrictions in nuspec file and install these
* BUGFIX: Read sources even if we don't find packages - https://github.com/fsprojects/Paket/issues/372

#### 0.15.0 - 19.11.2014
* Allow to use basic framework restrictions in NuGet packages - https://github.com/fsprojects/Paket/issues/307
* Support feeds that don't support NormalizedVersion - https://github.com/fsprojects/Paket/issues/361
* BUGFIX: Use Nuget v2 as fallback
* BUGFIX: Accept and normalize versions like 6.0.1302.0-Preview - https://github.com/fsprojects/Paket/issues/364
* BUGFIX: Fixed handling of package dependencies containing string "nuget" - https://github.com/fsprojects/Paket/pull/363

#### 0.14.0 - 14.11.2014
* Uses Nuget v3 API, which enables much faster resolver
* BUGFIX: Keep project file order similar to VS order
* Support unlisted dependencies if nothing else fits - https://github.com/fsprojects/Paket/issues/327

#### 0.13.0 - 11.11.2014
* New support for general HTTP dependencies - http://fsprojects.github.io/Paket/http-dependencies.html
* New F# Interactive support - http://fsprojects.github.io/Paket/reference-from-repl.html
* New `paket find-refs` command - http://fsprojects.github.io/Paket/paket-find-refs.html
* Migration of NuGet source credentials during `paket convert-from-nuget` - http://fsprojects.github.io/Paket/paket-convert-from-nuget.html#Migrating-NuGet-source-credentials
* Bootstrapper uses .NET 4.0 - https://github.com/fsprojects/Paket/pull/355
* Adding --ignore-constraints to `paket outdated` - https://github.com/fsprojects/Paket/issues/308
* PERFORMANCE: If `paket add` doesn't change the `paket.dependencies` file then the resolver process will be skipped
* BUGFIX: `paket update nuget [PACKAGENAME]` should use the same update strategy as `paket add` - https://github.com/fsprojects/Paket/issues/330
* BUGFIX: Trailing whitespace is ignored in `paket.references`

#### 0.12.0 - 07.11.2014
* New global paket.config file - http://fsprojects.github.io/Paket/paket-config-file.html
* Trace warning when we replace NuGet.exe with NuGet.CommandLine - https://github.com/fsprojects/Paket/issues/320
* Allow to parse relative NuGet folders - https://github.com/fsprojects/Paket/issues/317
* When paket skips a framework install because of custom nodes it shows a warning - https://github.com/fsprojects/Paket/issues/316
* Remove the namespaces from the nuspec parser - https://github.com/fsprojects/Paket/pull/315
* New function which extracts the TargetFramework of a given projectfile.
* New function which calculates dependencies for a given projectfile.
* Project output type can be detected from a project file
* Allow to retrieve inter project dependencies from a project file
* BUGFIX: Exclude unlisted NuGet packages in Resolver - https://github.com/fsprojects/Paket/issues/327
* BUGFIX: Detect Lib vs. lib folder on Linux - https://github.com/fsprojects/Paket/issues/332
* BUGFIX: Paket stopwatch was incorrect - https://github.com/fsprojects/Paket/issues/326
* BUGFIX: Paket failed on generating lockfile for LessThan version requirement - https://github.com/fsprojects/Paket/pull/314
* BUGFIX: Don't match suffixes in local NuGet packages - https://github.com/fsprojects/Paket/issues/317
* BUGFIX: Don't fail with NullReferenceException when analyzing nuget.config - https://github.com/fsprojects/Paket/issues/319

#### 0.11.0 - 29.10.2014
* Build a merged install model with all packages - https://github.com/fsprojects/Paket/issues/297
* `paket update` command allows to set a version - http://fsprojects.github.io/Paket/paket-update.html#Updating-a-single-package
* `paket.targets` is compatible with specific references files - https://github.com/fsprojects/Paket/issues/301
* BUGFIX: Paket no longer leaves transitive dependencies in lockfile after remove command - https://github.com/fsprojects/Paket/pull/306
* BUGFIX: Don't use "global override" for selective update process - https://github.com/fsprojects/Paket/issues/310
* BUGFIX: Allow spaces in quoted parameter parsing - https://github.com/fsprojects/Paket/pull/311

#### 0.10.0 - 24.10.2014
* Initial version of `paket remove` command - http://fsprojects.github.io/Paket/paket-remove.html
* Paket add doesn't fail on second attempt - https://github.com/fsprojects/Paket/issues/295
* Report full paths when access is denied - https://github.com/fsprojects/Paket/issues/242
* Visual Studio restore only restores for the current project
* BUGFIX: Selective update keeps all other versions
* BUGFIX: Install process accepts filenames with `lib`
* BUGFIX: Fix !~> resolver
* BUGFIX: Use normal 4.0 framework libs when we only specify net40
* BUGFIX: Fix timing issue with paket install --hard - https://github.com/fsprojects/Paket/issues/293
* BUGFIX: Fix namespace handling in nuspec files
* BUGFIX: Add default nuget source to dependencies file if original project has no source

#### 0.9.0 - 22.10.2014
* Allow to restore packages from paket.references files - http://fsprojects.github.io/Paket/paket-restore.html
* Detect local nuspec with old XML namespace - https://github.com/fsprojects/Paket/issues/283
* `paket add` command tries to keep all other packages stable.
* Added another profile mapping for Profile136 - https://github.com/fsprojects/Paket/pull/262
* More portable profiles - https://github.com/fsprojects/Paket/issues/281
* Added net11 to framework handling - https://github.com/fsprojects/Paket/pull/269
* Create references for Win8 - https://github.com/fsprojects/Paket/issues/280
* Detect VS automatic nuget restore and create paket restore - http://fsprojects.github.io/Paket/paket-convert-from-nuget.html#Automated-process
* `paket convert-from-nuget` doesn't duplicate paket solution items - https://github.com/fsprojects/Paket/pull/286
* BUGFIX: Paket removes old framework references if during install - https://github.com/fsprojects/Paket/issues/274
* BUGFIX: Don't let the bootstrapper fail if we already have a paket.exe
* BUGFIX: Use the Id property when NuGet package name and id are different - https://github.com/fsprojects/Paket/issues/265

#### 0.8.0 - 15.10.2014
* Smarter install in project files
* Paket handles .NET 4.5.2 and .NET 4.5.3 projects - https://github.com/fsprojects/Paket/issues/260
* New command: `paket update nuget <package id>` - http://fsprojects.github.io/Paket/paket-update.html#Updating-a-single-package
* BUGFIX: Do not expand auth when serializing dependencies file - https://github.com/fsprojects/Paket/pull/259
* BUGFIX: Create catch all case for unknown portable frameworks

#### 0.7.0 - 14.10.2014
* Initial support for referencing full github projects - http://fsprojects.github.io/Paket/http-dependencies.html#Referencing-a-GitHub-repository
* Allow to use all branches in GitHub sources - https://github.com/fsprojects/Paket/pull/249
* Initial support for frameworkAssemblies from nuspec - https://github.com/fsprojects/Paket/issues/241
* Download github source files with correct encoding - https://github.com/fsprojects/Paket/pull/248
* Add FSharp.Core.Microsoft.Signed as dependency
* Install model uses portable versions for net40 and net45 when package doesn't contain special versions
* Install command displays existing versions if constraint does not match any version
* Restore command doesn't calc install model.
* Use https in DefaultNugetStream - https://github.com/fsprojects/Paket/pull/251
* BUGFIX: Paket only deletes files which will are downloaded by init-auto-restore process - https://github.com/fsprojects/Paket/pull/254
* BUGFIX: Paket convert-from-nuget failed when package source keys contain invalid XML element chars  - https://github.com/fsprojects/Paket/issues/253

#### 0.6.0 - 11.10.2014
* New restore command - http://fsprojects.github.io/Paket/paket-restore.html
* Report if we can't find packages for top level dependencies.
* Faster resolver
* Try /FindPackagesById before /Packages for nuget package version no. retrieval
* New Paket.Core package on NuGet - https://www.nuget.org/packages/Paket.Core/
* BUGFIX: Prefer full platform builds over portable builds

#### 0.5.0 - 09.10.2014
* Bootstrapper will only download stable releases by default - http://fsprojects.github.io/Paket/bootstrapper.html
* New installer model allows better compatibility with NuGet and should be much faster
* Supporting dot for references file - http://fsprojects.github.io/Paket/http-dependencies.html
* Supporting pagination for long NuGet feeds - https://github.com/fsprojects/Paket/issues/223
* Create a "use exactly this version" operator in order to override package conflicts - http://fsprojects.github.io/Paket/nuget-dependencies.html#Use-exactly-this-version-constraint
* New `content none` mode in paket.dependencies - http://fsprojects.github.io/Paket/dependencies-file.html#No-content-option
* Allow source files in content folder of NuGet packages
* No -D needed for Linux installer - https://github.com/fsprojects/Paket/pull/210
* Content files like `_._`, `*.transform` and `*.pp` are ignored - https://github.com/fsprojects/Paket/issues/207
* The `convert-from-nuget` command adds .paket folder to the sln - https://github.com/fsprojects/Paket/issues/206
* Removed duplicate transitive dependencies from lock file - https://github.com/fsprojects/Paket/issues/200
* If the package download failed Paket retries with force flag
* The `convert-from-nuget` commands sorts the dependencies file
* Use credentials from nuget.config on paket convert-from-nuget - https://github.com/fsprojects/Paket/issues/198
* Deploy fixed targets file - https://github.com/fsprojects/Paket/issues/172
* New [--pre] and [--strict] modes for paket outdated - http://fsprojects.github.io/Paket/paket-outdated.html
* New --no-auto-restore option for `convert-from-nuget` command - http://fsprojects.github.io/Paket/paket-convert-from-nuget.html#Automated-process
* Adding support for new portable profiles
* paket.exe is now signed
* Allow to reference .exe files from NuGet packages
* Use default proxy in paket.exe and bootstrapper.exe - https://github.com/fsprojects/Paket/issues/226
* Keep order of sources in paket.dependencies - https://github.com/fsprojects/Paket/issues/233
* BREAKING CHANGE: Removed --dependencies-file option - from now on it's always paket.dependencies
* BUGFIX: Bootstrapper will not throw NullReferenceException on broken paket.exe downloads
* BUGFIX: Authentication information will not be put in cache
* BUGFIX: Fixes cache issue when using multiple NuGet sources
* BUGFIX: Fixes potential casing issue on Windows
* BUGFIX: paket-files need to go to the top of a project file
* BUGFIX: Do not look for MinimalVisualStudioVersion when adding paket folder to solution - https://github.com/fsprojects/Paket/pull/221
* COSMETICS: Throw better error message if we don't get any versions from NuGet source

#### 0.4.0 - 28.09.2014
* Resolve dependencies for github modules - http://fsprojects.github.io/Paket/http-dependencies.html#Remote-dependencies
* New [--interactive] mode for paket simplify - http://fsprojects.github.io/Paket/paket-simplify.html
* Don't use version in path for github files.
* Better error message when a package resolution conflict arises.

#### 0.3.0 - 25.09.2014
* New command: paket add [--interactive] - http://fsprojects.github.io/Paket/paket-add.html
* New command: paket simplify - http://fsprojects.github.io/Paket/paket-simplify.html
* Better Visual Studio integration by using paket.targets file - http://fsprojects.github.io/Paket/paket-init-auto-restore.html
* Support for NuGet prereleases - http://fsprojects.github.io/Paket/nuget-dependencies.html#PreReleases
* Support for private NuGet feeds - http://fsprojects.github.io/Paket/nuget-dependencies.html#NuGet-feeds
* New NuGet package version constraints - http://fsprojects.github.io/Paket/nuget-dependencies.html#Further-version-constraints
* Respect case sensitivity for package paths for Linux - https://github.com/fsprojects/Paket/pull/137
* Improved convert-from-nuget command - http://fsprojects.github.io/Paket/paket-convert-from-nuget.html
* New paket.bootstrapper.exe (7KB) allows to download paket.exe from github.com - http://fsprojects.github.io/Paket/paket-init-auto-restore.html
* New package resolver algorithm
* Better verbose mode - use -v flag
* Version info is shown at paket.exe start
* paket.lock file is sorted alphabetical (case-insensitive)
* Linked source files now all go underneath a "paket-files" folder.
* BUGFIX: Ensure the NuGet cache folder exists
* BUGFIX: Async download fixed on mono

#### 0.2.0 - 17.09.2014
* Allow to directly link GitHub files - http://fsprojects.github.io/Paket/http-dependencies.html
* Automatic NuGet conversion - http://fsprojects.github.io/Paket/paket-convert-from-nuget.html
* Cleaner syntax in paket.dependencies - https://github.com/fsprojects/Paket/pull/95
* Strict mode - https://github.com/fsprojects/Paket/pull/104
* Detecting portable profiles
* Support content files from nuget - https://github.com/fsprojects/Paket/pull/84
* Package names in Dependencies file are no longer case-sensitive - https://github.com/fsprojects/Paket/pull/108

#### 0.1.4 - 16.09.2014
* Only vbproj, csproj and fsproj files are handled

#### 0.1.3 - 15.09.2014
* Detect FSharpx.Core in packages

#### 0.1.2 - 15.09.2014
* --hard parameter allows better transition from NuGet.exe

#### 0.1.0 - 12.09.2014
* We are live - yay!<|MERGE_RESOLUTION|>--- conflicted
+++ resolved
@@ -1,5 +1,4 @@
-<<<<<<< HEAD
-#### 3.0.0-beta028 - 04.05.2016
+#### 3.0.0-beta029 - 04.05.2016
 * Allow to reference git repositories - http://fsprojects.github.io/Paket/git-dependencies.html
 * Allow to run build commands on git repositories - http://fsprojects.github.io/Paket/git-dependencies.html#Running-a-build-in-git-repositories
 * Allow to use git repositories as NuGet source - http://fsprojects.github.io/Paket/git-dependencies.html#Using-Git-repositories-as-NuGet-source
@@ -10,10 +9,9 @@
 * Create Choose nodes for .NET Standard
 * USABILITY: Removed "specs:" from paket.lock since it was copied from Bundler and had no meaning in Paket - https://github.com/fsprojects/Paket/pull/1608
 * BREAKING CHANGE: Removed --hard parameter from all commands. Paket threads all commands as if --hard would have been set - https://github.com/fsprojects/Paket/pull/1567
-=======
+
 #### 2.63.4 - 04.05.2016
 * Implemented support for NativeReference - https://github.com/fsprojects/Paket/issues/1658
->>>>>>> dcdcd465
 
 #### 2.63.3 - 04.05.2016
 * Added monoandroid60 to be matched as Some MonoAndroid - https://github.com/fsprojects/Paket/pull/1659
