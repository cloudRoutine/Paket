﻿module Paket.VSIntegration

open System.IO
open Logging
open System
open Chessie.ErrorHandling
open Domain
open Releases
open InstallProcess

/// Activates the Visual Studio Nuget autorestore feature in all projects
let TurnOnAutoRestore environment =
    let exeDir = Path.Combine(environment.RootDirectory.FullName, ".paket")

    trial {
        do! downloadLatestBootstrapperAndTargets environment
        let paketTargetsPath = Path.Combine(exeDir, "paket.targets")

        environment.Projects
        |> List.map fst
        |> List.iter (fun project ->
<<<<<<< HEAD
            match project with
            | ProjectType.Project project -> 
                let relativePath = createRelativePath project.FileName paketTargetsPath
                project.AddImportForPaketTargets(relativePath)
                project.Save(true)
            | _ -> ()
=======
            let relativePath = createRelativePath project.FileName paketTargetsPath
            project.AddImportForPaketTargets(relativePath)
            project.Save(false)
>>>>>>> 303ceaf3
        )
    } 

/// Deactivates the Visual Studio Nuget autorestore feature in all projects
let TurnOffAutoRestore environment = 
    let exeDir = Path.Combine(environment.RootDirectory.FullName, ".paket")
    
    trial {
        let paketTargetsPath = Path.Combine(exeDir, "paket.targets")
        do! removeFile paketTargetsPath

        environment.Projects
        |> List.map fst
        |> List.iter (fun project ->
<<<<<<< HEAD
            match project with
            | ProjectType.Project project -> 
                let relativePath = createRelativePath project.FileName paketTargetsPath
                project.RemoveImportForPaketTargets(relativePath)
                project.Save(true)
            | _ -> ()
=======
            let relativePath = createRelativePath project.FileName paketTargetsPath
            project.RemoveImportForPaketTargets(relativePath)
            project.Save(false)
>>>>>>> 303ceaf3
        )
    }<|MERGE_RESOLUTION|>--- conflicted
+++ resolved
@@ -19,18 +19,12 @@
         environment.Projects
         |> List.map fst
         |> List.iter (fun project ->
-<<<<<<< HEAD
             match project with
             | ProjectType.Project project -> 
                 let relativePath = createRelativePath project.FileName paketTargetsPath
                 project.AddImportForPaketTargets(relativePath)
-                project.Save(true)
+                project.Save(false)
             | _ -> ()
-=======
-            let relativePath = createRelativePath project.FileName paketTargetsPath
-            project.AddImportForPaketTargets(relativePath)
-            project.Save(false)
->>>>>>> 303ceaf3
         )
     } 
 
@@ -45,17 +39,11 @@
         environment.Projects
         |> List.map fst
         |> List.iter (fun project ->
-<<<<<<< HEAD
             match project with
             | ProjectType.Project project -> 
                 let relativePath = createRelativePath project.FileName paketTargetsPath
                 project.RemoveImportForPaketTargets(relativePath)
-                project.Save(true)
+                project.Save(false)
             | _ -> ()
-=======
-            let relativePath = createRelativePath project.FileName paketTargetsPath
-            project.RemoveImportForPaketTargets(relativePath)
-            project.Save(false)
->>>>>>> 303ceaf3
         )
     }