<<<<<<< HEAD
#### 0.17.0-alpha010 - 27.11.2014
* FrameworkHandling: Support more portable profiles and reduce the impact in the XML file
=======
#### 0.16.3 - 27.11.2014
* BUGFIX: Crash on 'install' when input seq was empty - https://github.com/fsprojects/Paket/pull/395
>>>>>>> 18313a1b

#### 0.16.2 - 26.11.2014
* BUGFIX: Handle multiple version results from NuGet - https://github.com/fsprojects/Paket/pull/393

#### 0.16.1 - 24.11.2014
* FrameworkHandling: support extracting Silverlight5.0 and NetCore4.5 - https://github.com/fsprojects/Paket/pull/389

#### 0.16.0 - 23.11.2014
* Integrate BindingRedirects into Paket install process - https://github.com/fsprojects/Paket/pull/383
* BUGFIX: Download of GitHub files should clean it's own directory - https://github.com/fsprojects/Paket/issues/385
* BUGFIX: Don't remove custom framework references - https://github.com/fsprojects/Paket/issues/376
* BUGFIX: Path to dependencies file is now relative after `convert-from-nuget` - https://github.com/fsprojects/Paket/pull/379
* BUGFIX: Restore command in targets file didn't work with spaces in paths - https://github.com/fsprojects/Paket/issues/375
* BUGFIX: Detect FrameworkReferences without restrictions in nuspec file and install these
* BUGFIX: Read sources even if we don't find packages - https://github.com/fsprojects/Paket/issues/372

#### 0.15.0 - 19.11.2014
* Allow to use basic framework restrictions in NuGet packages - https://github.com/fsprojects/Paket/issues/307
* Support feeds that don't support NormalizedVersion - https://github.com/fsprojects/Paket/issues/361
* BUGFIX: Use Nuget v2 as fallback
* BUGFIX: Accept and normalize versions like 6.0.1302.0-Preview - https://github.com/fsprojects/Paket/issues/364
* BUGFIX: Fixed handling of package dependencies containing string "nuget" - https://github.com/fsprojects/Paket/pull/363

#### 0.14.0 - 14.11.2014
* Uses Nuget v3 API, which enables much faster resolver
* BUGFIX: Keep project file order similar to VS order
* Support unlisted dependencies if nothing else fits - https://github.com/fsprojects/Paket/issues/327

#### 0.13.0 - 11.11.2014
* New support for general HTTP dependencies - http://fsprojects.github.io/Paket/http-dependencies.html
* New F# Interactive support - http://fsprojects.github.io/Paket/reference-from-repl.html
* New `paket find-refs` command - http://fsprojects.github.io/Paket/paket-find-refs.html 
* Migration of NuGet source credentials during `paket convert-from-nuget` - http://fsprojects.github.io/Paket/convert-from-nuget.html#Migrating-NuGet-source-credentials
* Bootstrapper uses .NET 4.0 - https://github.com/fsprojects/Paket/pull/355
* Adding --ignore-constraints to `paket outdated` - https://github.com/fsprojects/Paket/issues/308 
* PERFORMANCE: If `paket add` doesn't change the `paket.dependencies` file then the resolver process will be skipped
* BUGFIX: `paket update nuget [PACKAGENAME]` should use the same update strategy as `paket add` - https://github.com/fsprojects/Paket/issues/330
* BUGFIX: Trailing whitespace is ignored in `paket.references`

#### 0.12.0 - 07.11.2014
* New global paket.config file - http://fsprojects.github.io/Paket/paket-config-file.html
* Trace warning when we replace NuGet.exe with NuGet.CommandLine - https://github.com/fsprojects/Paket/issues/320
* Allow to parse relative NuGet folders - https://github.com/fsprojects/Paket/issues/317
* When paket skips a framework install because of custom nodes it shows a warning - https://github.com/fsprojects/Paket/issues/316
* Remove the namespaces from the nuspec parser - https://github.com/fsprojects/Paket/pull/315
* New function which extracts the TargetFramework of a given projectfile.
* New function which calculates dependencies for a given projectfile.
* Project output type can be detected from a project file
* Allow to retrieve inter project dependencies from a project file
* BUGFIX: Exclude unlisted NuGet packages in Resolver - https://github.com/fsprojects/Paket/issues/327
* BUGFIX: Detect Lib vs. lib folder on Linux - https://github.com/fsprojects/Paket/issues/332
* BUGFIX: Paket stopwatch was incorrect - https://github.com/fsprojects/Paket/issues/326
* BUGFIX: Paket failed on generating lockfile for LessThan version requirement - https://github.com/fsprojects/Paket/pull/314
* BUGFIX: Don't match suffixes in local NuGet packages - https://github.com/fsprojects/Paket/issues/317
* BUGFIX: Don't fail with NullReferenceException when analyzing nuget.config - https://github.com/fsprojects/Paket/issues/319

#### 0.11.0 - 29.10.2014
* Build a merged install model with all packages - https://github.com/fsprojects/Paket/issues/297
* `paket update` command allows to set a version - http://fsprojects.github.io/Paket/paket-update.html#Updating-a-single-package
* `paket.targets` is compatible with specific references files - https://github.com/fsprojects/Paket/issues/301
* BUGFIX: Paket no longer leaves indirect dependencies in lockfile after remove command - https://github.com/fsprojects/Paket/pull/306 
* BUGFIX: Don't use "global override" for selective update process - https://github.com/fsprojects/Paket/issues/310
* BUGFIX: Allow spaces in quoted parameter parsing - https://github.com/fsprojects/Paket/pull/311

#### 0.10.0 - 24.10.2014
* Initial version of `paket remove` command - http://fsprojects.github.io/Paket/paket-remove.html
* Paket add doesn't fail on second attempt - https://github.com/fsprojects/Paket/issues/295
* Report full paths when access is denied - https://github.com/fsprojects/Paket/issues/242
* Visual Studio restore only restores for the current project
* BUGFIX: Selective update keeps all other versions
* BUGFIX: Install process accepts filenames with `lib`
* BUGFIX: Fix !~> resolver
* BUGFIX: Use normal 4.0 framework libs when we only specify net40
* BUGFIX: Fix timing issue with paket install --hard - https://github.com/fsprojects/Paket/issues/293
* BUGFIX: Fix namespace handling in nuspec files
* BUGFIX: Add default nuget source to dependencies file if original project has no source

#### 0.9.0 - 22.10.2014
* Allow to restore packages from paket.references files - http://fsprojects.github.io/Paket/paket-restore.html
* Detect local nuspec with old XML namespace - https://github.com/fsprojects/Paket/issues/283
* `paket add` command tries to keep all other packages stable.
* Added another profile mapping for Profile136 - https://github.com/fsprojects/Paket/pull/262
* More portable profiles - https://github.com/fsprojects/Paket/issues/281
* Added net11 to framework handling - https://github.com/fsprojects/Paket/pull/269
* Create references for Win8 - https://github.com/fsprojects/Paket/issues/280
* Detect VS automatic nuget restore and create paket restore - http://fsprojects.github.io/Paket/convert-from-nuget.html#Automated-process
* `paket convert-from-nuget` doesn't duplicate paket solution items - https://github.com/fsprojects/Paket/pull/286
* BUGFIX: Paket removes old framework references if during install - https://github.com/fsprojects/Paket/issues/274
* BUGFIX: Don't let the bootstrapper fail if we already have a paket.exe
* BUGFIX: Use the Id property when NuGet package name and id are different - https://github.com/fsprojects/Paket/issues/265

#### 0.8.0 - 15.10.2014
* Smarter install in project files
* Paket handles .NET 4.5.2 and .NET 4.5.3 projects - https://github.com/fsprojects/Paket/issues/260
* New command: `paket update nuget <package id>` - http://fsprojects.github.io/Paket/paket-update.html#Updating-a-single-package
* BUGFIX: Do not expand auth when serializing dependencies file - https://github.com/fsprojects/Paket/pull/259
* BUGFIX: Create catch all case for unknown portable frameworks

#### 0.7.0 - 14.10.2014
* Initial support for referencing full github projects - http://fsprojects.github.io/Paket/http-dependencies.html#Referencing-a-GitHub-repository
* Allow to use all branches in GitHub sources - https://github.com/fsprojects/Paket/pull/249
* Initial support for frameworkAssemblies from nuspec - https://github.com/fsprojects/Paket/issues/241
* Download github source files with correct encoding - https://github.com/fsprojects/Paket/pull/248
* Add FSharp.Core.Microsoft.Signed as dependency
* Install model uses portable versions for net40 and net45 when package doesn't contain special versions
* Install command displays existing versions if constraint does not match any version 
* Restore command doesn't calc install model. 
* Use https in DefaultNugetStream - https://github.com/fsprojects/Paket/pull/251
* BUGFIX: Paket only deletes files which will are downloaded by init-auto-restore process - https://github.com/fsprojects/Paket/pull/254
* BUGFIX: Paket convert-from-nuget failed when package source keys contain invalid XML element chars  - https://github.com/fsprojects/Paket/issues/253

#### 0.6.0 - 11.10.2014
* New restore command - http://fsprojects.github.io/Paket/paket-restore.html
* Report if we can't find packages for top level dependencies.
* Faster resolver
* Try /FindPackagesById before /Packages for nuget package version no. retrieval
* New Paket.Core package on NuGet - https://www.nuget.org/packages/Paket.Core/
* BUGFIX: Prefer full platform builds over portable builds

#### 0.5.0 - 09.10.2014
* Bootstrapper will only download stable releases by default - http://fsprojects.github.io/Paket/bootstrapper.html
* New installer model allows better compatibility with NuGet and should be much faster
* Supporting dot for references file - http://fsprojects.github.io/Paket/http-dependencies.html
* Supporting pagination for long NuGet feeds - https://github.com/fsprojects/Paket/issues/223
* Create a "use exactly this version" operator in order to override package conflicts - http://fsprojects.github.io/Paket/nuget-dependencies.html#Use-exactly-this-version-constraint
* New `content none` mode in paket.dependencies - http://fsprojects.github.io/Paket/dependencies-file.html#No-content-option
* Allow source files in content folder of NuGet packages
* No -D needed for Linux installer - https://github.com/fsprojects/Paket/pull/210
* Content files like `_._`, `*.transform` and `*.pp` are ignored - https://github.com/fsprojects/Paket/issues/207
* The `convert-from-nuget` command adds .paket folder to the sln - https://github.com/fsprojects/Paket/issues/206
* Removed duplicate indirect dependencies from lock file - https://github.com/fsprojects/Paket/issues/200
* If the package download failed Paket retries with force flag
* The `convert-from-nuget` commands sorts the dependencies file
* Use credentials from nuget.config on paket convert-from-nuget - https://github.com/fsprojects/Paket/issues/198
* Deploy fixed targets file - https://github.com/fsprojects/Paket/issues/172
* New [--pre] and [--strict] modes for paket outdated - http://fsprojects.github.io/Paket/paket-outdated.html 
* New --no-auto-restore option for `convert-from-nuget` command - http://fsprojects.github.io/Paket/convert-from-nuget.html#Automated-process
* Adding support for new portable profiles
* paket.exe is now signed
* Allow to reference .exe files from NuGet packages
* Use default proxy in paket.exe and bootstrapper.exe - https://github.com/fsprojects/Paket/issues/226
* Keep order of sources in paket.dependencies - https://github.com/fsprojects/Paket/issues/233
* BREAKING CHANGE: Removed --dependencies-file option - from now on it's always paket.dependencies
* BUGFIX: Bootstrapper will not throw NullReferenceException on broken paket.exe downloads
* BUGFIX: Authentication information will not be put in cache
* BUGFIX: Fixes cache issue when using multiple NuGet sources
* BUGFIX: Fixes potential casing issue on Windows
* BUGFIX: paket-files need to go to the top of a project file
* BUGFIX: Do not look for MinimalVisualStudioVersion when adding paket folder to solution - https://github.com/fsprojects/Paket/pull/221
* COSMETICS: Throw better error message if we don't get any versions from NuGet source

#### 0.4.0 - 28.09.2014
* Resolve dependencies for github modules - http://fsprojects.github.io/Paket/http-dependencies.html#Remote-dependencies
* New [--interactive] mode for paket simplify - http://fsprojects.github.io/Paket/paket-simplify.html
* Don't use version in path for github files.
* Better error message when a package resolution conflict arises.

#### 0.3.0 - 25.09.2014
* New command: paket add [--interactive] - http://fsprojects.github.io/Paket/paket-add.html
* New command: paket simplify - http://fsprojects.github.io/Paket/paket-simplify.html
* Better Visual Studio integration by using paket.targets file - http://fsprojects.github.io/Paket/paket-init-auto-restore.html
* Support for NuGet prereleases - http://fsprojects.github.io/Paket/nuget-dependencies.html#PreReleases
* Support for private NuGet feeds - http://fsprojects.github.io/Paket/nuget-dependencies.html#NuGet-feeds
* New NuGet package version constraints - http://fsprojects.github.io/Paket/nuget-dependencies.html#Further-version-constraints
* Respect case sensitivity for package paths for Linux - https://github.com/fsprojects/Paket/pull/137
* Improved convert-from-nuget command - http://fsprojects.github.io/Paket/convert-from-nuget.html
* New paket.bootstrapper.exe (7KB) allows to download paket.exe from github.com - http://fsprojects.github.io/Paket/paket-init-auto-restore.html
* New package resolver algorithm
* Better verbose mode - use -v flag
* Version info is shown at paket.exe start
* paket.lock file is sorted alphabetical (case-insensitive) 
* Linked source files now all go underneath a "paket-files" folder.
* BUGFIX: Ensure the NuGet cache folder exists
* BUGFIX: Async download fixed on mono

#### 0.2.0 - 17.09.2014
* Allow to directly link GitHub files - http://fsprojects.github.io/Paket/http-dependencies.html
* Automatic NuGet conversion - http://fsprojects.github.io/Paket/convert-from-nuget.html
* Cleaner syntax in paket.dependencies - https://github.com/fsprojects/Paket/pull/95
* Strict mode - https://github.com/fsprojects/Paket/pull/104
* Detecting portable profiles
* Support content files from nuget - https://github.com/fsprojects/Paket/pull/84
* Package names in Dependencies file are no longer case-sensitive - https://github.com/fsprojects/Paket/pull/108

#### 0.1.4 - 16.09.2014
* Only vbproj, csproj and fsproj files are handled

#### 0.1.3 - 15.09.2014
* Detect FSharpx.Core in packages

#### 0.1.2 - 15.09.2014
* --hard parameter allows better transition from NuGet.exe

#### 0.1.0 - 12.09.2014
* We are live - yay!<|MERGE_RESOLUTION|>--- conflicted
+++ resolved
@@ -1,10 +1,8 @@
-<<<<<<< HEAD
 #### 0.17.0-alpha010 - 27.11.2014
 * FrameworkHandling: Support more portable profiles and reduce the impact in the XML file
-=======
+
 #### 0.16.3 - 27.11.2014
 * BUGFIX: Crash on 'install' when input seq was empty - https://github.com/fsprojects/Paket/pull/395
->>>>>>> 18313a1b
 
 #### 0.16.2 - 26.11.2014
 * BUGFIX: Handle multiple version results from NuGet - https://github.com/fsprojects/Paket/pull/393
