﻿<?xml version="1.0" encoding="utf-8"?>
<Project ToolsVersion="4.0" DefaultTargets="Build" xmlns="http://schemas.microsoft.com/developer/msbuild/2003">
  <PropertyGroup>
    <Configuration Condition=" '$(Configuration)' == '' ">Debug</Configuration>
    <Platform Condition=" '$(Platform)' == '' ">Net45</Platform>
    <ProductVersion>8.0.30703</ProductVersion>
    <SchemaVersion>2.0</SchemaVersion>
    <ProjectGuid>{D268F86D-2DAB-4329-A75F-3BCF6D5BCDC4}</ProjectGuid>
    <OutputType>Library</OutputType>
    <AppDesignerFolder>Properties</AppDesignerFolder>
    <RootNamespace>RazorEngine</RootNamespace>
    <AssemblyName>RazorEngine</AssemblyName>
    <TargetFrameworkVersion>v4.5</TargetFrameworkVersion>
    <TargetFrameworkIdentifier>.NETFramework</TargetFrameworkIdentifier>
    <FileAlignment>512</FileAlignment>
    <CodeContractsAssemblyMode>1</CodeContractsAssemblyMode>
    <TargetFrameworkProfile />
    <SolutionDir Condition="$(SolutionDir) == '' Or $(SolutionDir) == '*Undefined*'">..\..\</SolutionDir>
  </PropertyGroup>
  <PropertyGroup Condition=" '$(Configuration)|$(Platform)' == 'Debug|Net40' ">
    <Platform>Net40</Platform>
    <DebugSymbols>true</DebugSymbols>
    <DebugType>full</DebugType>
    <NET40>True</NET40>
    <DefineConstants Condition=" '$(OS)' != 'Unix' ">DEBUG;TRACE;NET40</DefineConstants>
    <DefineConstants Condition=" '$(OS)' == 'Unix' ">DEBUG;TRACE;NET40;MONO</DefineConstants>
    <TargetFrameworkVersion>v4.0</TargetFrameworkVersion>
    <Optimize>false</Optimize>
    <OutputPath>bin\Debug\</OutputPath>
    <ErrorReport>prompt</ErrorReport>
    <WarningLevel>4</WarningLevel>
    <CodeContractsEnableRuntimeChecking>True</CodeContractsEnableRuntimeChecking>
    <CodeContractsRuntimeOnlyPublicSurface>False</CodeContractsRuntimeOnlyPublicSurface>
    <CodeContractsRuntimeThrowOnFailure>True</CodeContractsRuntimeThrowOnFailure>
    <CodeContractsRuntimeCallSiteRequires>False</CodeContractsRuntimeCallSiteRequires>
    <CodeContractsRunCodeAnalysis>False</CodeContractsRunCodeAnalysis>
    <CodeContractsNonNullObligations>True</CodeContractsNonNullObligations>
    <CodeContractsBoundsObligations>True</CodeContractsBoundsObligations>
    <CodeContractsArithmeticObligations>True</CodeContractsArithmeticObligations>
    <CodeContractsRedundantAssumptions>True</CodeContractsRedundantAssumptions>
    <CodeContractsRunInBackground>True</CodeContractsRunInBackground>
    <CodeContractsShowSquigglies>True</CodeContractsShowSquigglies>
    <CodeContractsUseBaseLine>False</CodeContractsUseBaseLine>
    <CodeContractsEmitXMLDocs>True</CodeContractsEmitXMLDocs>
    <CodeContractsCustomRewriterAssembly />
    <CodeContractsCustomRewriterClass />
    <CodeContractsLibPaths />
    <CodeContractsExtraRewriteOptions />
    <CodeContractsExtraAnalysisOptions />
    <CodeContractsBaseLineFile>..\..\baseline.xml</CodeContractsBaseLineFile>
    <CodeContractsCacheAnalysisResults>True</CodeContractsCacheAnalysisResults>
    <CodeContractsRuntimeCheckingLevel>Full</CodeContractsRuntimeCheckingLevel>
    <CodeContractsReferenceAssembly>%28none%29</CodeContractsReferenceAssembly>
    <DocumentationFile>bin\Debug\RazorEngine.XML</DocumentationFile>
    <CodeAnalysisRuleSet>..\codeAnalysis.ruleset</CodeAnalysisRuleSet>
    <RunCodeAnalysis>false</RunCodeAnalysis>
    <Prefer32Bit>false</Prefer32Bit>
  </PropertyGroup>
  <PropertyGroup Condition=" '$(Configuration)|$(Platform)' == 'Release|Net40' ">
    <Platform>Net40</Platform>
    <DebugType>pdbonly</DebugType>
    <Optimize>true</Optimize>
    <NET40>True</NET40>
    <DefineConstants Condition=" '$(OS)' != 'Unix' ">TRACE;NET40</DefineConstants>
    <DefineConstants Condition=" '$(OS)' == 'Unix' ">TRACE;NET40;MONO</DefineConstants>
    <TargetFrameworkVersion>v4.0</TargetFrameworkVersion>
    <OutputPath>$(SolutionDir)/../build/net40</OutputPath>
    <ErrorReport>prompt</ErrorReport>
    <WarningLevel>4</WarningLevel>
    <Prefer32Bit>false</Prefer32Bit>
  </PropertyGroup>
  <PropertyGroup Condition=" '$(Configuration)|$(Platform)' == 'Debug|Net45' ">
    <Platform>Net45</Platform>
    <DebugSymbols>true</DebugSymbols>
    <DebugType>full</DebugType>
    <Optimize>false</Optimize>
    <NET45>True</NET45>
    <DefineConstants Condition=" '$(OS)' != 'Unix' ">DEBUG;TRACE;NET45</DefineConstants>
    <DefineConstants Condition=" '$(OS)' == 'Unix' ">DEBUG;TRACE;NET45;MONO</DefineConstants>
    <OutputPath>bin\Debug\</OutputPath>
    <ErrorReport>prompt</ErrorReport>
    <WarningLevel>4</WarningLevel>
    <CodeContractsEnableRuntimeChecking>True</CodeContractsEnableRuntimeChecking>
    <CodeContractsRuntimeOnlyPublicSurface>False</CodeContractsRuntimeOnlyPublicSurface>
    <CodeContractsRuntimeThrowOnFailure>True</CodeContractsRuntimeThrowOnFailure>
    <CodeContractsRuntimeCallSiteRequires>False</CodeContractsRuntimeCallSiteRequires>
    <CodeContractsRunCodeAnalysis>False</CodeContractsRunCodeAnalysis>
    <CodeContractsNonNullObligations>True</CodeContractsNonNullObligations>
    <CodeContractsBoundsObligations>True</CodeContractsBoundsObligations>
    <CodeContractsArithmeticObligations>True</CodeContractsArithmeticObligations>
    <CodeContractsRedundantAssumptions>True</CodeContractsRedundantAssumptions>
    <CodeContractsRunInBackground>True</CodeContractsRunInBackground>
    <CodeContractsShowSquigglies>True</CodeContractsShowSquigglies>
    <CodeContractsUseBaseLine>False</CodeContractsUseBaseLine>
    <CodeContractsEmitXMLDocs>True</CodeContractsEmitXMLDocs>
    <CodeContractsCustomRewriterAssembly />
    <CodeContractsCustomRewriterClass />
    <CodeContractsLibPaths />
    <CodeContractsExtraRewriteOptions />
    <CodeContractsExtraAnalysisOptions />
    <CodeContractsBaseLineFile>..\..\baseline.xml</CodeContractsBaseLineFile>
    <CodeContractsCacheAnalysisResults>True</CodeContractsCacheAnalysisResults>
    <CodeContractsRuntimeCheckingLevel>Full</CodeContractsRuntimeCheckingLevel>
    <CodeContractsReferenceAssembly>%28none%29</CodeContractsReferenceAssembly>
    <DocumentationFile>bin\Debug\RazorEngine.XML</DocumentationFile>
    <CodeAnalysisRuleSet>..\codeAnalysis.ruleset</CodeAnalysisRuleSet>
    <RunCodeAnalysis>false</RunCodeAnalysis>
    <Prefer32Bit>false</Prefer32Bit>
  </PropertyGroup>
  <PropertyGroup Condition=" '$(Configuration)|$(Platform)' == 'Release|Net45' ">
    <Platform>Net45</Platform>
    <DebugType>pdbonly</DebugType>
    <Optimize>true</Optimize>
    <NET45>True</NET45>
    <DefineConstants Condition=" '$(OS)' != 'Unix' ">TRACE;NET45</DefineConstants>
    <DefineConstants Condition=" '$(OS)' == 'Unix' ">TRACE;NET45;MONO</DefineConstants>
    <OutputPath>$(SolutionDir)/../build/net45</OutputPath>
    <ErrorReport>prompt</ErrorReport>
    <WarningLevel>4</WarningLevel>
    <Prefer32Bit>false</Prefer32Bit>
  </PropertyGroup>
  <PropertyGroup Condition=" '$(Configuration)|$(Platform)' == 'Debug|Razor4' ">
    <TargetFrameworkVersion>v4.5.1</TargetFrameworkVersion>
    <Platform>Razor4</Platform>
    <DebugSymbols>true</DebugSymbols>
    <DebugType>full</DebugType>
    <Optimize>false</Optimize>
    <RAZOR4>True</RAZOR4>
    <DefineConstants Condition=" '$(OS)' != 'Unix' ">DEBUG;TRACE;NET45;RAZOR4</DefineConstants>
    <DefineConstants Condition=" '$(OS)' == 'Unix' ">DEBUG;TRACE;NET45;RAZOR4;MONO</DefineConstants>
    <OutputPath>bin\Debug\</OutputPath>
    <ErrorReport>prompt</ErrorReport>
    <WarningLevel>4</WarningLevel>
    <CodeContractsEnableRuntimeChecking>True</CodeContractsEnableRuntimeChecking>
    <CodeContractsRuntimeOnlyPublicSurface>False</CodeContractsRuntimeOnlyPublicSurface>
    <CodeContractsRuntimeThrowOnFailure>True</CodeContractsRuntimeThrowOnFailure>
    <CodeContractsRuntimeCallSiteRequires>False</CodeContractsRuntimeCallSiteRequires>
    <CodeContractsRunCodeAnalysis>False</CodeContractsRunCodeAnalysis>
    <CodeContractsNonNullObligations>True</CodeContractsNonNullObligations>
    <CodeContractsBoundsObligations>True</CodeContractsBoundsObligations>
    <CodeContractsArithmeticObligations>True</CodeContractsArithmeticObligations>
    <CodeContractsRedundantAssumptions>True</CodeContractsRedundantAssumptions>
    <CodeContractsRunInBackground>True</CodeContractsRunInBackground>
    <CodeContractsShowSquigglies>True</CodeContractsShowSquigglies>
    <CodeContractsUseBaseLine>False</CodeContractsUseBaseLine>
    <CodeContractsEmitXMLDocs>True</CodeContractsEmitXMLDocs>
    <CodeContractsCustomRewriterAssembly />
    <CodeContractsCustomRewriterClass />
    <CodeContractsLibPaths />
    <CodeContractsExtraRewriteOptions />
    <CodeContractsExtraAnalysisOptions />
    <CodeContractsBaseLineFile>..\..\baseline.xml</CodeContractsBaseLineFile>
    <CodeContractsCacheAnalysisResults>True</CodeContractsCacheAnalysisResults>
    <CodeContractsRuntimeCheckingLevel>Full</CodeContractsRuntimeCheckingLevel>
    <CodeContractsReferenceAssembly>%28none%29</CodeContractsReferenceAssembly>
    <DocumentationFile>bin\Debug\RazorEngine.XML</DocumentationFile>
    <CodeAnalysisRuleSet>..\codeAnalysis.ruleset</CodeAnalysisRuleSet>
    <RunCodeAnalysis>false</RunCodeAnalysis>
    <Prefer32Bit>false</Prefer32Bit>
  </PropertyGroup>
  <PropertyGroup Condition=" '$(Configuration)|$(Platform)' == 'Release|Razor4' ">
    <TargetFrameworkVersion>v4.5.1</TargetFrameworkVersion>
    <Platform>Razor4</Platform>
    <DebugType>pdbonly</DebugType>
    <Optimize>true</Optimize>
    <RAZOR4>True</RAZOR4>
    <DefineConstants Condition=" '$(OS)' != 'Unix' ">TRACE;NET45;RAZOR4</DefineConstants>
    <DefineConstants Condition=" '$(OS)' == 'Unix' ">TRACE;NET45;RAZOR4;MONO</DefineConstants>
    <OutputPath>$(SolutionDir)/../build/razor4</OutputPath>
    <ErrorReport>prompt</ErrorReport>
    <WarningLevel>4</WarningLevel>
    <Prefer32Bit>false</Prefer32Bit>
  </PropertyGroup>
  <PropertyGroup>
    <SignAssembly>true</SignAssembly>
  </PropertyGroup>
  <PropertyGroup>
    <AssemblyOriginatorKeyFile>RazorEngine.snk</AssemblyOriginatorKeyFile>
  </PropertyGroup>
  <Import Project="$(SolutionDir)\..\packages\Yaaf.AdvancedBuilding\content\build.targets" />
  <ItemGroup>
    <Reference Include="System" />
    <Reference Include="System.Configuration" />
    <Reference Include="System.Core" />
    <Reference Include="Microsoft.CSharp" />
  </ItemGroup>
  <Choose>
    <When Condition="'$(Platform)'!='Razor4'">
      <ItemGroup>
        <Compile Include="..\..\SharedAssemblyInfo.cs">
          <Link>Properties\SharedAssemblyInfo.cs</Link>
        </Compile>
      </ItemGroup>
    </When>
    <Otherwise>
      <ItemGroup>
        <Compile Include="..\..\SharedAssemblyInfo-Razor4.cs">
          <Link>Properties\SharedAssemblyInfo-Razor4.cs</Link>
        </Compile>
      </ItemGroup>
    </Otherwise>
  </Choose>
  <ItemGroup>
    <Compile Include="AttributeValue.cs" />
    <Compile Include="CodeGenerators\SetModelTypeCodeGenerator.cs" />
    <Compile Include="Compilation\CompilerServiceBase.cs" />
    <Compile Include="Compilation\CompilerServiceBuilder.cs" />
    <Compile Include="Compilation\CompilerServicesUtility.cs" />
    <Compile Include="Common\CrossAppDomainObject.cs" />
    <Compile Include="Compilation\CrossAppDomainCleanUp.cs" />
    <Compile Include="Compilation\CSharp\CSharpCodeParser.cs" />
    <Compile Include="Compilation\CSharp\CSharpDirectCompilerService.cs" />
    <Compile Include="Compilation\CSharp\CSharpRazorCodeGenerator.cs" />
    <Compile Include="Compilation\CSharp\CSharpRazorCodeLanguage.cs" />
    <Compile Include="Compilation\DefaultCompilerServiceFactory.cs" />
    <Compile Include="Compilation\DirectCompilerServiceBase.cs" />
    <Compile Include="Compilation\DynamicObject\Impromtu\ActLikeCaster.cs" />
    <Compile Include="Compilation\DynamicObject\Impromtu\ActLikeProxy.cs" />
    <Compile Include="Compilation\DynamicObject\Impromtu\ActLikeProxyAttribute.cs" />
    <Compile Include="Compilation\DynamicObject\Impromtu\ActLikeProxySerializationHelper.cs" />
    <Compile Include="Compilation\DynamicObject\Impromtu\AliasAttribute.cs" />
    <Compile Include="Compilation\DynamicObject\Impromtu\BareBonesList.cs" />
    <Compile Include="Compilation\DynamicObject\Impromtu\BinderHash.cs" />
    <Compile Include="Compilation\DynamicObject\Impromtu\BuildProxy.cs" />
    <Compile Include="Compilation\DynamicObject\Impromtu\Curry.cs" />
    <Compile Include="Compilation\DynamicObject\Impromtu\EmitExtensions.cs" />
    <Compile Include="Compilation\DynamicObject\Impromtu\IActLike.cs" />
    <Compile Include="Compilation\DynamicObject\Impromtu\IActLikeProxy.cs" />
    <Compile Include="Compilation\DynamicObject\Impromtu\IDynamicKnowLike.cs" />
    <Compile Include="Compilation\DynamicObject\Impromtu\ImpromptuForwarder.cs" />
    <Compile Include="Compilation\DynamicObject\Impromtu\ImpromptuForwarderAddRemove.cs" />
    <Compile Include="Compilation\DynamicObject\Impromtu\ImpromptuLateLibraryType.cs" />
    <Compile Include="Compilation\DynamicObject\Impromtu\Impromtu.cs" />
    <Compile Include="Compilation\DynamicObject\Impromtu\ImpromtuObject.cs" />
    <Compile Include="Compilation\DynamicObject\Impromtu\Invocation.cs" />
    <Compile Include="Compilation\DynamicObject\Impromtu\InvokeArg.cs" />
    <Compile Include="Compilation\DynamicObject\Impromtu\InvokeContext.cs" />
    <Compile Include="Compilation\DynamicObject\Impromtu\InvokeExt.cs" />
    <Compile Include="Compilation\DynamicObject\Impromtu\InvokeHelper-Regular.cs" />
    <Compile Include="Compilation\DynamicObject\Impromtu\InvokeHelper.cs" />
    <Compile Include="Compilation\DynamicObject\Impromtu\InvokeMemberName.cs" />
    <Compile Include="Compilation\DynamicObject\Impromtu\NonRecursiveInterfaceAttribute.cs" />
    <Compile Include="Compilation\DynamicObject\Impromtu\ThisFunction.cs" />
    <Compile Include="Compilation\DynamicObject\Impromtu\TypeHash.cs" />
    <Compile Include="Compilation\DynamicObject\Impromtu\UseNamedArgumentAttribute.cs" />
    <Compile Include="Compilation\DynamicObject\Impromtu\Util.cs" />
    <Compile Include="Compilation\ExecutionContextLessThread.cs" />
    <Compile Include="Compilation\HasDynamicModelAttribute.cs" />
    <Compile Include="Compilation\Inspectors\ICodeInspector.cs" />
    <Compile Include="Compilation\ICompilerService.cs" />
    <Compile Include="Compilation\ICompilerServiceFactory.cs" />
    <Compile Include="Compilation\RazorDynamicObject.cs" />
    <Compile Include="Compilation\RazorEngineHost.cs" />
    <Compile Include="Compilation\ReferenceResolver\CompilerReference.cs" />
    <Compile Include="Compilation\ReferenceResolver\IReferenceResolver.cs" />
    <Compile Include="Compilation\CompilationData.cs" />
    <Compile Include="Compilation\ReferenceResolver\UseCurrentAssembliesReferenceResolver.cs" />
    <Compile Include="Compilation\TypeContext.cs" />
    <Compile Include="Compilation\VisualBasic\VBCodeParser.cs" />
    <Compile Include="Compilation\VisualBasic\VBDirectCompilerService.cs" />
    <Compile Include="Compilation\VisualBasic\VBRazorCodeGenerator.cs" />
    <Compile Include="Compilation\VisualBasic\VBRazorCodeLanguage.cs" />
    <Compile Include="Configuration\ReadOnlyTemplateServiceConfiguration.cs" />
    <Compile Include="Configuration\TemplateServiceConfiguration.cs" />
    <Compile Include="Configuration\Fluent\FluentConfigurationBuilder.cs" />
    <Compile Include="Configuration\Fluent\FluentTemplateServiceConfiguration.cs" />
    <Compile Include="Configuration\Fluent\IConfigurationBuilder.cs" />
    <Compile Include="Configuration\ITemplateServiceConfiguration.cs" />
    <Compile Include="Configuration\RazorEngineConfigurationSection.cs" />
    <Compile Include="Configuration\Xml\NamespaceConfigurationElement.cs" />
    <Compile Include="Configuration\Xml\NamespaceConfigurationElementCollection.cs" />
    <Compile Include="Configuration\Xml\TemplateServiceConfigurationElement.cs" />
    <Compile Include="Configuration\Xml\TemplateServiceConfigurationElementCollection.cs" />
    <Compile Include="Engine.cs" />
    <Compile Include="TaskRunner.cs" />
    <Compile Include="Templating\FullPathWithModifiedTimeTemplateKey.cs" />
    <Compile Include="Templating\InvalidatingByModifiedTimeCachingProvider.cs" />
    <Compile Include="Templating\InvalidatingCachingProvider.cs" />
    <Compile Include="Templating\DynamicWrapperService.cs" />
    <Compile Include="Templating\IsolatedRazorEngineService.cs" />
    <Compile Include="Templating\FullPathTemplateKey.cs" />
    <Compile Include="Templating\ITemplateRunnerOfTModel.cs" />
    <Compile Include="Templating\ReferencesListForDynamicAssemblyResolution.cs" />
    <Compile Include="Templating\ResolvePathCheckModifiedTimeTemplateManager.cs" />
    <Compile Include="Templating\EmbeddedResourceTemplateManager.cs" />
    <Compile Include="Templating\ResolvePathTemplateManager.cs" />
    <Compile Include="Templating\TemplateLoadingException.cs" />
    <Compile Include="Templating\TemplateRunnerExtensions.cs" />
    <Compile Include="Templating\TemplateRunnerOfTModel.cs" />
    <Compile Include="Templating\WatchingResolvePathTemplateManager.cs" />
    <Compile Include="Templating\WrapperTemplateManager.cs" />
    <Compile Include="Configuration\Xml\XmlTemplateServiceConfiguration.cs" />
    <Compile Include="Encoding.cs" />
    <Compile Include="Common\GlobalSuppressions.cs" />
    <Compile Include="Common\HashCodeCombiner.cs" />
    <Compile Include="Language.cs" />
    <Compile Include="Properties\AssemblyInfo.cs" />
    <Compile Include="PositionTagged.cs" />
    <Compile Include="Legacy\Razor.cs" />
    <Compile Include="Templating\DelegateTemplateManager.cs" />
    <Compile Include="Templating\ITemplateKey.cs" />
    <Compile Include="Legacy\Templating\CachedTemplateItem.cs" />
    <Compile Include="Templating\RazorEngineService.cs" />
    <Compile Include="Templating\CompiledTemplate.cs" />
    <Compile Include="Templating\DefaultCachingProvider.cs" />
    <Compile Include="Templating\HtmlTemplateBaseOfT.cs" />
    <Compile Include="Templating\DefaultActivator.cs" />
    <Compile Include="Templating\DefaultAppDomainFactory.cs" />
    <Compile Include="Templating\DelegateActivator.cs" />
    <Compile Include="Templating\DelegateAppDomainFactory.cs" />
    <Compile Include="Legacy\Templating\DelegateTemplateResolver.cs" />
    <Compile Include="Templating\DynamicViewBag.cs" />
    <Compile Include="Templating\ExecuteContext.cs" />
    <Compile Include="Templating\IActivator.cs" />
    <Compile Include="Templating\IAppDomainFactory.cs" />
    <Compile Include="Templating\ICachingProvider.cs" />
    <Compile Include="Templating\ICompiledTemplate.cs" />
    <Compile Include="Templating\IInternalTemplateService.cs" />
    <Compile Include="Templating\InstanceContext.cs" />
    <Compile Include="Templating\InternalTemplateService.cs" />
    <Compile Include="Templating\ITemplateManager.cs" />
    <Compile Include="Templating\IRazorEngineCore.cs" />
    <Compile Include="Templating\ITemplateSource.cs" />
    <Compile Include="Legacy\Templating\ITemplateResolver.cs" />
    <Compile Include="Legacy\Templating\ITemplateService.cs" />
    <Compile Include="Legacy\Templating\TemplateService.cs" />
    <Compile Include="Templating\NameOnlyTemplateKey.cs" />
    <Compile Include="Legacy\Templating\Parallel\DefaultParallelQueryPlan.cs" />
    <Compile Include="Legacy\Templating\Parallel\IParallelQueryPlan.cs" />
    <Compile Include="Legacy\Templating\IsolatedTemplateService.cs" />
    <Compile Include="Templating\ITemplate.cs" />
    <Compile Include="Templating\ITemplateOfT.cs" />
    <Compile Include="Templating\IRazorEngineService.cs" />
    <Compile Include="Templating\RequireNamespacesAttribute.cs" />
    <Compile Include="Templating\ResolveType.cs" />
    <Compile Include="Templating\TemplateBase.cs" />
    <Compile Include="Templating\TemplateBaseOfT.cs" />
    <Compile Include="Templating\TemplateCompilationException.cs" />
    <Compile Include="Templating\BaseTemplateKey.cs" />
    <Compile Include="Templating\RazorEngineCoreWithCache.cs" />
    <Compile Include="Templating\RazorEngineServiceExtensions.cs" />
    <Compile Include="Templating\TemplateSource.cs" />
    <Compile Include="Templating\TypeLoader.cs" />
    <Compile Include="Templating\TemplateParsingException.cs" />
    <Compile Include="Templating\RazorEngineCore.cs" />
    <Compile Include="Templating\TemplateWriter.cs" />
    <Compile Include="Text\HtmlEncodedString.cs" />
    <Compile Include="Text\HtmlEncodedStringFactory.cs" />
    <Compile Include="Text\IEncodedString.cs" />
    <Compile Include="Text\IEncodedStringFactory.cs" />
    <Compile Include="Text\RawString.cs" />
    <Compile Include="Text\RawStringFactory.cs" />
  </ItemGroup>
  <ItemGroup>
    <None Include="ClassDiagram.cd" />
    <None Include="paket.references" />
    <None Include="RazorEngine.snk" />
  </ItemGroup>
  <Import Project="$(CSharpTargetsPath)" />
  <!-- To modify your build process, add your task inside one of the targets below and uncomment it. 
       Other similar extension points exist, see Microsoft.Common.targets.
  <Target Name="BeforeBuild">
  </Target>
  <Target Name="AfterBuild">
  </Target>
  -->
  <Choose>
    <When Condition="'$(NET40)' == 'True' And ($(TargetFrameworkIdentifier) == '.NETFramework' And $(TargetFrameworkVersion) == 'v4.0')">
      <ItemGroup>
        <Reference Include="System.Web.Razor">
          <HintPath>..\..\packages\net40\Microsoft.AspNet.Razor\lib\net40\System.Web.Razor.dll</HintPath>
          <Private>True</Private>
          <SpecificVersion>True</SpecificVersion>
          <Paket>True</Paket>
        </Reference>
      </ItemGroup>
    </When>
  </Choose>
  <Choose>
    <When Condition="'$(NET45)' == 'True' And ($(TargetFrameworkIdentifier) == '.NETFramework' And ($(TargetFrameworkVersion) == 'v4.5' Or $(TargetFrameworkVersion) == 'v4.5.1' Or $(TargetFrameworkVersion) == 'v4.5.2' Or $(TargetFrameworkVersion) == 'v4.5.3' Or $(TargetFrameworkVersion) == 'v4.6' Or $(TargetFrameworkVersion) == 'v4.6.1' Or $(TargetFrameworkVersion) == 'v4.6.2' Or $(TargetFrameworkVersion) == 'v4.6.3' Or $(TargetFrameworkVersion) == 'v4.7'))">
      <ItemGroup>
        <Reference Include="System.Web.Razor">
          <HintPath>..\..\packages\net45\Microsoft.AspNet.Razor\lib\net45\System.Web.Razor.dll</HintPath>
          <Private>True</Private>
          <SpecificVersion>True</SpecificVersion>
          <Paket>True</Paket>
        </Reference>
      </ItemGroup>
    </When>
  </Choose>
  <Choose>
    <When Condition="'$(RAZOR4)' == 'True' And ($(TargetFrameworkIdentifier) == '.NETFramework' And ($(TargetFrameworkVersion) == 'v4.5.1' Or $(TargetFrameworkVersion) == 'v4.5.2' Or $(TargetFrameworkVersion) == 'v4.5.3' Or $(TargetFrameworkVersion) == 'v4.6' Or $(TargetFrameworkVersion) == 'v4.6.1' Or $(TargetFrameworkVersion) == 'v4.6.2' Or $(TargetFrameworkVersion) == 'v4.6.3' Or $(TargetFrameworkVersion) == 'v4.7'))">
      <ItemGroup>
        <Reference Include="Microsoft.AspNetCore.Razor">
          <HintPath>..\..\packages\razor4\Microsoft.AspNetCore.Razor\lib\net451\Microsoft.AspNetCore.Razor.dll</HintPath>
          <Private>True</Private>
          <SpecificVersion>True</SpecificVersion>
          <Paket>True</Paket>
        </Reference>
      </ItemGroup>
    </When>
    <When Condition="'$(RAZOR4)' == 'True' And (($(TargetFrameworkIdentifier) == '.NETCore' And $(TargetFrameworkVersion) == 'v5.0') Or ($(TargetFrameworkIdentifier) == '.NETStandard' And ($(TargetFrameworkVersion) == 'v1.3' Or $(TargetFrameworkVersion) == 'v1.4' Or $(TargetFrameworkVersion) == 'v1.5' Or $(TargetFrameworkVersion) == 'v1.6' Or $(TargetFrameworkVersion) == 'v2.0')) Or ($(TargetFrameworkIdentifier) == '.NETCoreApp' And ($(TargetFrameworkVersion) == 'v1.0' Or $(TargetFrameworkVersion) == 'v1.1' Or $(TargetFrameworkVersion) == 'v2.0')) Or ($(TargetFrameworkIdentifier) == 'MonoAndroid') Or ($(TargetFrameworkIdentifier) == 'MonoTouch') Or ($(TargetFrameworkIdentifier) == 'Xamarin.iOS') Or ($(TargetFrameworkIdentifier) == 'Xamarin.Mac'))">
      <ItemGroup>
        <Reference Include="Microsoft.AspNetCore.Razor">
          <HintPath>..\..\packages\razor4\Microsoft.AspNetCore.Razor\lib\netstandard1.3\Microsoft.AspNetCore.Razor.dll</HintPath>
          <Private>True</Private>
          <SpecificVersion>True</SpecificVersion>
          <Paket>True</Paket>
        </Reference>
      </ItemGroup>
    </When>
  </Choose>
  <Choose>
    <When Condition="'$(RAZOR4)' == 'True' And ($(TargetFrameworkIdentifier) == '.NETFramework' And ($(TargetFrameworkVersion) == 'v4.6' Or $(TargetFrameworkVersion) == 'v4.6.1' Or $(TargetFrameworkVersion) == 'v4.6.2' Or $(TargetFrameworkVersion) == 'v4.6.3' Or $(TargetFrameworkVersion) == 'v4.7'))">
      <ItemGroup>
        <Reference Include="mscorlib">
          <Paket>True</Paket>
        </Reference>
        <Reference Include="Microsoft.Win32.Primitives">
          <HintPath>..\..\packages\razor4\Microsoft.Win32.Primitives\lib\net46\Microsoft.Win32.Primitives.dll</HintPath>
          <Private>True</Private>
          <SpecificVersion>True</SpecificVersion>
          <Paket>True</Paket>
        </Reference>
      </ItemGroup>
    </When>
    <When Condition="'$(RAZOR4)' == 'True' And (($(TargetFrameworkIdentifier) == '.NETStandard' And ($(TargetFrameworkVersion) == 'v1.3' Or $(TargetFrameworkVersion) == 'v1.4' Or $(TargetFrameworkVersion) == 'v1.5' Or $(TargetFrameworkVersion) == 'v1.6' Or $(TargetFrameworkVersion) == 'v2.0')) Or ($(TargetFrameworkIdentifier) == '.NETCoreApp' And ($(TargetFrameworkVersion) == 'v1.0' Or $(TargetFrameworkVersion) == 'v1.1' Or $(TargetFrameworkVersion) == 'v2.0')))">
      <ItemGroup>
        <Reference Include="Microsoft.Win32.Primitives">
          <HintPath>..\..\packages\razor4\Microsoft.Win32.Primitives\ref\netstandard1.3\Microsoft.Win32.Primitives.dll</HintPath>
          <Private>False</Private>
          <SpecificVersion>True</SpecificVersion>
          <Paket>True</Paket>
        </Reference>
        <Reference Include="Microsoft.Win32.Primitives">
          <HintPath>..\..\packages\razor4\Microsoft.Win32.Primitives\ref\netstandard1.3\Microsoft.Win32.Primitives.xml</HintPath>
          <Private>False</Private>
          <SpecificVersion>True</SpecificVersion>
          <Paket>True</Paket>
        </Reference>
      </ItemGroup>
    </When>
  </Choose>
  <Choose>
    <When Condition="'$(RAZOR4)' == 'True'">
      <ItemGroup>
        <Reference Include="mscorlib">
          <Paket>True</Paket>
        </Reference>
      </ItemGroup>
    </When>
    <When Condition="'$(RAZOR4)' == 'True'">
      <ItemGroup>
        <Reference Include="mscorlib">
          <Paket>True</Paket>
        </Reference>
      </ItemGroup>
    </When>
  </Choose>
  <Choose>
    <When Condition="'$(RAZOR4)' == 'True' And ($(TargetFrameworkIdentifier) == '.NETFramework' And ($(TargetFrameworkVersion) == 'v4.6' Or $(TargetFrameworkVersion) == 'v4.6.1' Or $(TargetFrameworkVersion) == 'v4.6.2'))">
      <ItemGroup>
        <Reference Include="System.AppContext">
          <HintPath>..\..\packages\razor4\System.AppContext\lib\net46\System.AppContext.dll</HintPath>
          <Private>True</Private>
          <SpecificVersion>True</SpecificVersion>
          <Paket>True</Paket>
        </Reference>
      </ItemGroup>
    </When>
    <When Condition="'$(RAZOR4)' == 'True' And ($(TargetFrameworkIdentifier) == '.NETFramework' And ($(TargetFrameworkVersion) == 'v4.6.3' Or $(TargetFrameworkVersion) == 'v4.7'))">
      <ItemGroup>
        <Reference Include="System.AppContext">
          <HintPath>..\..\packages\razor4\System.AppContext\lib\net463\System.AppContext.dll</HintPath>
          <Private>True</Private>
          <SpecificVersion>True</SpecificVersion>
          <Paket>True</Paket>
        </Reference>
      </ItemGroup>
    </When>
<<<<<<< HEAD
    <When Condition="'$(RAZOR4)' == 'True' And (($(TargetFrameworkIdentifier) == '.NETStandard' And ($(TargetFrameworkVersion) == 'v1.6' Or $(TargetFrameworkVersion) == 'v2.0')) Or ($(TargetFrameworkIdentifier) == '.NETCoreApp' And ($(TargetFrameworkVersion) == 'v1.0' Or $(TargetFrameworkVersion) == 'v1.1' Or $(TargetFrameworkVersion) == 'v2.0')))">
      <ItemGroup>
        <Reference Include="_">
          <HintPath>..\..\packages\razor4\System.AppContext\ref\netstandard\_._</HintPath>
          <Private>False</Private>
          <SpecificVersion>True</SpecificVersion>
          <Paket>True</Paket>
        </Reference>
      </ItemGroup>
    </When>
=======
>>>>>>> ce3d1f55
    <When Condition="'$(RAZOR4)' == 'True' And ($(TargetFrameworkIdentifier) == '.NETStandard' And ($(TargetFrameworkVersion) == 'v1.3' Or $(TargetFrameworkVersion) == 'v1.4' Or $(TargetFrameworkVersion) == 'v1.5'))">
      <ItemGroup>
        <Reference Include="System.AppContext">
          <HintPath>..\..\packages\razor4\System.AppContext\ref\netstandard1.3\System.AppContext.dll</HintPath>
          <Private>False</Private>
          <SpecificVersion>True</SpecificVersion>
          <Paket>True</Paket>
        </Reference>
        <Reference Include="System.AppContext">
          <HintPath>..\..\packages\razor4\System.AppContext\ref\netstandard1.3\System.AppContext.xml</HintPath>
          <Private>False</Private>
          <SpecificVersion>True</SpecificVersion>
          <Paket>True</Paket>
        </Reference>
      </ItemGroup>
    </When>
    <When Condition="'$(RAZOR4)' == 'True' And (($(TargetFrameworkIdentifier) == '.NETStandard' And ($(TargetFrameworkVersion) == 'v1.6' Or $(TargetFrameworkVersion) == 'v2.0')) Or ($(TargetFrameworkIdentifier) == '.NETCoreApp' And ($(TargetFrameworkVersion) == 'v1.0' Or $(TargetFrameworkVersion) == 'v1.1' Or $(TargetFrameworkVersion) == 'v2.0')))">
      <ItemGroup>
        <Reference Include="System.AppContext">
          <HintPath>..\..\packages\razor4\System.AppContext\lib\netstandard1.6\System.AppContext.dll</HintPath>
          <Private>True</Private>
          <SpecificVersion>True</SpecificVersion>
          <Paket>True</Paket>
        </Reference>
      </ItemGroup>
    </When>
    <When Condition="'$(RAZOR4)' == 'True' And (($(TargetFrameworkIdentifier) == '.NETStandard' And ($(TargetFrameworkVersion) == 'v1.6' Or $(TargetFrameworkVersion) == 'v2.0')) Or ($(TargetFrameworkIdentifier) == '.NETCoreApp' And ($(TargetFrameworkVersion) == 'v1.0' Or $(TargetFrameworkVersion) == 'v1.1' Or $(TargetFrameworkVersion) == 'v2.0')))">
      <ItemGroup>
        <Reference Include="System.AppContext">
          <HintPath>..\..\packages\razor4\System.AppContext\ref\netstandard1.6\System.AppContext.dll</HintPath>
          <Private>False</Private>
          <Paket>True</Paket>
        </Reference>
        <Reference Include="System.AppContext">
          <HintPath>..\..\packages\razor4\System.AppContext\ref\netstandard1.6\System.AppContext.xml</HintPath>
          <Private>False</Private>
          <Paket>True</Paket>
        </Reference>
      </ItemGroup>
    </When>
  </Choose>
  <Choose>
    <When Condition="'$(RAZOR4)' == 'True' And (($(TargetFrameworkIdentifier) == '.NETFramework' And ($(TargetFrameworkVersion) == 'v4.5.1' Or $(TargetFrameworkVersion) == 'v4.5.2' Or $(TargetFrameworkVersion) == 'v4.5.3' Or $(TargetFrameworkVersion) == 'v4.6' Or $(TargetFrameworkVersion) == 'v4.6.1' Or $(TargetFrameworkVersion) == 'v4.6.2' Or $(TargetFrameworkVersion) == 'v4.6.3' Or $(TargetFrameworkVersion) == 'v4.7')) Or ($(TargetFrameworkIdentifier) == '.NETCore' And $(TargetFrameworkVersion) == 'v5.0') Or ($(TargetFrameworkIdentifier) == '.NETStandard' And ($(TargetFrameworkVersion) == 'v1.3' Or $(TargetFrameworkVersion) == 'v1.4' Or $(TargetFrameworkVersion) == 'v1.5' Or $(TargetFrameworkVersion) == 'v1.6' Or $(TargetFrameworkVersion) == 'v2.0')) Or ($(TargetFrameworkIdentifier) == '.NETCoreApp' And ($(TargetFrameworkVersion) == 'v1.0' Or $(TargetFrameworkVersion) == 'v1.1' Or $(TargetFrameworkVersion) == 'v2.0')) Or ($(TargetFrameworkIdentifier) == 'MonoAndroid') Or ($(TargetFrameworkIdentifier) == 'MonoTouch') Or ($(TargetFrameworkIdentifier) == 'Xamarin.iOS') Or ($(TargetFrameworkIdentifier) == 'Xamarin.Mac'))">
      <ItemGroup>
        <Reference Include="System.Buffers">
          <HintPath>..\..\packages\razor4\System.Buffers\lib\netstandard1.1\System.Buffers.dll</HintPath>
          <Private>True</Private>
          <SpecificVersion>True</SpecificVersion>
          <Paket>True</Paket>
        </Reference>
      </ItemGroup>
    </When>
  </Choose>
  <Choose>
    <When Condition="'$(RAZOR4)' == 'True' And (($(TargetFrameworkIdentifier) == '.NETStandard' And ($(TargetFrameworkVersion) == 'v1.3' Or $(TargetFrameworkVersion) == 'v1.4' Or $(TargetFrameworkVersion) == 'v1.5' Or $(TargetFrameworkVersion) == 'v1.6' Or $(TargetFrameworkVersion) == 'v2.0')) Or ($(TargetFrameworkIdentifier) == '.NETCoreApp' And ($(TargetFrameworkVersion) == 'v1.0' Or $(TargetFrameworkVersion) == 'v1.1' Or $(TargetFrameworkVersion) == 'v2.0')))">
      <ItemGroup>
        <Reference Include="System.Collections">
          <HintPath>..\..\packages\razor4\System.Collections\ref\netstandard1.3\System.Collections.dll</HintPath>
          <Private>False</Private>
          <SpecificVersion>True</SpecificVersion>
          <Paket>True</Paket>
        </Reference>
        <Reference Include="System.Collections">
          <HintPath>..\..\packages\razor4\System.Collections\ref\netstandard1.3\System.Collections.xml</HintPath>
          <Private>False</Private>
          <SpecificVersion>True</SpecificVersion>
          <Paket>True</Paket>
        </Reference>
      </ItemGroup>
    </When>
  </Choose>
  <Choose>
    <When Condition="'$(RAZOR4)' == 'True' And (($(TargetFrameworkIdentifier) == '.NETStandard' And ($(TargetFrameworkVersion) == 'v1.3' Or $(TargetFrameworkVersion) == 'v1.4' Or $(TargetFrameworkVersion) == 'v1.5' Or $(TargetFrameworkVersion) == 'v1.6' Or $(TargetFrameworkVersion) == 'v2.0')) Or ($(TargetFrameworkIdentifier) == '.NETCoreApp' And ($(TargetFrameworkVersion) == 'v1.0' Or $(TargetFrameworkVersion) == 'v1.1' Or $(TargetFrameworkVersion) == 'v2.0')))">
      <ItemGroup>
        <Reference Include="System.Collections.Concurrent">
          <HintPath>..\..\packages\razor4\System.Collections.Concurrent\lib\netstandard1.3\System.Collections.Concurrent.dll</HintPath>
          <Private>True</Private>
          <SpecificVersion>True</SpecificVersion>
          <Paket>True</Paket>
        </Reference>
      </ItemGroup>
    </When>
    <When Condition="'$(RAZOR4)' == 'True' And (($(TargetFrameworkIdentifier) == '.NETStandard' And ($(TargetFrameworkVersion) == 'v1.3' Or $(TargetFrameworkVersion) == 'v1.4' Or $(TargetFrameworkVersion) == 'v1.5' Or $(TargetFrameworkVersion) == 'v1.6' Or $(TargetFrameworkVersion) == 'v2.0')) Or ($(TargetFrameworkIdentifier) == '.NETCoreApp' And ($(TargetFrameworkVersion) == 'v1.0' Or $(TargetFrameworkVersion) == 'v1.1' Or $(TargetFrameworkVersion) == 'v2.0')))">
      <ItemGroup>
        <Reference Include="System.Collections.Concurrent">
          <HintPath>..\..\packages\razor4\System.Collections.Concurrent\ref\netstandard1.3\System.Collections.Concurrent.dll</HintPath>
          <Private>False</Private>
          <SpecificVersion>True</SpecificVersion>
          <Paket>True</Paket>
        </Reference>
        <Reference Include="System.Collections.Concurrent">
          <HintPath>..\..\packages\razor4\System.Collections.Concurrent\ref\netstandard1.3\System.Collections.Concurrent.xml</HintPath>
          <Private>False</Private>
          <SpecificVersion>True</SpecificVersion>
          <Paket>True</Paket>
        </Reference>
      </ItemGroup>
    </When>
  </Choose>
  <Choose>
    <When Condition="'$(RAZOR4)' == 'True'">
      <ItemGroup>
        <Reference Include="mscorlib">
          <Paket>True</Paket>
        </Reference>
      </ItemGroup>
    </When>
  </Choose>
  <Choose>
    <When Condition="'$(RAZOR4)' == 'True' And ($(TargetFrameworkIdentifier) == '.NETFramework' And ($(TargetFrameworkVersion) == 'v4.6' Or $(TargetFrameworkVersion) == 'v4.6.1' Or $(TargetFrameworkVersion) == 'v4.6.2' Or $(TargetFrameworkVersion) == 'v4.6.3' Or $(TargetFrameworkVersion) == 'v4.7'))">
      <ItemGroup>
        <Reference Include="System.Console">
          <HintPath>..\..\packages\razor4\System.Console\lib\net46\System.Console.dll</HintPath>
          <Private>True</Private>
          <SpecificVersion>True</SpecificVersion>
          <Paket>True</Paket>
        </Reference>
      </ItemGroup>
    </When>
    <When Condition="'$(RAZOR4)' == 'True' And (($(TargetFrameworkIdentifier) == '.NETStandard' And ($(TargetFrameworkVersion) == 'v1.3' Or $(TargetFrameworkVersion) == 'v1.4' Or $(TargetFrameworkVersion) == 'v1.5' Or $(TargetFrameworkVersion) == 'v1.6' Or $(TargetFrameworkVersion) == 'v2.0')) Or ($(TargetFrameworkIdentifier) == '.NETCoreApp' And ($(TargetFrameworkVersion) == 'v1.0' Or $(TargetFrameworkVersion) == 'v1.1' Or $(TargetFrameworkVersion) == 'v2.0')))">
      <ItemGroup>
        <Reference Include="System.Console">
          <HintPath>..\..\packages\razor4\System.Console\ref\netstandard1.3\System.Console.dll</HintPath>
          <Private>False</Private>
          <SpecificVersion>True</SpecificVersion>
          <Paket>True</Paket>
        </Reference>
        <Reference Include="System.Console">
          <HintPath>..\..\packages\razor4\System.Console\ref\netstandard1.3\System.Console.xml</HintPath>
          <Private>False</Private>
          <SpecificVersion>True</SpecificVersion>
          <Paket>True</Paket>
        </Reference>
      </ItemGroup>
    </When>
  </Choose>
  <Choose>
    <When Condition="'$(RAZOR4)' == 'True' And (($(TargetFrameworkIdentifier) == '.NETStandard' And ($(TargetFrameworkVersion) == 'v1.3' Or $(TargetFrameworkVersion) == 'v1.4' Or $(TargetFrameworkVersion) == 'v1.5' Or $(TargetFrameworkVersion) == 'v1.6' Or $(TargetFrameworkVersion) == 'v2.0')) Or ($(TargetFrameworkIdentifier) == '.NETCoreApp' And ($(TargetFrameworkVersion) == 'v1.0' Or $(TargetFrameworkVersion) == 'v1.1' Or $(TargetFrameworkVersion) == 'v2.0')))">
      <ItemGroup>
        <Reference Include="System.Diagnostics.Debug">
          <HintPath>..\..\packages\razor4\System.Diagnostics.Debug\ref\netstandard1.3\System.Diagnostics.Debug.dll</HintPath>
          <Private>False</Private>
          <SpecificVersion>True</SpecificVersion>
          <Paket>True</Paket>
        </Reference>
        <Reference Include="System.Diagnostics.Debug">
          <HintPath>..\..\packages\razor4\System.Diagnostics.Debug\ref\netstandard1.3\System.Diagnostics.Debug.xml</HintPath>
          <Private>False</Private>
          <SpecificVersion>True</SpecificVersion>
          <Paket>True</Paket>
        </Reference>
      </ItemGroup>
    </When>
  </Choose>
  <Choose>
    <When Condition="'$(RAZOR4)' == 'True' And ($(TargetFrameworkIdentifier) == '.NETFramework' And ($(TargetFrameworkVersion) == 'v4.6' Or $(TargetFrameworkVersion) == 'v4.6.1' Or $(TargetFrameworkVersion) == 'v4.6.2' Or $(TargetFrameworkVersion) == 'v4.6.3' Or $(TargetFrameworkVersion) == 'v4.7'))">
      <ItemGroup>
        <Reference Include="System.Diagnostics.DiagnosticSource">
          <HintPath>..\..\packages\razor4\System.Diagnostics.DiagnosticSource\lib\net46\System.Diagnostics.DiagnosticSource.dll</HintPath>
          <Private>True</Private>
          <SpecificVersion>True</SpecificVersion>
          <Paket>True</Paket>
        </Reference>
      </ItemGroup>
    </When>
    <When Condition="'$(RAZOR4)' == 'True' And ($(TargetFrameworkIdentifier) == '.NETFramework' And ($(TargetFrameworkVersion) == 'v4.5.1' Or $(TargetFrameworkVersion) == 'v4.5.2' Or $(TargetFrameworkVersion) == 'v4.5.3'))">
      <ItemGroup>
        <Reference Include="System.Diagnostics.DiagnosticSource">
          <HintPath>..\..\packages\razor4\System.Diagnostics.DiagnosticSource\lib\netstandard1.1\System.Diagnostics.DiagnosticSource.dll</HintPath>
          <Private>True</Private>
          <SpecificVersion>True</SpecificVersion>
          <Paket>True</Paket>
        </Reference>
      </ItemGroup>
    </When>
    <When Condition="'$(RAZOR4)' == 'True' And (($(TargetFrameworkIdentifier) == '.NETStandard' And ($(TargetFrameworkVersion) == 'v1.3' Or $(TargetFrameworkVersion) == 'v1.6' Or $(TargetFrameworkVersion) == 'v2.0')) Or ($(TargetFrameworkIdentifier) == '.NETCoreApp' And ($(TargetFrameworkVersion) == 'v1.0' Or $(TargetFrameworkVersion) == 'v1.1' Or $(TargetFrameworkVersion) == 'v2.0')) Or ($(TargetFrameworkIdentifier) == 'MonoAndroid') Or ($(TargetFrameworkIdentifier) == 'MonoTouch') Or ($(TargetFrameworkIdentifier) == 'Xamarin.iOS') Or ($(TargetFrameworkIdentifier) == 'Xamarin.Mac'))">
      <ItemGroup>
        <Reference Include="System.Diagnostics.DiagnosticSource">
          <HintPath>..\..\packages\razor4\System.Diagnostics.DiagnosticSource\lib\netstandard1.3\System.Diagnostics.DiagnosticSource.dll</HintPath>
          <Private>True</Private>
          <SpecificVersion>True</SpecificVersion>
          <Paket>True</Paket>
        </Reference>
      </ItemGroup>
    </When>
  </Choose>
  <Choose>
    <When Condition="'$(RAZOR4)' == 'True' And (($(TargetFrameworkIdentifier) == '.NETStandard' And ($(TargetFrameworkVersion) == 'v1.3' Or $(TargetFrameworkVersion) == 'v1.4' Or $(TargetFrameworkVersion) == 'v1.5' Or $(TargetFrameworkVersion) == 'v1.6' Or $(TargetFrameworkVersion) == 'v2.0')) Or ($(TargetFrameworkIdentifier) == '.NETCoreApp' And ($(TargetFrameworkVersion) == 'v1.0' Or $(TargetFrameworkVersion) == 'v1.1' Or $(TargetFrameworkVersion) == 'v2.0')))">
      <ItemGroup>
        <Reference Include="System.Diagnostics.Tools">
          <HintPath>..\..\packages\razor4\System.Diagnostics.Tools\ref\netstandard1.0\System.Diagnostics.Tools.dll</HintPath>
          <Private>False</Private>
          <SpecificVersion>True</SpecificVersion>
          <Paket>True</Paket>
        </Reference>
        <Reference Include="System.Diagnostics.Tools">
          <HintPath>..\..\packages\razor4\System.Diagnostics.Tools\ref\netstandard1.0\System.Diagnostics.Tools.xml</HintPath>
          <Private>False</Private>
          <SpecificVersion>True</SpecificVersion>
          <Paket>True</Paket>
        </Reference>
      </ItemGroup>
    </When>
  </Choose>
  <Choose>
    <When Condition="'$(RAZOR4)' == 'True'">
      <ItemGroup>
        <Reference Include="mscorlib">
          <Paket>True</Paket>
        </Reference>
      </ItemGroup>
    </When>
  </Choose>
  <Choose>
    <When Condition="'$(RAZOR4)' == 'True' And ($(TargetFrameworkIdentifier) == '.NETFramework' And ($(TargetFrameworkVersion) == 'v4.6.2' Or $(TargetFrameworkVersion) == 'v4.6.3' Or $(TargetFrameworkVersion) == 'v4.7'))">
      <ItemGroup>
        <Reference Include="System.Diagnostics.Tracing">
          <HintPath>..\..\packages\razor4\System.Diagnostics.Tracing\lib\net462\System.Diagnostics.Tracing.dll</HintPath>
          <Private>True</Private>
          <SpecificVersion>True</SpecificVersion>
          <Paket>True</Paket>
        </Reference>
      </ItemGroup>
    </When>
    <When Condition="'$(RAZOR4)' == 'True' And ($(TargetFrameworkIdentifier) == '.NETStandard' And ($(TargetFrameworkVersion) == 'v1.3' Or $(TargetFrameworkVersion) == 'v1.4'))">
      <ItemGroup>
        <Reference Include="System.Diagnostics.Tracing">
          <HintPath>..\..\packages\razor4\System.Diagnostics.Tracing\ref\netstandard1.3\System.Diagnostics.Tracing.dll</HintPath>
          <Private>False</Private>
          <SpecificVersion>True</SpecificVersion>
          <Paket>True</Paket>
        </Reference>
        <Reference Include="System.Diagnostics.Tracing">
          <HintPath>..\..\packages\razor4\System.Diagnostics.Tracing\ref\netstandard1.3\System.Diagnostics.Tracing.xml</HintPath>
          <Private>False</Private>
          <SpecificVersion>True</SpecificVersion>
          <Paket>True</Paket>
        </Reference>
      </ItemGroup>
    </When>
    <When Condition="'$(RAZOR4)' == 'True' And (($(TargetFrameworkIdentifier) == '.NETStandard' And ($(TargetFrameworkVersion) == 'v1.5' Or $(TargetFrameworkVersion) == 'v1.6' Or $(TargetFrameworkVersion) == 'v2.0')) Or ($(TargetFrameworkIdentifier) == '.NETCoreApp' And ($(TargetFrameworkVersion) == 'v1.0' Or $(TargetFrameworkVersion) == 'v1.1' Or $(TargetFrameworkVersion) == 'v2.0')))">
      <ItemGroup>
        <Reference Include="System.Diagnostics.Tracing">
          <HintPath>..\..\packages\razor4\System.Diagnostics.Tracing\ref\netstandard1.5\System.Diagnostics.Tracing.dll</HintPath>
          <Private>False</Private>
          <SpecificVersion>True</SpecificVersion>
          <Paket>True</Paket>
        </Reference>
        <Reference Include="System.Diagnostics.Tracing">
          <HintPath>..\..\packages\razor4\System.Diagnostics.Tracing\ref\netstandard1.5\System.Diagnostics.Tracing.xml</HintPath>
          <Private>False</Private>
          <SpecificVersion>True</SpecificVersion>
          <Paket>True</Paket>
        </Reference>
      </ItemGroup>
    </When>
  </Choose>
  <Choose>
    <When Condition="'$(RAZOR4)' == 'True' And (($(TargetFrameworkIdentifier) == '.NETStandard' And ($(TargetFrameworkVersion) == 'v1.3' Or $(TargetFrameworkVersion) == 'v1.4' Or $(TargetFrameworkVersion) == 'v1.5' Or $(TargetFrameworkVersion) == 'v1.6' Or $(TargetFrameworkVersion) == 'v2.0')) Or ($(TargetFrameworkIdentifier) == '.NETCoreApp' And ($(TargetFrameworkVersion) == 'v1.0' Or $(TargetFrameworkVersion) == 'v1.1' Or $(TargetFrameworkVersion) == 'v2.0')))">
      <ItemGroup>
        <Reference Include="System.Globalization">
          <HintPath>..\..\packages\razor4\System.Globalization\ref\netstandard1.3\System.Globalization.dll</HintPath>
          <Private>False</Private>
          <SpecificVersion>True</SpecificVersion>
          <Paket>True</Paket>
        </Reference>
        <Reference Include="System.Globalization">
          <HintPath>..\..\packages\razor4\System.Globalization\ref\netstandard1.3\System.Globalization.xml</HintPath>
          <Private>False</Private>
          <SpecificVersion>True</SpecificVersion>
          <Paket>True</Paket>
        </Reference>
      </ItemGroup>
    </When>
  </Choose>
  <Choose>
    <When Condition="'$(RAZOR4)' == 'True'">
      <ItemGroup>
        <Reference Include="mscorlib">
          <Paket>True</Paket>
        </Reference>
      </ItemGroup>
    </When>
  </Choose>
  <Choose>
    <When Condition="'$(RAZOR4)' == 'True' And ($(TargetFrameworkIdentifier) == '.NETFramework' And ($(TargetFrameworkVersion) == 'v4.6' Or $(TargetFrameworkVersion) == 'v4.6.1' Or $(TargetFrameworkVersion) == 'v4.6.2' Or $(TargetFrameworkVersion) == 'v4.6.3' Or $(TargetFrameworkVersion) == 'v4.7'))">
      <ItemGroup>
        <Reference Include="System.Globalization.Calendars">
          <HintPath>..\..\packages\razor4\System.Globalization.Calendars\lib\net46\System.Globalization.Calendars.dll</HintPath>
          <Private>True</Private>
          <SpecificVersion>True</SpecificVersion>
          <Paket>True</Paket>
        </Reference>
      </ItemGroup>
    </When>
    <When Condition="'$(RAZOR4)' == 'True' And (($(TargetFrameworkIdentifier) == '.NETStandard' And ($(TargetFrameworkVersion) == 'v1.3' Or $(TargetFrameworkVersion) == 'v1.4' Or $(TargetFrameworkVersion) == 'v1.5' Or $(TargetFrameworkVersion) == 'v1.6' Or $(TargetFrameworkVersion) == 'v2.0')) Or ($(TargetFrameworkIdentifier) == '.NETCoreApp' And ($(TargetFrameworkVersion) == 'v1.0' Or $(TargetFrameworkVersion) == 'v1.1' Or $(TargetFrameworkVersion) == 'v2.0')))">
      <ItemGroup>
        <Reference Include="System.Globalization.Calendars">
          <HintPath>..\..\packages\razor4\System.Globalization.Calendars\ref\netstandard1.3\System.Globalization.Calendars.dll</HintPath>
          <Private>False</Private>
          <SpecificVersion>True</SpecificVersion>
          <Paket>True</Paket>
        </Reference>
        <Reference Include="System.Globalization.Calendars">
          <HintPath>..\..\packages\razor4\System.Globalization.Calendars\ref\netstandard1.3\System.Globalization.Calendars.xml</HintPath>
          <Private>False</Private>
          <SpecificVersion>True</SpecificVersion>
          <Paket>True</Paket>
        </Reference>
      </ItemGroup>
    </When>
  </Choose>
  <Choose>
    <When Condition="'$(RAZOR4)' == 'True'">
      <ItemGroup>
        <Reference Include="mscorlib">
          <Paket>True</Paket>
        </Reference>
      </ItemGroup>
    </When>
  </Choose>
  <Choose>
    <When Condition="'$(RAZOR4)' == 'True' And ($(TargetFrameworkIdentifier) == '.NETFramework' And ($(TargetFrameworkVersion) == 'v4.6' Or $(TargetFrameworkVersion) == 'v4.6.1' Or $(TargetFrameworkVersion) == 'v4.6.2' Or $(TargetFrameworkVersion) == 'v4.6.3' Or $(TargetFrameworkVersion) == 'v4.7'))">
      <ItemGroup>
        <Reference Include="System.Globalization.Extensions">
          <HintPath>..\..\packages\razor4\System.Globalization.Extensions\lib\net46\System.Globalization.Extensions.dll</HintPath>
          <Private>True</Private>
          <SpecificVersion>True</SpecificVersion>
          <Paket>True</Paket>
        </Reference>
      </ItemGroup>
    </When>
    <When Condition="'$(RAZOR4)' == 'True' And (($(TargetFrameworkIdentifier) == '.NETStandard' And ($(TargetFrameworkVersion) == 'v1.6' Or $(TargetFrameworkVersion) == 'v2.0')) Or ($(TargetFrameworkIdentifier) == '.NETCoreApp' And ($(TargetFrameworkVersion) == 'v1.0' Or $(TargetFrameworkVersion) == 'v1.1' Or $(TargetFrameworkVersion) == 'v2.0')))">
      <ItemGroup>
        <Reference Include="System.Globalization.Extensions">
          <HintPath>..\..\packages\razor4\System.Globalization.Extensions\ref\netstandard1.3\System.Globalization.Extensions.dll</HintPath>
          <Private>False</Private>
          <SpecificVersion>True</SpecificVersion>
          <Paket>True</Paket>
        </Reference>
        <Reference Include="System.Globalization.Extensions">
          <HintPath>..\..\packages\razor4\System.Globalization.Extensions\ref\netstandard1.3\System.Globalization.Extensions.xml</HintPath>
          <Private>False</Private>
          <SpecificVersion>True</SpecificVersion>
          <Paket>True</Paket>
        </Reference>
      </ItemGroup>
    </When>
  </Choose>
  <Choose>
    <When Condition="'$(RAZOR4)' == 'True'">
      <ItemGroup>
        <Reference Include="mscorlib">
          <Paket>True</Paket>
        </Reference>
      </ItemGroup>
    </When>
  </Choose>
  <Choose>
    <When Condition="'$(RAZOR4)' == 'True' And ($(TargetFrameworkIdentifier) == '.NETFramework' And ($(TargetFrameworkVersion) == 'v4.6.2' Or $(TargetFrameworkVersion) == 'v4.6.3' Or $(TargetFrameworkVersion) == 'v4.7'))">
      <ItemGroup>
        <Reference Include="System.IO">
          <HintPath>..\..\packages\razor4\System.IO\lib\net462\System.IO.dll</HintPath>
          <Private>True</Private>
          <SpecificVersion>True</SpecificVersion>
          <Paket>True</Paket>
        </Reference>
      </ItemGroup>
    </When>
    <When Condition="'$(RAZOR4)' == 'True' And ($(TargetFrameworkIdentifier) == '.NETStandard' And ($(TargetFrameworkVersion) == 'v1.3' Or $(TargetFrameworkVersion) == 'v1.4'))">
      <ItemGroup>
        <Reference Include="System.IO">
          <HintPath>..\..\packages\razor4\System.IO\ref\netstandard1.3\System.IO.dll</HintPath>
          <Private>False</Private>
          <SpecificVersion>True</SpecificVersion>
          <Paket>True</Paket>
        </Reference>
        <Reference Include="System.IO">
          <HintPath>..\..\packages\razor4\System.IO\ref\netstandard1.3\System.IO.xml</HintPath>
          <Private>False</Private>
          <SpecificVersion>True</SpecificVersion>
          <Paket>True</Paket>
        </Reference>
      </ItemGroup>
    </When>
    <When Condition="'$(RAZOR4)' == 'True' And (($(TargetFrameworkIdentifier) == '.NETStandard' And ($(TargetFrameworkVersion) == 'v1.5' Or $(TargetFrameworkVersion) == 'v1.6' Or $(TargetFrameworkVersion) == 'v2.0')) Or ($(TargetFrameworkIdentifier) == '.NETCoreApp' And ($(TargetFrameworkVersion) == 'v1.0' Or $(TargetFrameworkVersion) == 'v1.1' Or $(TargetFrameworkVersion) == 'v2.0')))">
      <ItemGroup>
        <Reference Include="System.IO">
          <HintPath>..\..\packages\razor4\System.IO\ref\netstandard1.5\System.IO.dll</HintPath>
          <Private>False</Private>
          <SpecificVersion>True</SpecificVersion>
          <Paket>True</Paket>
        </Reference>
        <Reference Include="System.IO">
          <HintPath>..\..\packages\razor4\System.IO\ref\netstandard1.5\System.IO.xml</HintPath>
          <Private>False</Private>
          <SpecificVersion>True</SpecificVersion>
          <Paket>True</Paket>
        </Reference>
      </ItemGroup>
    </When>
  </Choose>
  <Choose>
    <When Condition="'$(RAZOR4)' == 'True'">
      <ItemGroup>
        <Reference Include="mscorlib">
          <Paket>True</Paket>
        </Reference>
      </ItemGroup>
    </When>
  </Choose>
  <Choose>
    <When Condition="'$(RAZOR4)' == 'True' And ($(TargetFrameworkIdentifier) == 'MonoAndroid')">
      <ItemGroup>
        <Reference Include="System.IO.Compression">
          <Paket>True</Paket>
        </Reference>
      </ItemGroup>
    </When>
    <When Condition="'$(RAZOR4)' == 'True' And ($(TargetFrameworkIdentifier) == 'MonoTouch')">
      <ItemGroup>
        <Reference Include="System.IO.Compression">
          <Paket>True</Paket>
        </Reference>
      </ItemGroup>
    </When>
    <When Condition="'$(RAZOR4)' == 'True' And ($(TargetFrameworkIdentifier) == '.NETFramework' And ($(TargetFrameworkVersion) == 'v4.5.1' Or $(TargetFrameworkVersion) == 'v4.5.2' Or $(TargetFrameworkVersion) == 'v4.5.3'))">
      <ItemGroup>
        <Reference Include="System.IO.Compression">
          <Paket>True</Paket>
        </Reference>
      </ItemGroup>
    </When>
    <When Condition="'$(RAZOR4)' == 'True' And ($(TargetFrameworkIdentifier) == '.NETFramework' And ($(TargetFrameworkVersion) == 'v4.6' Or $(TargetFrameworkVersion) == 'v4.6.1' Or $(TargetFrameworkVersion) == 'v4.6.2' Or $(TargetFrameworkVersion) == 'v4.6.3' Or $(TargetFrameworkVersion) == 'v4.7'))">
      <ItemGroup>
        <Reference Include="System.IO.Compression">
          <HintPath>..\..\packages\razor4\System.IO.Compression\lib\net46\System.IO.Compression.dll</HintPath>
          <Private>True</Private>
          <SpecificVersion>True</SpecificVersion>
          <Paket>True</Paket>
        </Reference>
      </ItemGroup>
    </When>
    <When Condition="'$(RAZOR4)' == 'True' And (($(TargetFrameworkIdentifier) == '.NETStandard' And ($(TargetFrameworkVersion) == 'v1.3' Or $(TargetFrameworkVersion) == 'v1.4' Or $(TargetFrameworkVersion) == 'v1.5' Or $(TargetFrameworkVersion) == 'v1.6' Or $(TargetFrameworkVersion) == 'v2.0')) Or ($(TargetFrameworkIdentifier) == '.NETCoreApp' And ($(TargetFrameworkVersion) == 'v1.0' Or $(TargetFrameworkVersion) == 'v1.1' Or $(TargetFrameworkVersion) == 'v2.0')))">
      <ItemGroup>
        <Reference Include="System.IO.Compression">
          <HintPath>..\..\packages\razor4\System.IO.Compression\ref\netstandard1.3\System.IO.Compression.dll</HintPath>
          <Private>False</Private>
          <SpecificVersion>True</SpecificVersion>
          <Paket>True</Paket>
        </Reference>
        <Reference Include="System.IO.Compression">
          <HintPath>..\..\packages\razor4\System.IO.Compression\ref\netstandard1.3\System.IO.Compression.xml</HintPath>
          <Private>False</Private>
          <SpecificVersion>True</SpecificVersion>
          <Paket>True</Paket>
        </Reference>
      </ItemGroup>
    </When>
    <When Condition="'$(RAZOR4)' == 'True' And ($(TargetFrameworkIdentifier) == 'Xamarin.iOS')">
      <ItemGroup>
        <Reference Include="System.IO.Compression">
          <Paket>True</Paket>
        </Reference>
      </ItemGroup>
    </When>
    <When Condition="'$(RAZOR4)' == 'True' And ($(TargetFrameworkIdentifier) == 'Xamarin.Mac')">
      <ItemGroup>
        <Reference Include="System.IO.Compression">
          <Paket>True</Paket>
        </Reference>
      </ItemGroup>
    </When>
  </Choose>
  <Choose>
    <When Condition="'$(RAZOR4)' == 'True'">
      <ItemGroup>
        <Reference Include="mscorlib">
          <Paket>True</Paket>
        </Reference>
      </ItemGroup>
    </When>
  </Choose>
  <Choose>
    <When Condition="'$(RAZOR4)' == 'True' And ($(TargetFrameworkIdentifier) == '.NETFramework' And ($(TargetFrameworkVersion) == 'v4.6' Or $(TargetFrameworkVersion) == 'v4.6.1' Or $(TargetFrameworkVersion) == 'v4.6.2' Or $(TargetFrameworkVersion) == 'v4.6.3' Or $(TargetFrameworkVersion) == 'v4.7'))">
      <ItemGroup>
        <Reference Include="System.IO.Compression.FileSystem">
          <Paket>True</Paket>
        </Reference>
        <Reference Include="System.IO.Compression.ZipFile">
          <HintPath>..\..\packages\razor4\System.IO.Compression.ZipFile\lib\net46\System.IO.Compression.ZipFile.dll</HintPath>
          <Private>True</Private>
          <SpecificVersion>True</SpecificVersion>
          <Paket>True</Paket>
        </Reference>
      </ItemGroup>
    </When>
    <When Condition="'$(RAZOR4)' == 'True' And (($(TargetFrameworkIdentifier) == '.NETCore' And $(TargetFrameworkVersion) == 'v5.0') Or ($(TargetFrameworkIdentifier) == '.NETStandard' And ($(TargetFrameworkVersion) == 'v1.3' Or $(TargetFrameworkVersion) == 'v1.4' Or $(TargetFrameworkVersion) == 'v1.5' Or $(TargetFrameworkVersion) == 'v1.6' Or $(TargetFrameworkVersion) == 'v2.0')) Or ($(TargetFrameworkIdentifier) == '.NETCoreApp' And ($(TargetFrameworkVersion) == 'v1.0' Or $(TargetFrameworkVersion) == 'v1.1' Or $(TargetFrameworkVersion) == 'v2.0')))">
      <ItemGroup>
        <Reference Include="System.IO.Compression.ZipFile">
          <HintPath>..\..\packages\razor4\System.IO.Compression.ZipFile\lib\netstandard1.3\System.IO.Compression.ZipFile.dll</HintPath>
          <Private>True</Private>
          <SpecificVersion>True</SpecificVersion>
          <Paket>True</Paket>
        </Reference>
      </ItemGroup>
    </When>
    <When Condition="'$(RAZOR4)' == 'True' And (($(TargetFrameworkIdentifier) == '.NETStandard' And ($(TargetFrameworkVersion) == 'v1.3' Or $(TargetFrameworkVersion) == 'v1.4' Or $(TargetFrameworkVersion) == 'v1.5' Or $(TargetFrameworkVersion) == 'v1.6' Or $(TargetFrameworkVersion) == 'v2.0')) Or ($(TargetFrameworkIdentifier) == '.NETCoreApp' And ($(TargetFrameworkVersion) == 'v1.0' Or $(TargetFrameworkVersion) == 'v1.1' Or $(TargetFrameworkVersion) == 'v2.0')))">
      <ItemGroup>
        <Reference Include="System.IO.Compression.ZipFile">
          <HintPath>..\..\packages\razor4\System.IO.Compression.ZipFile\ref\netstandard1.3\System.IO.Compression.ZipFile.dll</HintPath>
          <Private>False</Private>
          <SpecificVersion>True</SpecificVersion>
          <Paket>True</Paket>
        </Reference>
        <Reference Include="System.IO.Compression.ZipFile">
          <HintPath>..\..\packages\razor4\System.IO.Compression.ZipFile\ref\netstandard1.3\System.IO.Compression.ZipFile.xml</HintPath>
          <Private>False</Private>
          <SpecificVersion>True</SpecificVersion>
          <Paket>True</Paket>
        </Reference>
      </ItemGroup>
    </When>
  </Choose>
  <Choose>
    <When Condition="'$(RAZOR4)' == 'True'">
      <ItemGroup>
        <Reference Include="mscorlib">
          <Paket>True</Paket>
        </Reference>
      </ItemGroup>
    </When>
  </Choose>
  <Choose>
    <When Condition="'$(RAZOR4)' == 'True' And ($(TargetFrameworkIdentifier) == '.NETFramework' And ($(TargetFrameworkVersion) == 'v4.6' Or $(TargetFrameworkVersion) == 'v4.6.1' Or $(TargetFrameworkVersion) == 'v4.6.2' Or $(TargetFrameworkVersion) == 'v4.6.3' Or $(TargetFrameworkVersion) == 'v4.7'))">
      <ItemGroup>
        <Reference Include="System.IO.FileSystem">
          <HintPath>..\..\packages\razor4\System.IO.FileSystem\lib\net46\System.IO.FileSystem.dll</HintPath>
          <Private>True</Private>
          <SpecificVersion>True</SpecificVersion>
          <Paket>True</Paket>
        </Reference>
      </ItemGroup>
    </When>
    <When Condition="'$(RAZOR4)' == 'True' And (($(TargetFrameworkIdentifier) == '.NETStandard' And ($(TargetFrameworkVersion) == 'v1.3' Or $(TargetFrameworkVersion) == 'v1.4' Or $(TargetFrameworkVersion) == 'v1.5' Or $(TargetFrameworkVersion) == 'v1.6' Or $(TargetFrameworkVersion) == 'v2.0')) Or ($(TargetFrameworkIdentifier) == '.NETCoreApp' And ($(TargetFrameworkVersion) == 'v1.0' Or $(TargetFrameworkVersion) == 'v1.1' Or $(TargetFrameworkVersion) == 'v2.0')))">
      <ItemGroup>
        <Reference Include="System.IO.FileSystem">
          <HintPath>..\..\packages\razor4\System.IO.FileSystem\ref\netstandard1.3\System.IO.FileSystem.dll</HintPath>
          <Private>False</Private>
          <SpecificVersion>True</SpecificVersion>
          <Paket>True</Paket>
        </Reference>
        <Reference Include="System.IO.FileSystem">
          <HintPath>..\..\packages\razor4\System.IO.FileSystem\ref\netstandard1.3\System.IO.FileSystem.xml</HintPath>
          <Private>False</Private>
          <SpecificVersion>True</SpecificVersion>
          <Paket>True</Paket>
        </Reference>
      </ItemGroup>
    </When>
  </Choose>
  <Choose>
    <When Condition="'$(RAZOR4)' == 'True'">
      <ItemGroup>
        <Reference Include="mscorlib">
          <Paket>True</Paket>
        </Reference>
      </ItemGroup>
    </When>
  </Choose>
  <Choose>
    <When Condition="'$(RAZOR4)' == 'True' And ($(TargetFrameworkIdentifier) == '.NETFramework' And ($(TargetFrameworkVersion) == 'v4.6' Or $(TargetFrameworkVersion) == 'v4.6.1' Or $(TargetFrameworkVersion) == 'v4.6.2' Or $(TargetFrameworkVersion) == 'v4.6.3' Or $(TargetFrameworkVersion) == 'v4.7'))">
      <ItemGroup>
        <Reference Include="System.IO.FileSystem.Primitives">
          <HintPath>..\..\packages\razor4\System.IO.FileSystem.Primitives\lib\net46\System.IO.FileSystem.Primitives.dll</HintPath>
          <Private>True</Private>
          <SpecificVersion>True</SpecificVersion>
          <Paket>True</Paket>
        </Reference>
      </ItemGroup>
    </When>
    <When Condition="'$(RAZOR4)' == 'True' And (($(TargetFrameworkIdentifier) == '.NETCore' And $(TargetFrameworkVersion) == 'v5.0') Or ($(TargetFrameworkIdentifier) == '.NETStandard' And ($(TargetFrameworkVersion) == 'v1.3' Or $(TargetFrameworkVersion) == 'v1.4' Or $(TargetFrameworkVersion) == 'v1.5' Or $(TargetFrameworkVersion) == 'v1.6' Or $(TargetFrameworkVersion) == 'v2.0')) Or ($(TargetFrameworkIdentifier) == '.NETCoreApp' And ($(TargetFrameworkVersion) == 'v1.0' Or $(TargetFrameworkVersion) == 'v1.1' Or $(TargetFrameworkVersion) == 'v2.0')))">
      <ItemGroup>
        <Reference Include="System.IO.FileSystem.Primitives">
          <HintPath>..\..\packages\razor4\System.IO.FileSystem.Primitives\lib\netstandard1.3\System.IO.FileSystem.Primitives.dll</HintPath>
          <Private>True</Private>
          <SpecificVersion>True</SpecificVersion>
          <Paket>True</Paket>
        </Reference>
      </ItemGroup>
    </When>
    <When Condition="'$(RAZOR4)' == 'True' And (($(TargetFrameworkIdentifier) == '.NETStandard' And ($(TargetFrameworkVersion) == 'v1.3' Or $(TargetFrameworkVersion) == 'v1.4' Or $(TargetFrameworkVersion) == 'v1.5' Or $(TargetFrameworkVersion) == 'v1.6' Or $(TargetFrameworkVersion) == 'v2.0')) Or ($(TargetFrameworkIdentifier) == '.NETCoreApp' And ($(TargetFrameworkVersion) == 'v1.0' Or $(TargetFrameworkVersion) == 'v1.1' Or $(TargetFrameworkVersion) == 'v2.0')))">
      <ItemGroup>
        <Reference Include="System.IO.FileSystem.Primitives">
          <HintPath>..\..\packages\razor4\System.IO.FileSystem.Primitives\ref\netstandard1.3\System.IO.FileSystem.Primitives.dll</HintPath>
          <Private>False</Private>
          <SpecificVersion>True</SpecificVersion>
          <Paket>True</Paket>
        </Reference>
        <Reference Include="System.IO.FileSystem.Primitives">
          <HintPath>..\..\packages\razor4\System.IO.FileSystem.Primitives\ref\netstandard1.3\System.IO.FileSystem.Primitives.xml</HintPath>
          <Private>False</Private>
          <SpecificVersion>True</SpecificVersion>
          <Paket>True</Paket>
        </Reference>
      </ItemGroup>
    </When>
  </Choose>
  <Choose>
    <When Condition="'$(RAZOR4)' == 'True'">
      <ItemGroup>
        <Reference Include="mscorlib">
          <Paket>True</Paket>
        </Reference>
      </ItemGroup>
    </When>
  </Choose>
  <Choose>
    <When Condition="'$(RAZOR4)' == 'True' And ($(TargetFrameworkIdentifier) == '.NETFramework' And ($(TargetFrameworkVersion) == 'v4.6.3' Or $(TargetFrameworkVersion) == 'v4.7'))">
      <ItemGroup>
        <Reference Include="System.Linq">
          <HintPath>..\..\packages\razor4\System.Linq\lib\net463\System.Linq.dll</HintPath>
          <Private>True</Private>
          <SpecificVersion>True</SpecificVersion>
          <Paket>True</Paket>
        </Reference>
      </ItemGroup>
    </When>
    <When Condition="'$(RAZOR4)' == 'True' And ($(TargetFrameworkIdentifier) == '.NETStandard' And ($(TargetFrameworkVersion) == 'v1.3' Or $(TargetFrameworkVersion) == 'v1.4' Or $(TargetFrameworkVersion) == 'v1.5'))">
      <ItemGroup>
        <Reference Include="System.Linq">
          <HintPath>..\..\packages\razor4\System.Linq\ref\netstandard1.0\System.Linq.dll</HintPath>
          <Private>False</Private>
          <SpecificVersion>True</SpecificVersion>
          <Paket>True</Paket>
        </Reference>
        <Reference Include="System.Linq">
          <HintPath>..\..\packages\razor4\System.Linq\ref\netstandard1.0\System.Linq.xml</HintPath>
          <Private>False</Private>
          <SpecificVersion>True</SpecificVersion>
          <Paket>True</Paket>
        </Reference>
      </ItemGroup>
    </When>
    <When Condition="'$(RAZOR4)' == 'True' And (($(TargetFrameworkIdentifier) == '.NETStandard' And ($(TargetFrameworkVersion) == 'v1.6' Or $(TargetFrameworkVersion) == 'v2.0')) Or ($(TargetFrameworkIdentifier) == '.NETCoreApp' And ($(TargetFrameworkVersion) == 'v1.0' Or $(TargetFrameworkVersion) == 'v1.1' Or $(TargetFrameworkVersion) == 'v2.0')))">
      <ItemGroup>
        <Reference Include="System.Linq">
          <HintPath>..\..\packages\razor4\System.Linq\lib\netstandard1.6\System.Linq.dll</HintPath>
          <Private>True</Private>
          <SpecificVersion>True</SpecificVersion>
          <Paket>True</Paket>
        </Reference>
      </ItemGroup>
    </When>
    <When Condition="'$(RAZOR4)' == 'True' And (($(TargetFrameworkIdentifier) == '.NETStandard' And ($(TargetFrameworkVersion) == 'v1.6' Or $(TargetFrameworkVersion) == 'v2.0')) Or ($(TargetFrameworkIdentifier) == '.NETCoreApp' And ($(TargetFrameworkVersion) == 'v1.0' Or $(TargetFrameworkVersion) == 'v1.1' Or $(TargetFrameworkVersion) == 'v2.0')))">
      <ItemGroup>
        <Reference Include="System.Linq">
          <HintPath>..\..\packages\razor4\System.Linq\ref\netstandard1.6\System.Linq.dll</HintPath>
          <Private>False</Private>
          <SpecificVersion>True</SpecificVersion>
          <Paket>True</Paket>
        </Reference>
        <Reference Include="System.Linq">
          <HintPath>..\..\packages\razor4\System.Linq\ref\netstandard1.6\System.Linq.xml</HintPath>
          <Private>False</Private>
          <SpecificVersion>True</SpecificVersion>
          <Paket>True</Paket>
        </Reference>
      </ItemGroup>
    </When>
  </Choose>
  <Choose>
    <When Condition="'$(RAZOR4)' == 'True'">
      <ItemGroup>
        <Reference Include="mscorlib">
          <Paket>True</Paket>
        </Reference>
      </ItemGroup>
    </When>
  </Choose>
  <Choose>
    <When Condition="'$(RAZOR4)' == 'True' And ($(TargetFrameworkIdentifier) == '.NETFramework' And ($(TargetFrameworkVersion) == 'v4.6.3' Or $(TargetFrameworkVersion) == 'v4.7'))">
      <ItemGroup>
        <Reference Include="System.Linq.Expressions">
          <HintPath>..\..\packages\razor4\System.Linq.Expressions\lib\net463\System.Linq.Expressions.dll</HintPath>
          <Private>True</Private>
          <SpecificVersion>True</SpecificVersion>
          <Paket>True</Paket>
        </Reference>
      </ItemGroup>
    </When>
    <When Condition="'$(RAZOR4)' == 'True' And ($(TargetFrameworkIdentifier) == '.NETStandard' And ($(TargetFrameworkVersion) == 'v1.3' Or $(TargetFrameworkVersion) == 'v1.4' Or $(TargetFrameworkVersion) == 'v1.5'))">
      <ItemGroup>
        <Reference Include="System.Linq.Expressions">
          <HintPath>..\..\packages\razor4\System.Linq.Expressions\ref\netstandard1.3\System.Linq.Expressions.dll</HintPath>
          <Private>False</Private>
          <SpecificVersion>True</SpecificVersion>
          <Paket>True</Paket>
        </Reference>
        <Reference Include="System.Linq.Expressions">
          <HintPath>..\..\packages\razor4\System.Linq.Expressions\ref\netstandard1.3\System.Linq.Expressions.xml</HintPath>
          <Private>False</Private>
          <SpecificVersion>True</SpecificVersion>
          <Paket>True</Paket>
        </Reference>
      </ItemGroup>
    </When>
    <When Condition="'$(RAZOR4)' == 'True' And (($(TargetFrameworkIdentifier) == '.NETStandard' And ($(TargetFrameworkVersion) == 'v1.6' Or $(TargetFrameworkVersion) == 'v2.0')) Or ($(TargetFrameworkIdentifier) == '.NETCoreApp' And ($(TargetFrameworkVersion) == 'v1.0' Or $(TargetFrameworkVersion) == 'v1.1' Or $(TargetFrameworkVersion) == 'v2.0')))">
      <ItemGroup>
        <Reference Include="System.Linq.Expressions">
          <HintPath>..\..\packages\razor4\System.Linq.Expressions\lib\netstandard1.6\System.Linq.Expressions.dll</HintPath>
          <Private>True</Private>
          <SpecificVersion>True</SpecificVersion>
          <Paket>True</Paket>
        </Reference>
      </ItemGroup>
    </When>
    <When Condition="'$(RAZOR4)' == 'True' And (($(TargetFrameworkIdentifier) == '.NETStandard' And ($(TargetFrameworkVersion) == 'v1.6' Or $(TargetFrameworkVersion) == 'v2.0')) Or ($(TargetFrameworkIdentifier) == '.NETCoreApp' And ($(TargetFrameworkVersion) == 'v1.0' Or $(TargetFrameworkVersion) == 'v1.1' Or $(TargetFrameworkVersion) == 'v2.0')))">
      <ItemGroup>
        <Reference Include="System.Linq.Expressions">
          <HintPath>..\..\packages\razor4\System.Linq.Expressions\ref\netstandard1.6\System.Linq.Expressions.dll</HintPath>
          <Private>False</Private>
          <SpecificVersion>True</SpecificVersion>
          <Paket>True</Paket>
        </Reference>
        <Reference Include="System.Linq.Expressions">
          <HintPath>..\..\packages\razor4\System.Linq.Expressions\ref\netstandard1.6\System.Linq.Expressions.xml</HintPath>
          <Private>False</Private>
          <SpecificVersion>True</SpecificVersion>
          <Paket>True</Paket>
        </Reference>
      </ItemGroup>
    </When>
  </Choose>
  <Choose>
    <When Condition="'$(RAZOR4)' == 'True'">
      <ItemGroup>
        <Reference Include="mscorlib">
          <Paket>True</Paket>
        </Reference>
      </ItemGroup>
    </When>
  </Choose>
  <Choose>
    <When Condition="'$(RAZOR4)' == 'True' And ($(TargetFrameworkIdentifier) == 'Xamarin.Mac')">
      <ItemGroup>
        <Reference Include="System.Net.Http">
          <Paket>True</Paket>
        </Reference>
      </ItemGroup>
    </When>
    <When Condition="'$(RAZOR4)' == 'True' And ($(TargetFrameworkIdentifier) == 'MonoAndroid')">
      <ItemGroup>
        <Reference Include="System.Net.Http">
          <Paket>True</Paket>
        </Reference>
      </ItemGroup>
    </When>
    <When Condition="'$(RAZOR4)' == 'True' And ($(TargetFrameworkIdentifier) == 'MonoTouch')">
      <ItemGroup>
        <Reference Include="System.Net.Http">
          <Paket>True</Paket>
        </Reference>
      </ItemGroup>
    </When>
    <When Condition="'$(RAZOR4)' == 'True' And ($(TargetFrameworkIdentifier) == '.NETFramework' And ($(TargetFrameworkVersion) == 'v4.5.1' Or $(TargetFrameworkVersion) == 'v4.5.2' Or $(TargetFrameworkVersion) == 'v4.5.3'))">
      <ItemGroup>
        <Reference Include="System.Net.Http">
          <Paket>True</Paket>
        </Reference>
      </ItemGroup>
    </When>
    <When Condition="'$(RAZOR4)' == 'True' And ($(TargetFrameworkIdentifier) == '.NETFramework' And ($(TargetFrameworkVersion) == 'v4.6' Or $(TargetFrameworkVersion) == 'v4.6.1' Or $(TargetFrameworkVersion) == 'v4.6.2' Or $(TargetFrameworkVersion) == 'v4.6.3' Or $(TargetFrameworkVersion) == 'v4.7'))">
      <ItemGroup>
        <Reference Include="System.Net.Http">
          <HintPath>..\..\packages\razor4\System.Net.Http\lib\net46\System.Net.Http.dll</HintPath>
          <Private>True</Private>
          <SpecificVersion>True</SpecificVersion>
          <Paket>True</Paket>
        </Reference>
      </ItemGroup>
    </When>
    <When Condition="'$(RAZOR4)' == 'True' And (($(TargetFrameworkIdentifier) == '.NETStandard' And ($(TargetFrameworkVersion) == 'v1.3' Or $(TargetFrameworkVersion) == 'v1.4' Or $(TargetFrameworkVersion) == 'v1.5' Or $(TargetFrameworkVersion) == 'v1.6' Or $(TargetFrameworkVersion) == 'v2.0')) Or ($(TargetFrameworkIdentifier) == '.NETCoreApp' And ($(TargetFrameworkVersion) == 'v1.0' Or $(TargetFrameworkVersion) == 'v1.1' Or $(TargetFrameworkVersion) == 'v2.0')))">
      <ItemGroup>
        <Reference Include="System.Net.Http">
          <HintPath>..\..\packages\razor4\System.Net.Http\ref\netstandard1.3\System.Net.Http.dll</HintPath>
          <Private>False</Private>
          <SpecificVersion>True</SpecificVersion>
          <Paket>True</Paket>
        </Reference>
      </ItemGroup>
    </When>
    <When Condition="'$(RAZOR4)' == 'True' And ($(TargetFrameworkIdentifier) == 'Xamarin.iOS')">
      <ItemGroup>
        <Reference Include="System.Net.Http">
          <Paket>True</Paket>
        </Reference>
      </ItemGroup>
    </When>
  </Choose>
  <Choose>
    <When Condition="'$(RAZOR4)' == 'True' And (($(TargetFrameworkIdentifier) == '.NETStandard' And ($(TargetFrameworkVersion) == 'v1.3' Or $(TargetFrameworkVersion) == 'v1.4' Or $(TargetFrameworkVersion) == 'v1.5' Or $(TargetFrameworkVersion) == 'v1.6' Or $(TargetFrameworkVersion) == 'v2.0')) Or ($(TargetFrameworkIdentifier) == '.NETCoreApp' And ($(TargetFrameworkVersion) == 'v1.0' Or $(TargetFrameworkVersion) == 'v1.1' Or $(TargetFrameworkVersion) == 'v2.0')))">
      <ItemGroup>
        <Reference Include="System.Net.Primitives">
          <HintPath>..\..\packages\razor4\System.Net.Primitives\ref\netstandard1.3\System.Net.Primitives.dll</HintPath>
          <Private>False</Private>
          <SpecificVersion>True</SpecificVersion>
          <Paket>True</Paket>
        </Reference>
        <Reference Include="System.Net.Primitives">
          <HintPath>..\..\packages\razor4\System.Net.Primitives\ref\netstandard1.3\System.Net.Primitives.xml</HintPath>
          <Private>False</Private>
          <SpecificVersion>True</SpecificVersion>
          <Paket>True</Paket>
        </Reference>
      </ItemGroup>
    </When>
  </Choose>
  <Choose>
    <When Condition="'$(RAZOR4)' == 'True'">
      <ItemGroup>
        <Reference Include="mscorlib">
          <Paket>True</Paket>
        </Reference>
      </ItemGroup>
    </When>
  </Choose>
  <Choose>
    <When Condition="'$(RAZOR4)' == 'True' And ($(TargetFrameworkIdentifier) == '.NETFramework' And ($(TargetFrameworkVersion) == 'v4.6' Or $(TargetFrameworkVersion) == 'v4.6.1' Or $(TargetFrameworkVersion) == 'v4.6.2' Or $(TargetFrameworkVersion) == 'v4.6.3' Or $(TargetFrameworkVersion) == 'v4.7'))">
      <ItemGroup>
        <Reference Include="System.Net.Sockets">
          <HintPath>..\..\packages\razor4\System.Net.Sockets\lib\net46\System.Net.Sockets.dll</HintPath>
          <Private>True</Private>
          <SpecificVersion>True</SpecificVersion>
          <Paket>True</Paket>
        </Reference>
      </ItemGroup>
    </When>
    <When Condition="'$(RAZOR4)' == 'True' And (($(TargetFrameworkIdentifier) == '.NETStandard' And ($(TargetFrameworkVersion) == 'v1.3' Or $(TargetFrameworkVersion) == 'v1.4' Or $(TargetFrameworkVersion) == 'v1.5' Or $(TargetFrameworkVersion) == 'v1.6' Or $(TargetFrameworkVersion) == 'v2.0')) Or ($(TargetFrameworkIdentifier) == '.NETCoreApp' And ($(TargetFrameworkVersion) == 'v1.0' Or $(TargetFrameworkVersion) == 'v1.1' Or $(TargetFrameworkVersion) == 'v2.0')))">
      <ItemGroup>
        <Reference Include="System.Net.Sockets">
          <HintPath>..\..\packages\razor4\System.Net.Sockets\ref\netstandard1.3\System.Net.Sockets.dll</HintPath>
          <Private>False</Private>
          <SpecificVersion>True</SpecificVersion>
          <Paket>True</Paket>
        </Reference>
        <Reference Include="System.Net.Sockets">
          <HintPath>..\..\packages\razor4\System.Net.Sockets\ref\netstandard1.3\System.Net.Sockets.xml</HintPath>
          <Private>False</Private>
          <SpecificVersion>True</SpecificVersion>
          <Paket>True</Paket>
        </Reference>
      </ItemGroup>
    </When>
  </Choose>
  <Choose>
    <When Condition="'$(RAZOR4)' == 'True' And (($(TargetFrameworkIdentifier) == '.NETStandard' And ($(TargetFrameworkVersion) == 'v1.3' Or $(TargetFrameworkVersion) == 'v1.4' Or $(TargetFrameworkVersion) == 'v1.5' Or $(TargetFrameworkVersion) == 'v1.6' Or $(TargetFrameworkVersion) == 'v2.0')) Or ($(TargetFrameworkIdentifier) == '.NETCoreApp' And ($(TargetFrameworkVersion) == 'v1.0' Or $(TargetFrameworkVersion) == 'v1.1' Or $(TargetFrameworkVersion) == 'v2.0')))">
      <ItemGroup>
        <Reference Include="System.ObjectModel">
          <HintPath>..\..\packages\razor4\System.ObjectModel\lib\netstandard1.3\System.ObjectModel.dll</HintPath>
          <Private>True</Private>
          <SpecificVersion>True</SpecificVersion>
          <Paket>True</Paket>
        </Reference>
      </ItemGroup>
    </When>
    <When Condition="'$(RAZOR4)' == 'True' And (($(TargetFrameworkIdentifier) == '.NETStandard' And ($(TargetFrameworkVersion) == 'v1.3' Or $(TargetFrameworkVersion) == 'v1.4' Or $(TargetFrameworkVersion) == 'v1.5' Or $(TargetFrameworkVersion) == 'v1.6' Or $(TargetFrameworkVersion) == 'v2.0')) Or ($(TargetFrameworkIdentifier) == '.NETCoreApp' And ($(TargetFrameworkVersion) == 'v1.0' Or $(TargetFrameworkVersion) == 'v1.1' Or $(TargetFrameworkVersion) == 'v2.0')))">
      <ItemGroup>
        <Reference Include="System.ObjectModel">
          <HintPath>..\..\packages\razor4\System.ObjectModel\ref\netstandard1.3\System.ObjectModel.dll</HintPath>
          <Private>False</Private>
          <SpecificVersion>True</SpecificVersion>
          <Paket>True</Paket>
        </Reference>
        <Reference Include="System.ObjectModel">
          <HintPath>..\..\packages\razor4\System.ObjectModel\ref\netstandard1.3\System.ObjectModel.xml</HintPath>
          <Private>False</Private>
          <SpecificVersion>True</SpecificVersion>
          <Paket>True</Paket>
        </Reference>
      </ItemGroup>
    </When>
  </Choose>
  <Choose>
    <When Condition="'$(RAZOR4)' == 'True'">
      <ItemGroup>
        <Reference Include="mscorlib">
          <Paket>True</Paket>
        </Reference>
      </ItemGroup>
    </When>
  </Choose>
  <Choose>
    <When Condition="'$(RAZOR4)' == 'True' And ($(TargetFrameworkIdentifier) == '.NETFramework' And ($(TargetFrameworkVersion) == 'v4.6.2' Or $(TargetFrameworkVersion) == 'v4.6.3' Or $(TargetFrameworkVersion) == 'v4.7'))">
      <ItemGroup>
        <Reference Include="System.Reflection">
          <HintPath>..\..\packages\razor4\System.Reflection\lib\net462\System.Reflection.dll</HintPath>
          <Private>True</Private>
          <SpecificVersion>True</SpecificVersion>
          <Paket>True</Paket>
        </Reference>
      </ItemGroup>
    </When>
    <When Condition="'$(RAZOR4)' == 'True' And ($(TargetFrameworkIdentifier) == '.NETStandard' And ($(TargetFrameworkVersion) == 'v1.3' Or $(TargetFrameworkVersion) == 'v1.4'))">
      <ItemGroup>
        <Reference Include="System.Reflection">
          <HintPath>..\..\packages\razor4\System.Reflection\ref\netstandard1.3\System.Reflection.dll</HintPath>
          <Private>False</Private>
          <SpecificVersion>True</SpecificVersion>
          <Paket>True</Paket>
        </Reference>
        <Reference Include="System.Reflection">
          <HintPath>..\..\packages\razor4\System.Reflection\ref\netstandard1.3\System.Reflection.xml</HintPath>
          <Private>False</Private>
          <SpecificVersion>True</SpecificVersion>
          <Paket>True</Paket>
        </Reference>
      </ItemGroup>
    </When>
    <When Condition="'$(RAZOR4)' == 'True' And (($(TargetFrameworkIdentifier) == '.NETStandard' And ($(TargetFrameworkVersion) == 'v1.5' Or $(TargetFrameworkVersion) == 'v1.6' Or $(TargetFrameworkVersion) == 'v2.0')) Or ($(TargetFrameworkIdentifier) == '.NETCoreApp' And ($(TargetFrameworkVersion) == 'v1.0' Or $(TargetFrameworkVersion) == 'v1.1' Or $(TargetFrameworkVersion) == 'v2.0')))">
      <ItemGroup>
        <Reference Include="System.Reflection">
          <HintPath>..\..\packages\razor4\System.Reflection\ref\netstandard1.5\System.Reflection.dll</HintPath>
          <Private>False</Private>
          <SpecificVersion>True</SpecificVersion>
          <Paket>True</Paket>
        </Reference>
        <Reference Include="System.Reflection">
          <HintPath>..\..\packages\razor4\System.Reflection\ref\netstandard1.5\System.Reflection.xml</HintPath>
          <Private>False</Private>
          <SpecificVersion>True</SpecificVersion>
          <Paket>True</Paket>
        </Reference>
      </ItemGroup>
    </When>
  </Choose>
  <Choose>
    <When Condition="'$(RAZOR4)' == 'True' And (($(TargetFrameworkIdentifier) == '.NETStandard' And ($(TargetFrameworkVersion) == 'v1.6' Or $(TargetFrameworkVersion) == 'v2.0')) Or ($(TargetFrameworkIdentifier) == '.NETCoreApp' And ($(TargetFrameworkVersion) == 'v1.0' Or $(TargetFrameworkVersion) == 'v1.1' Or $(TargetFrameworkVersion) == 'v2.0')))">
      <ItemGroup>
        <Reference Include="System.Reflection.Emit">
          <HintPath>..\..\packages\razor4\System.Reflection.Emit\ref\netstandard1.1\System.Reflection.Emit.dll</HintPath>
          <Private>False</Private>
          <SpecificVersion>True</SpecificVersion>
          <Paket>True</Paket>
        </Reference>
        <Reference Include="System.Reflection.Emit">
          <HintPath>..\..\packages\razor4\System.Reflection.Emit\ref\netstandard1.1\System.Reflection.Emit.xml</HintPath>
          <Private>False</Private>
          <SpecificVersion>True</SpecificVersion>
          <Paket>True</Paket>
        </Reference>
      </ItemGroup>
    </When>
    <When Condition="'$(RAZOR4)' == 'True' And (($(TargetFrameworkIdentifier) == '.NETStandard' And ($(TargetFrameworkVersion) == 'v1.6' Or $(TargetFrameworkVersion) == 'v2.0')) Or ($(TargetFrameworkIdentifier) == '.NETCoreApp' And ($(TargetFrameworkVersion) == 'v1.0' Or $(TargetFrameworkVersion) == 'v1.1' Or $(TargetFrameworkVersion) == 'v2.0')))">
      <ItemGroup>
        <Reference Include="System.Reflection.Emit">
          <HintPath>..\..\packages\razor4\System.Reflection.Emit\lib\netstandard1.3\System.Reflection.Emit.dll</HintPath>
          <Private>True</Private>
          <SpecificVersion>True</SpecificVersion>
          <Paket>True</Paket>
        </Reference>
      </ItemGroup>
    </When>
  </Choose>
  <Choose>
    <When Condition="'$(RAZOR4)' == 'True' And (($(TargetFrameworkIdentifier) == '.NETStandard' And ($(TargetFrameworkVersion) == 'v1.6' Or $(TargetFrameworkVersion) == 'v2.0')) Or ($(TargetFrameworkIdentifier) == '.NETCoreApp' And ($(TargetFrameworkVersion) == 'v1.0' Or $(TargetFrameworkVersion) == 'v1.1' Or $(TargetFrameworkVersion) == 'v2.0')))">
      <ItemGroup>
        <Reference Include="System.Reflection.Emit.ILGeneration">
          <HintPath>..\..\packages\razor4\System.Reflection.Emit.ILGeneration\ref\netstandard1.0\System.Reflection.Emit.ILGeneration.dll</HintPath>
          <Private>False</Private>
          <SpecificVersion>True</SpecificVersion>
          <Paket>True</Paket>
        </Reference>
        <Reference Include="System.Reflection.Emit.ILGeneration">
          <HintPath>..\..\packages\razor4\System.Reflection.Emit.ILGeneration\ref\netstandard1.0\System.Reflection.Emit.ILGeneration.xml</HintPath>
          <Private>False</Private>
          <SpecificVersion>True</SpecificVersion>
          <Paket>True</Paket>
        </Reference>
      </ItemGroup>
    </When>
    <When Condition="'$(RAZOR4)' == 'True' And (($(TargetFrameworkIdentifier) == '.NETStandard' And ($(TargetFrameworkVersion) == 'v1.6' Or $(TargetFrameworkVersion) == 'v2.0')) Or ($(TargetFrameworkIdentifier) == '.NETCoreApp' And ($(TargetFrameworkVersion) == 'v1.0' Or $(TargetFrameworkVersion) == 'v1.1' Or $(TargetFrameworkVersion) == 'v2.0')))">
      <ItemGroup>
        <Reference Include="System.Reflection.Emit.ILGeneration">
          <HintPath>..\..\packages\razor4\System.Reflection.Emit.ILGeneration\lib\netstandard1.3\System.Reflection.Emit.ILGeneration.dll</HintPath>
          <Private>True</Private>
          <SpecificVersion>True</SpecificVersion>
          <Paket>True</Paket>
        </Reference>
      </ItemGroup>
    </When>
  </Choose>
  <Choose>
    <When Condition="'$(RAZOR4)' == 'True' And (($(TargetFrameworkIdentifier) == '.NETStandard' And ($(TargetFrameworkVersion) == 'v1.6' Or $(TargetFrameworkVersion) == 'v2.0')) Or ($(TargetFrameworkIdentifier) == '.NETCoreApp' And ($(TargetFrameworkVersion) == 'v1.0' Or $(TargetFrameworkVersion) == 'v1.1' Or $(TargetFrameworkVersion) == 'v2.0')))">
      <ItemGroup>
        <Reference Include="System.Reflection.Emit.Lightweight">
          <HintPath>..\..\packages\razor4\System.Reflection.Emit.Lightweight\ref\netstandard1.0\System.Reflection.Emit.Lightweight.dll</HintPath>
          <Private>False</Private>
          <SpecificVersion>True</SpecificVersion>
          <Paket>True</Paket>
        </Reference>
        <Reference Include="System.Reflection.Emit.Lightweight">
          <HintPath>..\..\packages\razor4\System.Reflection.Emit.Lightweight\ref\netstandard1.0\System.Reflection.Emit.Lightweight.xml</HintPath>
          <Private>False</Private>
          <SpecificVersion>True</SpecificVersion>
          <Paket>True</Paket>
        </Reference>
      </ItemGroup>
    </When>
    <When Condition="'$(RAZOR4)' == 'True' And (($(TargetFrameworkIdentifier) == '.NETStandard' And ($(TargetFrameworkVersion) == 'v1.6' Or $(TargetFrameworkVersion) == 'v2.0')) Or ($(TargetFrameworkIdentifier) == '.NETCoreApp' And ($(TargetFrameworkVersion) == 'v1.0' Or $(TargetFrameworkVersion) == 'v1.1' Or $(TargetFrameworkVersion) == 'v2.0')))">
      <ItemGroup>
        <Reference Include="System.Reflection.Emit.Lightweight">
          <HintPath>..\..\packages\razor4\System.Reflection.Emit.Lightweight\lib\netstandard1.3\System.Reflection.Emit.Lightweight.dll</HintPath>
          <Private>True</Private>
          <SpecificVersion>True</SpecificVersion>
          <Paket>True</Paket>
        </Reference>
      </ItemGroup>
    </When>
  </Choose>
  <Choose>
    <When Condition="'$(RAZOR4)' == 'True' And (($(TargetFrameworkIdentifier) == '.NETStandard' And ($(TargetFrameworkVersion) == 'v1.3' Or $(TargetFrameworkVersion) == 'v1.4' Or $(TargetFrameworkVersion) == 'v1.5' Or $(TargetFrameworkVersion) == 'v1.6' Or $(TargetFrameworkVersion) == 'v2.0')) Or ($(TargetFrameworkIdentifier) == '.NETCoreApp' And ($(TargetFrameworkVersion) == 'v1.0' Or $(TargetFrameworkVersion) == 'v1.1' Or $(TargetFrameworkVersion) == 'v2.0')))">
      <ItemGroup>
        <Reference Include="System.Reflection.Extensions">
          <HintPath>..\..\packages\razor4\System.Reflection.Extensions\ref\netstandard1.0\System.Reflection.Extensions.dll</HintPath>
          <Private>False</Private>
          <SpecificVersion>True</SpecificVersion>
          <Paket>True</Paket>
        </Reference>
        <Reference Include="System.Reflection.Extensions">
          <HintPath>..\..\packages\razor4\System.Reflection.Extensions\ref\netstandard1.0\System.Reflection.Extensions.xml</HintPath>
          <Private>False</Private>
          <SpecificVersion>True</SpecificVersion>
          <Paket>True</Paket>
        </Reference>
      </ItemGroup>
    </When>
  </Choose>
  <Choose>
    <When Condition="'$(RAZOR4)' == 'True' And (($(TargetFrameworkIdentifier) == '.NETStandard' And ($(TargetFrameworkVersion) == 'v1.3' Or $(TargetFrameworkVersion) == 'v1.4' Or $(TargetFrameworkVersion) == 'v1.5' Or $(TargetFrameworkVersion) == 'v1.6' Or $(TargetFrameworkVersion) == 'v2.0')) Or ($(TargetFrameworkIdentifier) == '.NETCoreApp' And ($(TargetFrameworkVersion) == 'v1.0' Or $(TargetFrameworkVersion) == 'v1.1' Or $(TargetFrameworkVersion) == 'v2.0')))">
      <ItemGroup>
        <Reference Include="System.Reflection.Primitives">
          <HintPath>..\..\packages\razor4\System.Reflection.Primitives\ref\netstandard1.0\System.Reflection.Primitives.dll</HintPath>
          <Private>False</Private>
          <SpecificVersion>True</SpecificVersion>
          <Paket>True</Paket>
        </Reference>
        <Reference Include="System.Reflection.Primitives">
          <HintPath>..\..\packages\razor4\System.Reflection.Primitives\ref\netstandard1.0\System.Reflection.Primitives.xml</HintPath>
          <Private>False</Private>
          <SpecificVersion>True</SpecificVersion>
          <Paket>True</Paket>
        </Reference>
      </ItemGroup>
    </When>
  </Choose>
  <Choose>
    <When Condition="'$(RAZOR4)' == 'True'">
      <ItemGroup>
        <Reference Include="mscorlib">
          <Paket>True</Paket>
        </Reference>
      </ItemGroup>
    </When>
    <When Condition="'$(RAZOR4)' == 'True'">
      <ItemGroup>
        <Reference Include="mscorlib">
          <Paket>True</Paket>
        </Reference>
      </ItemGroup>
    </When>
  </Choose>
  <Choose>
    <When Condition="'$(RAZOR4)' == 'True' And ($(TargetFrameworkIdentifier) == '.NETFramework' And ($(TargetFrameworkVersion) == 'v4.6' Or $(TargetFrameworkVersion) == 'v4.6.1'))">
      <ItemGroup>
        <Reference Include="System.Reflection.TypeExtensions">
          <HintPath>..\..\packages\razor4\System.Reflection.TypeExtensions\lib\net46\System.Reflection.TypeExtensions.dll</HintPath>
          <Private>True</Private>
          <SpecificVersion>True</SpecificVersion>
          <Paket>True</Paket>
        </Reference>
      </ItemGroup>
    </When>
    <When Condition="'$(RAZOR4)' == 'True' And ($(TargetFrameworkIdentifier) == '.NETFramework' And ($(TargetFrameworkVersion) == 'v4.6.2' Or $(TargetFrameworkVersion) == 'v4.6.3' Or $(TargetFrameworkVersion) == 'v4.7'))">
      <ItemGroup>
        <Reference Include="System.Reflection.TypeExtensions">
          <HintPath>..\..\packages\razor4\System.Reflection.TypeExtensions\lib\net462\System.Reflection.TypeExtensions.dll</HintPath>
          <Private>True</Private>
          <SpecificVersion>True</SpecificVersion>
          <Paket>True</Paket>
        </Reference>
      </ItemGroup>
    </When>
    <When Condition="'$(RAZOR4)' == 'True' And (($(TargetFrameworkIdentifier) == '.NETStandard' And ($(TargetFrameworkVersion) == 'v1.6' Or $(TargetFrameworkVersion) == 'v2.0')) Or ($(TargetFrameworkIdentifier) == '.NETCoreApp' And ($(TargetFrameworkVersion) == 'v1.0' Or $(TargetFrameworkVersion) == 'v1.1' Or $(TargetFrameworkVersion) == 'v2.0')))">
      <ItemGroup>
        <Reference Include="System.Reflection.TypeExtensions">
          <HintPath>..\..\packages\razor4\System.Reflection.TypeExtensions\lib\netstandard1.5\System.Reflection.TypeExtensions.dll</HintPath>
          <Private>True</Private>
          <SpecificVersion>True</SpecificVersion>
          <Paket>True</Paket>
        </Reference>
      </ItemGroup>
    </When>
    <When Condition="'$(RAZOR4)' == 'True' And (($(TargetFrameworkIdentifier) == '.NETStandard' And ($(TargetFrameworkVersion) == 'v1.6' Or $(TargetFrameworkVersion) == 'v2.0')) Or ($(TargetFrameworkIdentifier) == '.NETCoreApp' And ($(TargetFrameworkVersion) == 'v1.0' Or $(TargetFrameworkVersion) == 'v1.1' Or $(TargetFrameworkVersion) == 'v2.0')))">
      <ItemGroup>
        <Reference Include="System.Reflection.TypeExtensions">
          <HintPath>..\..\packages\razor4\System.Reflection.TypeExtensions\ref\netstandard1.5\System.Reflection.TypeExtensions.dll</HintPath>
          <Private>False</Private>
          <SpecificVersion>True</SpecificVersion>
          <Paket>True</Paket>
        </Reference>
        <Reference Include="System.Reflection.TypeExtensions">
          <HintPath>..\..\packages\razor4\System.Reflection.TypeExtensions\ref\netstandard1.5\System.Reflection.TypeExtensions.xml</HintPath>
          <Private>False</Private>
          <SpecificVersion>True</SpecificVersion>
          <Paket>True</Paket>
        </Reference>
      </ItemGroup>
    </When>
  </Choose>
  <Choose>
    <When Condition="'$(RAZOR4)' == 'True' And (($(TargetFrameworkIdentifier) == '.NETStandard' And ($(TargetFrameworkVersion) == 'v1.3' Or $(TargetFrameworkVersion) == 'v1.4' Or $(TargetFrameworkVersion) == 'v1.5' Or $(TargetFrameworkVersion) == 'v1.6' Or $(TargetFrameworkVersion) == 'v2.0')) Or ($(TargetFrameworkIdentifier) == '.NETCoreApp' And ($(TargetFrameworkVersion) == 'v1.0' Or $(TargetFrameworkVersion) == 'v1.1' Or $(TargetFrameworkVersion) == 'v2.0')))">
      <ItemGroup>
        <Reference Include="System.Resources.ResourceManager">
          <HintPath>..\..\packages\razor4\System.Resources.ResourceManager\ref\netstandard1.0\System.Resources.ResourceManager.dll</HintPath>
          <Private>False</Private>
          <SpecificVersion>True</SpecificVersion>
          <Paket>True</Paket>
        </Reference>
        <Reference Include="System.Resources.ResourceManager">
          <HintPath>..\..\packages\razor4\System.Resources.ResourceManager\ref\netstandard1.0\System.Resources.ResourceManager.xml</HintPath>
          <Private>False</Private>
          <SpecificVersion>True</SpecificVersion>
          <Paket>True</Paket>
        </Reference>
      </ItemGroup>
    </When>
  </Choose>
  <Choose>
    <When Condition="'$(RAZOR4)' == 'True'">
      <ItemGroup>
        <Reference Include="mscorlib">
          <Paket>True</Paket>
        </Reference>
      </ItemGroup>
    </When>
  </Choose>
  <Choose>
    <When Condition="'$(RAZOR4)' == 'True' And ($(TargetFrameworkIdentifier) == '.NETFramework' And ($(TargetFrameworkVersion) == 'v4.5.1' Or $(TargetFrameworkVersion) == 'v4.5.2' Or $(TargetFrameworkVersion) == 'v4.5.3' Or $(TargetFrameworkVersion) == 'v4.6' Or $(TargetFrameworkVersion) == 'v4.6.1'))">
      <ItemGroup>
        <Reference Include="System.ComponentModel.Composition">
          <Paket>True</Paket>
        </Reference>
      </ItemGroup>
    </When>
    <When Condition="'$(RAZOR4)' == 'True' And ($(TargetFrameworkIdentifier) == '.NETFramework' And ($(TargetFrameworkVersion) == 'v4.6.2' Or $(TargetFrameworkVersion) == 'v4.6.3' Or $(TargetFrameworkVersion) == 'v4.7'))">
      <ItemGroup>
        <Reference Include="System.ComponentModel.Composition">
          <Paket>True</Paket>
        </Reference>
        <Reference Include="System.Runtime">
          <HintPath>..\..\packages\razor4\System.Runtime\lib\net462\System.Runtime.dll</HintPath>
          <Private>True</Private>
          <SpecificVersion>True</SpecificVersion>
          <Paket>True</Paket>
        </Reference>
      </ItemGroup>
    </When>
    <When Condition="'$(RAZOR4)' == 'True' And ($(TargetFrameworkIdentifier) == '.NETStandard' And ($(TargetFrameworkVersion) == 'v1.3' Or $(TargetFrameworkVersion) == 'v1.4'))">
      <ItemGroup>
        <Reference Include="System.Runtime">
          <HintPath>..\..\packages\razor4\System.Runtime\ref\netstandard1.3\System.Runtime.dll</HintPath>
          <Private>False</Private>
          <SpecificVersion>True</SpecificVersion>
          <Paket>True</Paket>
        </Reference>
        <Reference Include="System.Runtime">
          <HintPath>..\..\packages\razor4\System.Runtime\ref\netstandard1.3\System.Runtime.xml</HintPath>
          <Private>False</Private>
          <SpecificVersion>True</SpecificVersion>
          <Paket>True</Paket>
        </Reference>
      </ItemGroup>
    </When>
    <When Condition="'$(RAZOR4)' == 'True' And (($(TargetFrameworkIdentifier) == '.NETStandard' And ($(TargetFrameworkVersion) == 'v1.5' Or $(TargetFrameworkVersion) == 'v1.6' Or $(TargetFrameworkVersion) == 'v2.0')) Or ($(TargetFrameworkIdentifier) == '.NETCoreApp' And ($(TargetFrameworkVersion) == 'v1.0' Or $(TargetFrameworkVersion) == 'v1.1' Or $(TargetFrameworkVersion) == 'v2.0')))">
      <ItemGroup>
        <Reference Include="System.Runtime">
          <HintPath>..\..\packages\razor4\System.Runtime\ref\netstandard1.5\System.Runtime.dll</HintPath>
          <Private>False</Private>
          <SpecificVersion>True</SpecificVersion>
          <Paket>True</Paket>
        </Reference>
        <Reference Include="System.Runtime">
          <HintPath>..\..\packages\razor4\System.Runtime\ref\netstandard1.5\System.Runtime.xml</HintPath>
          <Private>False</Private>
          <SpecificVersion>True</SpecificVersion>
          <Paket>True</Paket>
        </Reference>
      </ItemGroup>
    </When>
  </Choose>
  <Choose>
    <When Condition="'$(RAZOR4)' == 'True'">
      <ItemGroup>
        <Reference Include="mscorlib">
          <Paket>True</Paket>
        </Reference>
      </ItemGroup>
    </When>
  </Choose>
  <Choose>
    <When Condition="'$(RAZOR4)' == 'True' And ($(TargetFrameworkIdentifier) == '.NETFramework' And ($(TargetFrameworkVersion) == 'v4.6.2' Or $(TargetFrameworkVersion) == 'v4.6.3' Or $(TargetFrameworkVersion) == 'v4.7'))">
      <ItemGroup>
        <Reference Include="System.Runtime.Extensions">
          <HintPath>..\..\packages\razor4\System.Runtime.Extensions\lib\net462\System.Runtime.Extensions.dll</HintPath>
          <Private>True</Private>
          <SpecificVersion>True</SpecificVersion>
          <Paket>True</Paket>
        </Reference>
      </ItemGroup>
    </When>
    <When Condition="'$(RAZOR4)' == 'True' And ($(TargetFrameworkIdentifier) == '.NETStandard' And ($(TargetFrameworkVersion) == 'v1.3' Or $(TargetFrameworkVersion) == 'v1.4'))">
      <ItemGroup>
        <Reference Include="System.Runtime.Extensions">
          <HintPath>..\..\packages\razor4\System.Runtime.Extensions\ref\netstandard1.3\System.Runtime.Extensions.dll</HintPath>
          <Private>False</Private>
          <SpecificVersion>True</SpecificVersion>
          <Paket>True</Paket>
        </Reference>
        <Reference Include="System.Runtime.Extensions">
          <HintPath>..\..\packages\razor4\System.Runtime.Extensions\ref\netstandard1.3\System.Runtime.Extensions.xml</HintPath>
          <Private>False</Private>
          <SpecificVersion>True</SpecificVersion>
          <Paket>True</Paket>
        </Reference>
      </ItemGroup>
    </When>
    <When Condition="'$(RAZOR4)' == 'True' And (($(TargetFrameworkIdentifier) == '.NETStandard' And ($(TargetFrameworkVersion) == 'v1.5' Or $(TargetFrameworkVersion) == 'v1.6' Or $(TargetFrameworkVersion) == 'v2.0')) Or ($(TargetFrameworkIdentifier) == '.NETCoreApp' And ($(TargetFrameworkVersion) == 'v1.0' Or $(TargetFrameworkVersion) == 'v1.1' Or $(TargetFrameworkVersion) == 'v2.0')))">
      <ItemGroup>
        <Reference Include="System.Runtime.Extensions">
          <HintPath>..\..\packages\razor4\System.Runtime.Extensions\ref\netstandard1.5\System.Runtime.Extensions.dll</HintPath>
          <Private>False</Private>
          <SpecificVersion>True</SpecificVersion>
          <Paket>True</Paket>
        </Reference>
        <Reference Include="System.Runtime.Extensions">
          <HintPath>..\..\packages\razor4\System.Runtime.Extensions\ref\netstandard1.5\System.Runtime.Extensions.xml</HintPath>
          <Private>False</Private>
          <SpecificVersion>True</SpecificVersion>
          <Paket>True</Paket>
        </Reference>
      </ItemGroup>
    </When>
  </Choose>
  <Choose>
    <When Condition="'$(RAZOR4)' == 'True' And (($(TargetFrameworkIdentifier) == '.NETStandard' And ($(TargetFrameworkVersion) == 'v1.3' Or $(TargetFrameworkVersion) == 'v1.4' Or $(TargetFrameworkVersion) == 'v1.5' Or $(TargetFrameworkVersion) == 'v1.6' Or $(TargetFrameworkVersion) == 'v2.0')) Or ($(TargetFrameworkIdentifier) == '.NETCoreApp' And ($(TargetFrameworkVersion) == 'v1.0' Or $(TargetFrameworkVersion) == 'v1.1' Or $(TargetFrameworkVersion) == 'v2.0')))">
      <ItemGroup>
        <Reference Include="System.Runtime.Handles">
          <HintPath>..\..\packages\razor4\System.Runtime.Handles\ref\netstandard1.3\System.Runtime.Handles.dll</HintPath>
          <Private>False</Private>
          <SpecificVersion>True</SpecificVersion>
          <Paket>True</Paket>
        </Reference>
        <Reference Include="System.Runtime.Handles">
          <HintPath>..\..\packages\razor4\System.Runtime.Handles\ref\netstandard1.3\System.Runtime.Handles.xml</HintPath>
          <Private>False</Private>
          <SpecificVersion>True</SpecificVersion>
          <Paket>True</Paket>
        </Reference>
      </ItemGroup>
    </When>
  </Choose>
  <Choose>
    <When Condition="'$(RAZOR4)' == 'True'">
      <ItemGroup>
        <Reference Include="mscorlib">
          <Paket>True</Paket>
        </Reference>
      </ItemGroup>
    </When>
    <When Condition="'$(RAZOR4)' == 'True'">
      <ItemGroup>
        <Reference Include="mscorlib">
          <Paket>True</Paket>
        </Reference>
      </ItemGroup>
    </When>
  </Choose>
  <Choose>
    <When Condition="'$(RAZOR4)' == 'True' And ($(TargetFrameworkIdentifier) == '.NETFramework' And $(TargetFrameworkVersion) == 'v4.6.2')">
      <ItemGroup>
        <Reference Include="System.Runtime.InteropServices">
          <HintPath>..\..\packages\razor4\System.Runtime.InteropServices\lib\net462\System.Runtime.InteropServices.dll</HintPath>
          <Private>True</Private>
          <SpecificVersion>True</SpecificVersion>
          <Paket>True</Paket>
        </Reference>
      </ItemGroup>
    </When>
    <When Condition="'$(RAZOR4)' == 'True' And ($(TargetFrameworkIdentifier) == '.NETFramework' And ($(TargetFrameworkVersion) == 'v4.6.3' Or $(TargetFrameworkVersion) == 'v4.7'))">
      <ItemGroup>
        <Reference Include="System.Runtime.InteropServices">
          <HintPath>..\..\packages\razor4\System.Runtime.InteropServices\lib\net463\System.Runtime.InteropServices.dll</HintPath>
          <Private>True</Private>
          <SpecificVersion>True</SpecificVersion>
          <Paket>True</Paket>
        </Reference>
      </ItemGroup>
    </When>
    <When Condition="'$(RAZOR4)' == 'True' And ($(TargetFrameworkIdentifier) == '.NETCoreApp' And ($(TargetFrameworkVersion) == 'v1.1' Or $(TargetFrameworkVersion) == 'v2.0'))">
      <ItemGroup>
        <Reference Include="System.Runtime.InteropServices">
          <HintPath>..\..\packages\razor4\System.Runtime.InteropServices\ref\netcoreapp1.1\System.Runtime.InteropServices.dll</HintPath>
          <Private>False</Private>
          <SpecificVersion>True</SpecificVersion>
          <Paket>True</Paket>
        </Reference>
      </ItemGroup>
    </When>
    <When Condition="'$(RAZOR4)' == 'True' And ($(TargetFrameworkIdentifier) == '.NETStandard' And ($(TargetFrameworkVersion) == 'v1.3' Or $(TargetFrameworkVersion) == 'v1.4'))">
      <ItemGroup>
        <Reference Include="System.Runtime.InteropServices">
          <HintPath>..\..\packages\razor4\System.Runtime.InteropServices\ref\netstandard1.3\System.Runtime.InteropServices.dll</HintPath>
          <Private>False</Private>
          <SpecificVersion>True</SpecificVersion>
          <Paket>True</Paket>
        </Reference>
        <Reference Include="System.Runtime.InteropServices">
          <HintPath>..\..\packages\razor4\System.Runtime.InteropServices\ref\netstandard1.3\System.Runtime.InteropServices.xml</HintPath>
          <Private>False</Private>
          <SpecificVersion>True</SpecificVersion>
          <Paket>True</Paket>
        </Reference>
      </ItemGroup>
    </When>
    <When Condition="'$(RAZOR4)' == 'True' And (($(TargetFrameworkIdentifier) == '.NETStandard' And ($(TargetFrameworkVersion) == 'v1.5' Or $(TargetFrameworkVersion) == 'v1.6' Or $(TargetFrameworkVersion) == 'v2.0')) Or ($(TargetFrameworkIdentifier) == '.NETCoreApp' And $(TargetFrameworkVersion) == 'v1.0'))">
      <ItemGroup>
        <Reference Include="System.Runtime.InteropServices">
          <HintPath>..\..\packages\razor4\System.Runtime.InteropServices\ref\netstandard1.5\System.Runtime.InteropServices.dll</HintPath>
          <Private>False</Private>
          <SpecificVersion>True</SpecificVersion>
          <Paket>True</Paket>
        </Reference>
        <Reference Include="System.Runtime.InteropServices">
          <HintPath>..\..\packages\razor4\System.Runtime.InteropServices\ref\netstandard1.5\System.Runtime.InteropServices.xml</HintPath>
          <Private>False</Private>
          <SpecificVersion>True</SpecificVersion>
          <Paket>True</Paket>
        </Reference>
      </ItemGroup>
    </When>
  </Choose>
  <Choose>
    <When Condition="'$(RAZOR4)' == 'True' And ($(TargetFrameworkIdentifier) == '.NETFramework' And ($(TargetFrameworkVersion) == 'v4.5.1' Or $(TargetFrameworkVersion) == 'v4.5.2' Or $(TargetFrameworkVersion) == 'v4.5.3' Or $(TargetFrameworkVersion) == 'v4.6' Or $(TargetFrameworkVersion) == 'v4.6.1' Or $(TargetFrameworkVersion) == 'v4.6.2' Or $(TargetFrameworkVersion) == 'v4.6.3' Or $(TargetFrameworkVersion) == 'v4.7'))">
      <ItemGroup>
        <Reference Include="System.Runtime.InteropServices.RuntimeInformation">
          <HintPath>..\..\packages\razor4\System.Runtime.InteropServices.RuntimeInformation\lib\net45\System.Runtime.InteropServices.RuntimeInformation.dll</HintPath>
          <Private>True</Private>
          <SpecificVersion>True</SpecificVersion>
          <Paket>True</Paket>
        </Reference>
      </ItemGroup>
    </When>
    <When Condition="'$(RAZOR4)' == 'True' And (($(TargetFrameworkIdentifier) == '.NETStandard' And ($(TargetFrameworkVersion) == 'v1.3' Or $(TargetFrameworkVersion) == 'v1.4' Or $(TargetFrameworkVersion) == 'v1.5' Or $(TargetFrameworkVersion) == 'v1.6' Or $(TargetFrameworkVersion) == 'v2.0')) Or ($(TargetFrameworkIdentifier) == '.NETCoreApp' And ($(TargetFrameworkVersion) == 'v1.0' Or $(TargetFrameworkVersion) == 'v1.1' Or $(TargetFrameworkVersion) == 'v2.0')))">
      <ItemGroup>
        <Reference Include="System.Runtime.InteropServices.RuntimeInformation">
          <HintPath>..\..\packages\razor4\System.Runtime.InteropServices.RuntimeInformation\lib\netstandard1.1\System.Runtime.InteropServices.RuntimeInformation.dll</HintPath>
          <Private>True</Private>
          <SpecificVersion>True</SpecificVersion>
          <Paket>True</Paket>
        </Reference>
      </ItemGroup>
    </When>
    <When Condition="'$(RAZOR4)' == 'True' And (($(TargetFrameworkIdentifier) == '.NETStandard' And ($(TargetFrameworkVersion) == 'v1.3' Or $(TargetFrameworkVersion) == 'v1.4' Or $(TargetFrameworkVersion) == 'v1.5' Or $(TargetFrameworkVersion) == 'v1.6' Or $(TargetFrameworkVersion) == 'v2.0')) Or ($(TargetFrameworkIdentifier) == '.NETCoreApp' And ($(TargetFrameworkVersion) == 'v1.0' Or $(TargetFrameworkVersion) == 'v1.1' Or $(TargetFrameworkVersion) == 'v2.0')))">
      <ItemGroup>
        <Reference Include="System.Runtime.InteropServices.RuntimeInformation">
          <HintPath>..\..\packages\razor4\System.Runtime.InteropServices.RuntimeInformation\ref\netstandard1.1\System.Runtime.InteropServices.RuntimeInformation.dll</HintPath>
          <Private>False</Private>
          <SpecificVersion>True</SpecificVersion>
          <Paket>True</Paket>
        </Reference>
      </ItemGroup>
    </When>
    <When Condition="'$(RAZOR4)' == 'True' And ($(TargetFrameworkIdentifier) == '.NETCore' And $(TargetFrameworkVersion) == 'v5.0')">
      <ItemGroup>
        <Reference Include="System.Runtime.InteropServices.RuntimeInformation">
          <HintPath>..\..\packages\razor4\System.Runtime.InteropServices.RuntimeInformation\lib\wpa81\System.Runtime.InteropServices.RuntimeInformation.dll</HintPath>
          <Private>True</Private>
          <SpecificVersion>True</SpecificVersion>
          <Paket>True</Paket>
        </Reference>
      </ItemGroup>
    </When>
  </Choose>
  <Choose>
    <When Condition="'$(RAZOR4)' == 'True' And ($(TargetFrameworkIdentifier) == '.NETFramework' And ($(TargetFrameworkVersion) == 'v4.5.1' Or $(TargetFrameworkVersion) == 'v4.5.2' Or $(TargetFrameworkVersion) == 'v4.5.3' Or $(TargetFrameworkVersion) == 'v4.6' Or $(TargetFrameworkVersion) == 'v4.6.1' Or $(TargetFrameworkVersion) == 'v4.6.2' Or $(TargetFrameworkVersion) == 'v4.6.3' Or $(TargetFrameworkVersion) == 'v4.7'))">
      <ItemGroup>
        <Reference Include="System.Numerics">
          <Paket>True</Paket>
        </Reference>
      </ItemGroup>
    </When>
    <When Condition="'$(RAZOR4)' == 'True' And (($(TargetFrameworkIdentifier) == '.NETStandard' And ($(TargetFrameworkVersion) == 'v1.3' Or $(TargetFrameworkVersion) == 'v1.4' Or $(TargetFrameworkVersion) == 'v1.5' Or $(TargetFrameworkVersion) == 'v1.6' Or $(TargetFrameworkVersion) == 'v2.0')) Or ($(TargetFrameworkIdentifier) == '.NETCoreApp' And ($(TargetFrameworkVersion) == 'v1.0' Or $(TargetFrameworkVersion) == 'v1.1' Or $(TargetFrameworkVersion) == 'v2.0')))">
      <ItemGroup>
        <Reference Include="System.Runtime.Numerics">
          <HintPath>..\..\packages\razor4\System.Runtime.Numerics\ref\netstandard1.1\System.Runtime.Numerics.dll</HintPath>
          <Private>False</Private>
          <SpecificVersion>True</SpecificVersion>
          <Paket>True</Paket>
        </Reference>
        <Reference Include="System.Runtime.Numerics">
          <HintPath>..\..\packages\razor4\System.Runtime.Numerics\ref\netstandard1.1\System.Runtime.Numerics.xml</HintPath>
          <Private>False</Private>
          <SpecificVersion>True</SpecificVersion>
          <Paket>True</Paket>
        </Reference>
      </ItemGroup>
    </When>
    <When Condition="'$(RAZOR4)' == 'True' And (($(TargetFrameworkIdentifier) == '.NETStandard' And ($(TargetFrameworkVersion) == 'v1.3' Or $(TargetFrameworkVersion) == 'v1.4' Or $(TargetFrameworkVersion) == 'v1.5' Or $(TargetFrameworkVersion) == 'v1.6' Or $(TargetFrameworkVersion) == 'v2.0')) Or ($(TargetFrameworkIdentifier) == '.NETCoreApp' And ($(TargetFrameworkVersion) == 'v1.0' Or $(TargetFrameworkVersion) == 'v1.1' Or $(TargetFrameworkVersion) == 'v2.0')))">
      <ItemGroup>
        <Reference Include="System.Runtime.Numerics">
          <HintPath>..\..\packages\razor4\System.Runtime.Numerics\lib\netstandard1.3\System.Runtime.Numerics.dll</HintPath>
          <Private>True</Private>
          <SpecificVersion>True</SpecificVersion>
          <Paket>True</Paket>
        </Reference>
      </ItemGroup>
    </When>
  </Choose>
  <Choose>
    <When Condition="'$(RAZOR4)' == 'True'">
      <ItemGroup>
        <Reference Include="mscorlib">
          <Paket>True</Paket>
        </Reference>
      </ItemGroup>
    </When>
    <When Condition="'$(RAZOR4)' == 'True'">
      <ItemGroup>
        <Reference Include="mscorlib">
          <Paket>True</Paket>
        </Reference>
      </ItemGroup>
    </When>
    <When Condition="'$(RAZOR4)' == 'True'">
      <ItemGroup>
        <Reference Include="mscorlib">
          <Paket>True</Paket>
        </Reference>
      </ItemGroup>
    </When>
  </Choose>
  <Choose>
    <When Condition="'$(RAZOR4)' == 'True' And ($(TargetFrameworkIdentifier) == '.NETFramework' And $(TargetFrameworkVersion) == 'v4.6')">
      <ItemGroup>
        <Reference Include="System.Security.Cryptography.Algorithms">
          <HintPath>..\..\packages\razor4\System.Security.Cryptography.Algorithms\lib\net46\System.Security.Cryptography.Algorithms.dll</HintPath>
          <Private>True</Private>
          <SpecificVersion>True</SpecificVersion>
          <Paket>True</Paket>
        </Reference>
      </ItemGroup>
    </When>
    <When Condition="'$(RAZOR4)' == 'True' And ($(TargetFrameworkIdentifier) == '.NETFramework' And ($(TargetFrameworkVersion) == 'v4.6.1' Or $(TargetFrameworkVersion) == 'v4.6.2'))">
      <ItemGroup>
        <Reference Include="System.Security.Cryptography.Algorithms">
          <HintPath>..\..\packages\razor4\System.Security.Cryptography.Algorithms\lib\net461\System.Security.Cryptography.Algorithms.dll</HintPath>
          <Private>True</Private>
          <SpecificVersion>True</SpecificVersion>
          <Paket>True</Paket>
        </Reference>
      </ItemGroup>
    </When>
    <When Condition="'$(RAZOR4)' == 'True' And ($(TargetFrameworkIdentifier) == '.NETFramework' And ($(TargetFrameworkVersion) == 'v4.6.3' Or $(TargetFrameworkVersion) == 'v4.7'))">
      <ItemGroup>
        <Reference Include="System.Security.Cryptography.Algorithms">
          <HintPath>..\..\packages\razor4\System.Security.Cryptography.Algorithms\lib\net463\System.Security.Cryptography.Algorithms.dll</HintPath>
          <Private>True</Private>
          <SpecificVersion>True</SpecificVersion>
          <Paket>True</Paket>
        </Reference>
      </ItemGroup>
    </When>
    <When Condition="'$(RAZOR4)' == 'True' And ($(TargetFrameworkIdentifier) == '.NETStandard' And $(TargetFrameworkVersion) == 'v1.3')">
      <ItemGroup>
        <Reference Include="System.Security.Cryptography.Algorithms">
          <HintPath>..\..\packages\razor4\System.Security.Cryptography.Algorithms\ref\netstandard1.3\System.Security.Cryptography.Algorithms.dll</HintPath>
          <Private>False</Private>
          <SpecificVersion>True</SpecificVersion>
          <Paket>True</Paket>
        </Reference>
      </ItemGroup>
    </When>
    <When Condition="'$(RAZOR4)' == 'True' And ($(TargetFrameworkIdentifier) == '.NETStandard' And ($(TargetFrameworkVersion) == 'v1.4' Or $(TargetFrameworkVersion) == 'v1.5'))">
      <ItemGroup>
        <Reference Include="System.Security.Cryptography.Algorithms">
          <HintPath>..\..\packages\razor4\System.Security.Cryptography.Algorithms\ref\netstandard1.4\System.Security.Cryptography.Algorithms.dll</HintPath>
          <Private>False</Private>
          <SpecificVersion>True</SpecificVersion>
          <Paket>True</Paket>
        </Reference>
      </ItemGroup>
    </When>
    <When Condition="'$(RAZOR4)' == 'True' And (($(TargetFrameworkIdentifier) == '.NETStandard' And ($(TargetFrameworkVersion) == 'v1.6' Or $(TargetFrameworkVersion) == 'v2.0')) Or ($(TargetFrameworkIdentifier) == '.NETCoreApp' And ($(TargetFrameworkVersion) == 'v1.0' Or $(TargetFrameworkVersion) == 'v1.1' Or $(TargetFrameworkVersion) == 'v2.0')))">
      <ItemGroup>
        <Reference Include="System.Security.Cryptography.Algorithms">
          <HintPath>..\..\packages\razor4\System.Security.Cryptography.Algorithms\ref\netstandard1.6\System.Security.Cryptography.Algorithms.dll</HintPath>
          <Private>False</Private>
          <SpecificVersion>True</SpecificVersion>
          <Paket>True</Paket>
        </Reference>
      </ItemGroup>
    </When>
  </Choose>
  <Choose>
    <When Condition="'$(RAZOR4)' == 'True'">
      <ItemGroup>
        <Reference Include="mscorlib">
          <Paket>True</Paket>
        </Reference>
      </ItemGroup>
    </When>
    <When Condition="'$(RAZOR4)' == 'True'">
      <ItemGroup>
        <Reference Include="mscorlib">
          <Paket>True</Paket>
        </Reference>
      </ItemGroup>
    </When>
    <When Condition="'$(RAZOR4)' == 'True'">
      <ItemGroup>
        <Reference Include="mscorlib">
          <Paket>True</Paket>
        </Reference>
      </ItemGroup>
    </When>
  </Choose>
  <Choose>
    <When Condition="'$(RAZOR4)' == 'True' And ($(TargetFrameworkIdentifier) == '.NETFramework' And $(TargetFrameworkVersion) == 'v4.6')">
      <ItemGroup>
        <Reference Include="System.Security.Cryptography.Cng">
          <HintPath>..\..\packages\razor4\System.Security.Cryptography.Cng\lib\net46\System.Security.Cryptography.Cng.dll</HintPath>
          <Private>True</Private>
          <SpecificVersion>True</SpecificVersion>
          <Paket>True</Paket>
        </Reference>
      </ItemGroup>
    </When>
    <When Condition="'$(RAZOR4)' == 'True' And ($(TargetFrameworkIdentifier) == '.NETFramework' And ($(TargetFrameworkVersion) == 'v4.6.1' Or $(TargetFrameworkVersion) == 'v4.6.2'))">
      <ItemGroup>
        <Reference Include="System.Security.Cryptography.Cng">
          <HintPath>..\..\packages\razor4\System.Security.Cryptography.Cng\lib\net461\System.Security.Cryptography.Cng.dll</HintPath>
          <Private>True</Private>
          <SpecificVersion>True</SpecificVersion>
          <Paket>True</Paket>
        </Reference>
      </ItemGroup>
    </When>
    <When Condition="'$(RAZOR4)' == 'True' And ($(TargetFrameworkIdentifier) == '.NETFramework' And ($(TargetFrameworkVersion) == 'v4.6.3' Or $(TargetFrameworkVersion) == 'v4.7'))">
      <ItemGroup>
        <Reference Include="System.Security.Cryptography.Cng">
          <HintPath>..\..\packages\razor4\System.Security.Cryptography.Cng\lib\net463\System.Security.Cryptography.Cng.dll</HintPath>
          <Private>True</Private>
          <SpecificVersion>True</SpecificVersion>
          <Paket>True</Paket>
        </Reference>
      </ItemGroup>
    </When>
    <When Condition="'$(RAZOR4)' == 'True' And (($(TargetFrameworkIdentifier) == '.NETStandard' And ($(TargetFrameworkVersion) == 'v1.6' Or $(TargetFrameworkVersion) == 'v2.0')) Or ($(TargetFrameworkIdentifier) == '.NETCoreApp' And ($(TargetFrameworkVersion) == 'v1.0' Or $(TargetFrameworkVersion) == 'v1.1' Or $(TargetFrameworkVersion) == 'v2.0')))">
      <ItemGroup>
        <Reference Include="System.Security.Cryptography.Cng">
          <HintPath>..\..\packages\razor4\System.Security.Cryptography.Cng\ref\netstandard1.6\System.Security.Cryptography.Cng.dll</HintPath>
          <Private>False</Private>
          <SpecificVersion>True</SpecificVersion>
          <Paket>True</Paket>
        </Reference>
      </ItemGroup>
    </When>
  </Choose>
  <Choose>
    <When Condition="'$(RAZOR4)' == 'True'">
      <ItemGroup>
        <Reference Include="mscorlib">
          <Paket>True</Paket>
        </Reference>
      </ItemGroup>
    </When>
  </Choose>
  <Choose>
    <When Condition="'$(RAZOR4)' == 'True' And ($(TargetFrameworkIdentifier) == '.NETFramework' And ($(TargetFrameworkVersion) == 'v4.6' Or $(TargetFrameworkVersion) == 'v4.6.1' Or $(TargetFrameworkVersion) == 'v4.6.2' Or $(TargetFrameworkVersion) == 'v4.6.3' Or $(TargetFrameworkVersion) == 'v4.7'))">
      <ItemGroup>
        <Reference Include="System.Security.Cryptography.Csp">
          <HintPath>..\..\packages\razor4\System.Security.Cryptography.Csp\lib\net46\System.Security.Cryptography.Csp.dll</HintPath>
          <Private>True</Private>
          <SpecificVersion>True</SpecificVersion>
          <Paket>True</Paket>
        </Reference>
      </ItemGroup>
    </When>
    <When Condition="'$(RAZOR4)' == 'True' And (($(TargetFrameworkIdentifier) == '.NETStandard' And ($(TargetFrameworkVersion) == 'v1.6' Or $(TargetFrameworkVersion) == 'v2.0')) Or ($(TargetFrameworkIdentifier) == '.NETCoreApp' And ($(TargetFrameworkVersion) == 'v1.0' Or $(TargetFrameworkVersion) == 'v1.1' Or $(TargetFrameworkVersion) == 'v2.0')))">
      <ItemGroup>
        <Reference Include="System.Security.Cryptography.Csp">
          <HintPath>..\..\packages\razor4\System.Security.Cryptography.Csp\ref\netstandard1.3\System.Security.Cryptography.Csp.dll</HintPath>
          <Private>False</Private>
          <SpecificVersion>True</SpecificVersion>
          <Paket>True</Paket>
        </Reference>
      </ItemGroup>
    </When>
  </Choose>
  <Choose>
    <When Condition="'$(RAZOR4)' == 'True'">
      <ItemGroup>
        <Reference Include="mscorlib">
          <Paket>True</Paket>
        </Reference>
      </ItemGroup>
    </When>
  </Choose>
  <Choose>
    <When Condition="'$(RAZOR4)' == 'True' And ($(TargetFrameworkIdentifier) == '.NETFramework' And ($(TargetFrameworkVersion) == 'v4.6' Or $(TargetFrameworkVersion) == 'v4.6.1' Or $(TargetFrameworkVersion) == 'v4.6.2' Or $(TargetFrameworkVersion) == 'v4.6.3' Or $(TargetFrameworkVersion) == 'v4.7'))">
      <ItemGroup>
        <Reference Include="System.Security.Cryptography.Encoding">
          <HintPath>..\..\packages\razor4\System.Security.Cryptography.Encoding\lib\net46\System.Security.Cryptography.Encoding.dll</HintPath>
          <Private>True</Private>
          <SpecificVersion>True</SpecificVersion>
          <Paket>True</Paket>
        </Reference>
      </ItemGroup>
    </When>
    <When Condition="'$(RAZOR4)' == 'True' And (($(TargetFrameworkIdentifier) == '.NETStandard' And ($(TargetFrameworkVersion) == 'v1.3' Or $(TargetFrameworkVersion) == 'v1.4' Or $(TargetFrameworkVersion) == 'v1.5' Or $(TargetFrameworkVersion) == 'v1.6' Or $(TargetFrameworkVersion) == 'v2.0')) Or ($(TargetFrameworkIdentifier) == '.NETCoreApp' And ($(TargetFrameworkVersion) == 'v1.0' Or $(TargetFrameworkVersion) == 'v1.1' Or $(TargetFrameworkVersion) == 'v2.0')))">
      <ItemGroup>
        <Reference Include="System.Security.Cryptography.Encoding">
          <HintPath>..\..\packages\razor4\System.Security.Cryptography.Encoding\ref\netstandard1.3\System.Security.Cryptography.Encoding.dll</HintPath>
          <Private>False</Private>
          <SpecificVersion>True</SpecificVersion>
          <Paket>True</Paket>
        </Reference>
        <Reference Include="System.Security.Cryptography.Encoding">
          <HintPath>..\..\packages\razor4\System.Security.Cryptography.Encoding\ref\netstandard1.3\System.Security.Cryptography.Encoding.xml</HintPath>
          <Private>False</Private>
          <SpecificVersion>True</SpecificVersion>
          <Paket>True</Paket>
        </Reference>
      </ItemGroup>
    </When>
  </Choose>
  <Choose>
    <When Condition="'$(RAZOR4)' == 'True' And (($(TargetFrameworkIdentifier) == '.NETStandard' And ($(TargetFrameworkVersion) == 'v1.6' Or $(TargetFrameworkVersion) == 'v2.0')) Or ($(TargetFrameworkIdentifier) == '.NETCoreApp' And ($(TargetFrameworkVersion) == 'v1.0' Or $(TargetFrameworkVersion) == 'v1.1' Or $(TargetFrameworkVersion) == 'v2.0')) Or ($(TargetFrameworkIdentifier) == 'MonoAndroid') Or ($(TargetFrameworkIdentifier) == 'MonoTouch') Or ($(TargetFrameworkIdentifier) == 'Xamarin.iOS') Or ($(TargetFrameworkIdentifier) == 'Xamarin.Mac'))">
      <ItemGroup>
        <Reference Include="System.Security.Cryptography.OpenSsl">
          <HintPath>..\..\packages\razor4\System.Security.Cryptography.OpenSsl\lib\netstandard1.6\System.Security.Cryptography.OpenSsl.dll</HintPath>
          <Private>True</Private>
          <SpecificVersion>True</SpecificVersion>
          <Paket>True</Paket>
        </Reference>
      </ItemGroup>
    </When>
    <When Condition="'$(RAZOR4)' == 'True' And (($(TargetFrameworkIdentifier) == '.NETStandard' And ($(TargetFrameworkVersion) == 'v1.6' Or $(TargetFrameworkVersion) == 'v2.0')) Or ($(TargetFrameworkIdentifier) == '.NETCoreApp' And ($(TargetFrameworkVersion) == 'v1.0' Or $(TargetFrameworkVersion) == 'v1.1' Or $(TargetFrameworkVersion) == 'v2.0')))">
      <ItemGroup>
        <Reference Include="System.Security.Cryptography.OpenSsl">
          <HintPath>..\..\packages\razor4\System.Security.Cryptography.OpenSsl\ref\netstandard1.6\System.Security.Cryptography.OpenSsl.dll</HintPath>
          <Private>False</Private>
          <SpecificVersion>True</SpecificVersion>
          <Paket>True</Paket>
        </Reference>
      </ItemGroup>
    </When>
  </Choose>
  <Choose>
    <When Condition="'$(RAZOR4)' == 'True'">
      <ItemGroup>
        <Reference Include="mscorlib">
          <Paket>True</Paket>
        </Reference>
      </ItemGroup>
    </When>
  </Choose>
  <Choose>
    <When Condition="'$(RAZOR4)' == 'True' And ($(TargetFrameworkIdentifier) == '.NETFramework' And ($(TargetFrameworkVersion) == 'v4.6' Or $(TargetFrameworkVersion) == 'v4.6.1' Or $(TargetFrameworkVersion) == 'v4.6.2' Or $(TargetFrameworkVersion) == 'v4.6.3' Or $(TargetFrameworkVersion) == 'v4.7'))">
      <ItemGroup>
        <Reference Include="System.Security.Cryptography.Primitives">
          <HintPath>..\..\packages\razor4\System.Security.Cryptography.Primitives\lib\net46\System.Security.Cryptography.Primitives.dll</HintPath>
          <Private>True</Private>
          <SpecificVersion>True</SpecificVersion>
          <Paket>True</Paket>
        </Reference>
      </ItemGroup>
    </When>
    <When Condition="'$(RAZOR4)' == 'True' And (($(TargetFrameworkIdentifier) == '.NETCore' And $(TargetFrameworkVersion) == 'v5.0') Or ($(TargetFrameworkIdentifier) == '.NETStandard' And ($(TargetFrameworkVersion) == 'v1.3' Or $(TargetFrameworkVersion) == 'v1.4' Or $(TargetFrameworkVersion) == 'v1.5' Or $(TargetFrameworkVersion) == 'v1.6' Or $(TargetFrameworkVersion) == 'v2.0')) Or ($(TargetFrameworkIdentifier) == '.NETCoreApp' And ($(TargetFrameworkVersion) == 'v1.0' Or $(TargetFrameworkVersion) == 'v1.1' Or $(TargetFrameworkVersion) == 'v2.0')))">
      <ItemGroup>
        <Reference Include="System.Security.Cryptography.Primitives">
          <HintPath>..\..\packages\razor4\System.Security.Cryptography.Primitives\lib\netstandard1.3\System.Security.Cryptography.Primitives.dll</HintPath>
          <Private>True</Private>
          <SpecificVersion>True</SpecificVersion>
          <Paket>True</Paket>
        </Reference>
      </ItemGroup>
    </When>
    <When Condition="'$(RAZOR4)' == 'True' And (($(TargetFrameworkIdentifier) == '.NETStandard' And ($(TargetFrameworkVersion) == 'v1.3' Or $(TargetFrameworkVersion) == 'v1.4' Or $(TargetFrameworkVersion) == 'v1.5' Or $(TargetFrameworkVersion) == 'v1.6' Or $(TargetFrameworkVersion) == 'v2.0')) Or ($(TargetFrameworkIdentifier) == '.NETCoreApp' And ($(TargetFrameworkVersion) == 'v1.0' Or $(TargetFrameworkVersion) == 'v1.1' Or $(TargetFrameworkVersion) == 'v2.0')))">
      <ItemGroup>
        <Reference Include="System.Security.Cryptography.Primitives">
          <HintPath>..\..\packages\razor4\System.Security.Cryptography.Primitives\ref\netstandard1.3\System.Security.Cryptography.Primitives.dll</HintPath>
          <Private>False</Private>
          <SpecificVersion>True</SpecificVersion>
          <Paket>True</Paket>
        </Reference>
      </ItemGroup>
    </When>
  </Choose>
  <Choose>
    <When Condition="'$(RAZOR4)' == 'True'">
      <ItemGroup>
        <Reference Include="mscorlib">
          <Paket>True</Paket>
        </Reference>
      </ItemGroup>
    </When>
    <When Condition="'$(RAZOR4)' == 'True'">
      <ItemGroup>
        <Reference Include="mscorlib">
          <Paket>True</Paket>
        </Reference>
      </ItemGroup>
    </When>
  </Choose>
  <Choose>
    <When Condition="'$(RAZOR4)' == 'True' And ($(TargetFrameworkIdentifier) == '.NETFramework' And $(TargetFrameworkVersion) == 'v4.6')">
      <ItemGroup>
        <Reference Include="System.Security.Cryptography.X509Certificates">
          <HintPath>..\..\packages\razor4\System.Security.Cryptography.X509Certificates\lib\net46\System.Security.Cryptography.X509Certificates.dll</HintPath>
          <Private>True</Private>
          <SpecificVersion>True</SpecificVersion>
          <Paket>True</Paket>
        </Reference>
      </ItemGroup>
    </When>
    <When Condition="'$(RAZOR4)' == 'True' And ($(TargetFrameworkIdentifier) == '.NETFramework' And ($(TargetFrameworkVersion) == 'v4.6.1' Or $(TargetFrameworkVersion) == 'v4.6.2' Or $(TargetFrameworkVersion) == 'v4.6.3' Or $(TargetFrameworkVersion) == 'v4.7'))">
      <ItemGroup>
        <Reference Include="System.Security.Cryptography.X509Certificates">
          <HintPath>..\..\packages\razor4\System.Security.Cryptography.X509Certificates\lib\net461\System.Security.Cryptography.X509Certificates.dll</HintPath>
          <Private>True</Private>
          <SpecificVersion>True</SpecificVersion>
          <Paket>True</Paket>
        </Reference>
      </ItemGroup>
    </When>
    <When Condition="'$(RAZOR4)' == 'True' And ($(TargetFrameworkIdentifier) == '.NETStandard' And $(TargetFrameworkVersion) == 'v1.3')">
      <ItemGroup>
        <Reference Include="System.Security.Cryptography.X509Certificates">
          <HintPath>..\..\packages\razor4\System.Security.Cryptography.X509Certificates\ref\netstandard1.3\System.Security.Cryptography.X509Certificates.dll</HintPath>
          <Private>False</Private>
          <SpecificVersion>True</SpecificVersion>
          <Paket>True</Paket>
        </Reference>
        <Reference Include="System.Security.Cryptography.X509Certificates">
          <HintPath>..\..\packages\razor4\System.Security.Cryptography.X509Certificates\ref\netstandard1.3\System.Security.Cryptography.X509Certificates.xml</HintPath>
          <Private>False</Private>
          <SpecificVersion>True</SpecificVersion>
          <Paket>True</Paket>
        </Reference>
      </ItemGroup>
    </When>
    <When Condition="'$(RAZOR4)' == 'True' And (($(TargetFrameworkIdentifier) == '.NETStandard' And ($(TargetFrameworkVersion) == 'v1.4' Or $(TargetFrameworkVersion) == 'v1.5' Or $(TargetFrameworkVersion) == 'v1.6' Or $(TargetFrameworkVersion) == 'v2.0')) Or ($(TargetFrameworkIdentifier) == '.NETCoreApp' And ($(TargetFrameworkVersion) == 'v1.0' Or $(TargetFrameworkVersion) == 'v1.1' Or $(TargetFrameworkVersion) == 'v2.0')))">
      <ItemGroup>
        <Reference Include="System.Security.Cryptography.X509Certificates">
          <HintPath>..\..\packages\razor4\System.Security.Cryptography.X509Certificates\ref\netstandard1.4\System.Security.Cryptography.X509Certificates.dll</HintPath>
          <Private>False</Private>
          <SpecificVersion>True</SpecificVersion>
          <Paket>True</Paket>
        </Reference>
        <Reference Include="System.Security.Cryptography.X509Certificates">
          <HintPath>..\..\packages\razor4\System.Security.Cryptography.X509Certificates\ref\netstandard1.4\System.Security.Cryptography.X509Certificates.xml</HintPath>
          <Private>False</Private>
          <SpecificVersion>True</SpecificVersion>
          <Paket>True</Paket>
        </Reference>
      </ItemGroup>
    </When>
  </Choose>
  <Choose>
    <When Condition="'$(RAZOR4)' == 'True' And (($(TargetFrameworkIdentifier) == '.NETStandard' And ($(TargetFrameworkVersion) == 'v1.3' Or $(TargetFrameworkVersion) == 'v1.4' Or $(TargetFrameworkVersion) == 'v1.5' Or $(TargetFrameworkVersion) == 'v1.6' Or $(TargetFrameworkVersion) == 'v2.0')) Or ($(TargetFrameworkIdentifier) == '.NETCoreApp' And ($(TargetFrameworkVersion) == 'v1.0' Or $(TargetFrameworkVersion) == 'v1.1' Or $(TargetFrameworkVersion) == 'v2.0')))">
      <ItemGroup>
        <Reference Include="System.Text.Encoding">
          <HintPath>..\..\packages\razor4\System.Text.Encoding\ref\netstandard1.3\System.Text.Encoding.dll</HintPath>
          <Private>False</Private>
          <SpecificVersion>True</SpecificVersion>
          <Paket>True</Paket>
        </Reference>
        <Reference Include="System.Text.Encoding">
          <HintPath>..\..\packages\razor4\System.Text.Encoding\ref\netstandard1.3\System.Text.Encoding.xml</HintPath>
          <Private>False</Private>
          <SpecificVersion>True</SpecificVersion>
          <Paket>True</Paket>
        </Reference>
      </ItemGroup>
    </When>
  </Choose>
  <Choose>
    <When Condition="'$(RAZOR4)' == 'True' And (($(TargetFrameworkIdentifier) == '.NETStandard' And ($(TargetFrameworkVersion) == 'v1.3' Or $(TargetFrameworkVersion) == 'v1.4' Or $(TargetFrameworkVersion) == 'v1.5' Or $(TargetFrameworkVersion) == 'v1.6' Or $(TargetFrameworkVersion) == 'v2.0')) Or ($(TargetFrameworkIdentifier) == '.NETCoreApp' And ($(TargetFrameworkVersion) == 'v1.0' Or $(TargetFrameworkVersion) == 'v1.1' Or $(TargetFrameworkVersion) == 'v2.0')))">
      <ItemGroup>
        <Reference Include="System.Text.Encoding.Extensions">
          <HintPath>..\..\packages\razor4\System.Text.Encoding.Extensions\ref\netstandard1.3\System.Text.Encoding.Extensions.dll</HintPath>
          <Private>False</Private>
          <SpecificVersion>True</SpecificVersion>
          <Paket>True</Paket>
        </Reference>
        <Reference Include="System.Text.Encoding.Extensions">
          <HintPath>..\..\packages\razor4\System.Text.Encoding.Extensions\ref\netstandard1.3\System.Text.Encoding.Extensions.xml</HintPath>
          <Private>False</Private>
          <SpecificVersion>True</SpecificVersion>
          <Paket>True</Paket>
        </Reference>
      </ItemGroup>
    </When>
  </Choose>
  <Choose>
    <When Condition="'$(RAZOR4)' == 'True'">
      <ItemGroup>
        <Reference Include="mscorlib">
          <Paket>True</Paket>
        </Reference>
      </ItemGroup>
    </When>
  </Choose>
  <Choose>
    <When Condition="'$(RAZOR4)' == 'True' And ($(TargetFrameworkIdentifier) == '.NETFramework' And ($(TargetFrameworkVersion) == 'v4.6.3' Or $(TargetFrameworkVersion) == 'v4.7'))">
      <ItemGroup>
        <Reference Include="System.Text.RegularExpressions">
          <HintPath>..\..\packages\razor4\System.Text.RegularExpressions\lib\net463\System.Text.RegularExpressions.dll</HintPath>
          <Private>True</Private>
          <SpecificVersion>True</SpecificVersion>
          <Paket>True</Paket>
        </Reference>
      </ItemGroup>
    </When>
    <When Condition="'$(RAZOR4)' == 'True' And ($(TargetFrameworkIdentifier) == '.NETCoreApp' And ($(TargetFrameworkVersion) == 'v1.1' Or $(TargetFrameworkVersion) == 'v2.0'))">
      <ItemGroup>
        <Reference Include="System.Text.RegularExpressions">
          <HintPath>..\..\packages\razor4\System.Text.RegularExpressions\ref\netcoreapp1.1\System.Text.RegularExpressions.dll</HintPath>
          <Private>False</Private>
          <SpecificVersion>True</SpecificVersion>
          <Paket>True</Paket>
        </Reference>
      </ItemGroup>
    </When>
    <When Condition="'$(RAZOR4)' == 'True' And ($(TargetFrameworkIdentifier) == '.NETStandard' And ($(TargetFrameworkVersion) == 'v1.3' Or $(TargetFrameworkVersion) == 'v1.4' Or $(TargetFrameworkVersion) == 'v1.5'))">
      <ItemGroup>
        <Reference Include="System.Text.RegularExpressions">
          <HintPath>..\..\packages\razor4\System.Text.RegularExpressions\ref\netstandard1.3\System.Text.RegularExpressions.dll</HintPath>
          <Private>False</Private>
          <SpecificVersion>True</SpecificVersion>
          <Paket>True</Paket>
        </Reference>
        <Reference Include="System.Text.RegularExpressions">
          <HintPath>..\..\packages\razor4\System.Text.RegularExpressions\ref\netstandard1.3\System.Text.RegularExpressions.xml</HintPath>
          <Private>False</Private>
          <SpecificVersion>True</SpecificVersion>
          <Paket>True</Paket>
        </Reference>
      </ItemGroup>
    </When>
    <When Condition="'$(RAZOR4)' == 'True' And (($(TargetFrameworkIdentifier) == '.NETStandard' And ($(TargetFrameworkVersion) == 'v1.6' Or $(TargetFrameworkVersion) == 'v2.0')) Or ($(TargetFrameworkIdentifier) == '.NETCoreApp' And ($(TargetFrameworkVersion) == 'v1.0' Or $(TargetFrameworkVersion) == 'v1.1' Or $(TargetFrameworkVersion) == 'v2.0')))">
      <ItemGroup>
        <Reference Include="System.Text.RegularExpressions">
          <HintPath>..\..\packages\razor4\System.Text.RegularExpressions\lib\netstandard1.6\System.Text.RegularExpressions.dll</HintPath>
          <Private>True</Private>
          <SpecificVersion>True</SpecificVersion>
          <Paket>True</Paket>
        </Reference>
      </ItemGroup>
    </When>
    <When Condition="'$(RAZOR4)' == 'True' And (($(TargetFrameworkIdentifier) == '.NETStandard' And ($(TargetFrameworkVersion) == 'v1.6' Or $(TargetFrameworkVersion) == 'v2.0')) Or ($(TargetFrameworkIdentifier) == '.NETCoreApp' And $(TargetFrameworkVersion) == 'v1.0'))">
      <ItemGroup>
        <Reference Include="System.Text.RegularExpressions">
          <HintPath>..\..\packages\razor4\System.Text.RegularExpressions\ref\netstandard1.6\System.Text.RegularExpressions.dll</HintPath>
          <Private>False</Private>
          <SpecificVersion>True</SpecificVersion>
          <Paket>True</Paket>
        </Reference>
        <Reference Include="System.Text.RegularExpressions">
          <HintPath>..\..\packages\razor4\System.Text.RegularExpressions\ref\netstandard1.6\System.Text.RegularExpressions.xml</HintPath>
          <Private>False</Private>
          <SpecificVersion>True</SpecificVersion>
          <Paket>True</Paket>
        </Reference>
      </ItemGroup>
    </When>
  </Choose>
  <Choose>
    <When Condition="'$(RAZOR4)' == 'True' And (($(TargetFrameworkIdentifier) == '.NETStandard' And ($(TargetFrameworkVersion) == 'v1.3' Or $(TargetFrameworkVersion) == 'v1.4' Or $(TargetFrameworkVersion) == 'v1.5' Or $(TargetFrameworkVersion) == 'v1.6' Or $(TargetFrameworkVersion) == 'v2.0')) Or ($(TargetFrameworkIdentifier) == '.NETCoreApp' And ($(TargetFrameworkVersion) == 'v1.0' Or $(TargetFrameworkVersion) == 'v1.1' Or $(TargetFrameworkVersion) == 'v2.0')))">
      <ItemGroup>
        <Reference Include="System.Threading">
          <HintPath>..\..\packages\razor4\System.Threading\lib\netstandard1.3\System.Threading.dll</HintPath>
          <Private>True</Private>
          <SpecificVersion>True</SpecificVersion>
          <Paket>True</Paket>
        </Reference>
      </ItemGroup>
    </When>
    <When Condition="'$(RAZOR4)' == 'True' And (($(TargetFrameworkIdentifier) == '.NETStandard' And ($(TargetFrameworkVersion) == 'v1.3' Or $(TargetFrameworkVersion) == 'v1.4' Or $(TargetFrameworkVersion) == 'v1.5' Or $(TargetFrameworkVersion) == 'v1.6' Or $(TargetFrameworkVersion) == 'v2.0')) Or ($(TargetFrameworkIdentifier) == '.NETCoreApp' And ($(TargetFrameworkVersion) == 'v1.0' Or $(TargetFrameworkVersion) == 'v1.1' Or $(TargetFrameworkVersion) == 'v2.0')))">
      <ItemGroup>
        <Reference Include="System.Threading">
          <HintPath>..\..\packages\razor4\System.Threading\ref\netstandard1.3\System.Threading.dll</HintPath>
          <Private>False</Private>
          <SpecificVersion>True</SpecificVersion>
          <Paket>True</Paket>
        </Reference>
        <Reference Include="System.Threading">
          <HintPath>..\..\packages\razor4\System.Threading\ref\netstandard1.3\System.Threading.xml</HintPath>
          <Private>False</Private>
          <SpecificVersion>True</SpecificVersion>
          <Paket>True</Paket>
        </Reference>
      </ItemGroup>
    </When>
  </Choose>
  <Choose>
    <When Condition="'$(RAZOR4)' == 'True' And (($(TargetFrameworkIdentifier) == '.NETStandard' And ($(TargetFrameworkVersion) == 'v1.3' Or $(TargetFrameworkVersion) == 'v1.4' Or $(TargetFrameworkVersion) == 'v1.5' Or $(TargetFrameworkVersion) == 'v1.6' Or $(TargetFrameworkVersion) == 'v2.0')) Or ($(TargetFrameworkIdentifier) == '.NETCoreApp' And ($(TargetFrameworkVersion) == 'v1.0' Or $(TargetFrameworkVersion) == 'v1.1' Or $(TargetFrameworkVersion) == 'v2.0')))">
      <ItemGroup>
        <Reference Include="System.Threading.Tasks">
          <HintPath>..\..\packages\razor4\System.Threading.Tasks\ref\netstandard1.3\System.Threading.Tasks.dll</HintPath>
          <Private>False</Private>
          <SpecificVersion>True</SpecificVersion>
          <Paket>True</Paket>
        </Reference>
        <Reference Include="System.Threading.Tasks">
          <HintPath>..\..\packages\razor4\System.Threading.Tasks\ref\netstandard1.3\System.Threading.Tasks.xml</HintPath>
          <Private>False</Private>
          <SpecificVersion>True</SpecificVersion>
          <Paket>True</Paket>
        </Reference>
      </ItemGroup>
    </When>
  </Choose>
  <Choose>
    <When Condition="'$(RAZOR4)' == 'True' And (($(TargetFrameworkIdentifier) == '.NETFramework' And ($(TargetFrameworkVersion) == 'v4.5.1' Or $(TargetFrameworkVersion) == 'v4.5.2' Or $(TargetFrameworkVersion) == 'v4.5.3' Or $(TargetFrameworkVersion) == 'v4.6' Or $(TargetFrameworkVersion) == 'v4.6.1' Or $(TargetFrameworkVersion) == 'v4.6.2' Or $(TargetFrameworkVersion) == 'v4.6.3' Or $(TargetFrameworkVersion) == 'v4.7')) Or ($(TargetFrameworkIdentifier) == '.NETCore' And $(TargetFrameworkVersion) == 'v5.0') Or ($(TargetFrameworkIdentifier) == '.NETStandard' And ($(TargetFrameworkVersion) == 'v1.3' Or $(TargetFrameworkVersion) == 'v1.4' Or $(TargetFrameworkVersion) == 'v1.5' Or $(TargetFrameworkVersion) == 'v1.6' Or $(TargetFrameworkVersion) == 'v2.0')) Or ($(TargetFrameworkIdentifier) == '.NETCoreApp' And ($(TargetFrameworkVersion) == 'v1.0' Or $(TargetFrameworkVersion) == 'v1.1' Or $(TargetFrameworkVersion) == 'v2.0')) Or ($(TargetFrameworkIdentifier) == 'MonoAndroid') Or ($(TargetFrameworkIdentifier) == 'MonoTouch') Or ($(TargetFrameworkIdentifier) == 'Xamarin.iOS') Or ($(TargetFrameworkIdentifier) == 'Xamarin.Mac'))">
      <ItemGroup>
        <Reference Include="System.Threading.Tasks.Extensions">
          <HintPath>..\..\packages\razor4\System.Threading.Tasks.Extensions\lib\netstandard1.0\System.Threading.Tasks.Extensions.dll</HintPath>
          <Private>True</Private>
          <SpecificVersion>True</SpecificVersion>
          <Paket>True</Paket>
        </Reference>
      </ItemGroup>
    </When>
  </Choose>
  <Choose>
    <When Condition="'$(RAZOR4)' == 'True'">
      <ItemGroup>
        <Reference Include="mscorlib">
          <Paket>True</Paket>
        </Reference>
      </ItemGroup>
    </When>
  </Choose>
  <Choose>
    <When Condition="'$(RAZOR4)' == 'True' And ($(TargetFrameworkIdentifier) == '.NETFramework' And ($(TargetFrameworkVersion) == 'v4.6' Or $(TargetFrameworkVersion) == 'v4.6.1' Or $(TargetFrameworkVersion) == 'v4.6.2' Or $(TargetFrameworkVersion) == 'v4.6.3' Or $(TargetFrameworkVersion) == 'v4.7'))">
      <ItemGroup>
        <Reference Include="System.Threading.Thread">
          <HintPath>..\..\packages\razor4\System.Threading.Thread\lib\net46\System.Threading.Thread.dll</HintPath>
          <Private>True</Private>
          <SpecificVersion>True</SpecificVersion>
          <Paket>True</Paket>
        </Reference>
      </ItemGroup>
    </When>
    <When Condition="'$(RAZOR4)' == 'True' And (($(TargetFrameworkIdentifier) == '.NETCore' And $(TargetFrameworkVersion) == 'v5.0') Or ($(TargetFrameworkIdentifier) == '.NETStandard' And ($(TargetFrameworkVersion) == 'v1.3' Or $(TargetFrameworkVersion) == 'v1.4' Or $(TargetFrameworkVersion) == 'v1.5' Or $(TargetFrameworkVersion) == 'v1.6' Or $(TargetFrameworkVersion) == 'v2.0')) Or ($(TargetFrameworkIdentifier) == '.NETCoreApp' And ($(TargetFrameworkVersion) == 'v1.0' Or $(TargetFrameworkVersion) == 'v1.1' Or $(TargetFrameworkVersion) == 'v2.0')))">
      <ItemGroup>
        <Reference Include="System.Threading.Thread">
          <HintPath>..\..\packages\razor4\System.Threading.Thread\lib\netstandard1.3\System.Threading.Thread.dll</HintPath>
          <Private>True</Private>
          <SpecificVersion>True</SpecificVersion>
          <Paket>True</Paket>
        </Reference>
      </ItemGroup>
    </When>
    <When Condition="'$(RAZOR4)' == 'True' And (($(TargetFrameworkIdentifier) == '.NETStandard' And ($(TargetFrameworkVersion) == 'v1.3' Or $(TargetFrameworkVersion) == 'v1.4' Or $(TargetFrameworkVersion) == 'v1.5' Or $(TargetFrameworkVersion) == 'v1.6' Or $(TargetFrameworkVersion) == 'v2.0')) Or ($(TargetFrameworkIdentifier) == '.NETCoreApp' And ($(TargetFrameworkVersion) == 'v1.0' Or $(TargetFrameworkVersion) == 'v1.1' Or $(TargetFrameworkVersion) == 'v2.0')))">
      <ItemGroup>
        <Reference Include="System.Threading.Thread">
          <HintPath>..\..\packages\razor4\System.Threading.Thread\ref\netstandard1.3\System.Threading.Thread.dll</HintPath>
          <Private>False</Private>
          <SpecificVersion>True</SpecificVersion>
          <Paket>True</Paket>
        </Reference>
        <Reference Include="System.Threading.Thread">
          <HintPath>..\..\packages\razor4\System.Threading.Thread\ref\netstandard1.3\System.Threading.Thread.xml</HintPath>
          <Private>False</Private>
          <SpecificVersion>True</SpecificVersion>
          <Paket>True</Paket>
        </Reference>
      </ItemGroup>
    </When>
  </Choose>
  <Choose>
    <When Condition="'$(RAZOR4)' == 'True' And (($(TargetFrameworkIdentifier) == '.NETStandard' And ($(TargetFrameworkVersion) == 'v1.3' Or $(TargetFrameworkVersion) == 'v1.4' Or $(TargetFrameworkVersion) == 'v1.5' Or $(TargetFrameworkVersion) == 'v1.6' Or $(TargetFrameworkVersion) == 'v2.0')) Or ($(TargetFrameworkIdentifier) == '.NETCoreApp' And ($(TargetFrameworkVersion) == 'v1.0' Or $(TargetFrameworkVersion) == 'v1.1' Or $(TargetFrameworkVersion) == 'v2.0')))">
      <ItemGroup>
        <Reference Include="System.Threading.Timer">
          <HintPath>..\..\packages\razor4\System.Threading.Timer\ref\netstandard1.2\System.Threading.Timer.dll</HintPath>
          <Private>False</Private>
          <SpecificVersion>True</SpecificVersion>
          <Paket>True</Paket>
        </Reference>
        <Reference Include="System.Threading.Timer">
          <HintPath>..\..\packages\razor4\System.Threading.Timer\ref\netstandard1.2\System.Threading.Timer.xml</HintPath>
          <Private>False</Private>
          <SpecificVersion>True</SpecificVersion>
          <Paket>True</Paket>
        </Reference>
      </ItemGroup>
    </When>
  </Choose>
  <Choose>
    <When Condition="'$(RAZOR4)' == 'True'">
      <ItemGroup>
        <Reference Include="mscorlib">
          <Paket>True</Paket>
        </Reference>
      </ItemGroup>
    </When>
  </Choose>
  <Choose>
    <When Condition="'$(RAZOR4)' == 'True' And ($(TargetFrameworkIdentifier) == '.NETFramework' And ($(TargetFrameworkVersion) == 'v4.5.1' Or $(TargetFrameworkVersion) == 'v4.5.2' Or $(TargetFrameworkVersion) == 'v4.5.3'))">
      <ItemGroup>
        <Reference Include="System.Xml">
          <Paket>True</Paket>
        </Reference>
      </ItemGroup>
    </When>
    <When Condition="'$(RAZOR4)' == 'True' And ($(TargetFrameworkIdentifier) == '.NETFramework' And ($(TargetFrameworkVersion) == 'v4.6' Or $(TargetFrameworkVersion) == 'v4.6.1' Or $(TargetFrameworkVersion) == 'v4.6.2' Or $(TargetFrameworkVersion) == 'v4.6.3' Or $(TargetFrameworkVersion) == 'v4.7'))">
      <ItemGroup>
        <Reference Include="System.Xml">
          <Paket>True</Paket>
        </Reference>
        <Reference Include="System.Xml.ReaderWriter">
          <HintPath>..\..\packages\razor4\System.Xml.ReaderWriter\lib\net46\System.Xml.ReaderWriter.dll</HintPath>
          <Private>True</Private>
          <SpecificVersion>True</SpecificVersion>
          <Paket>True</Paket>
        </Reference>
      </ItemGroup>
    </When>
    <When Condition="'$(RAZOR4)' == 'True' And (($(TargetFrameworkIdentifier) == '.NETStandard' And ($(TargetFrameworkVersion) == 'v1.3' Or $(TargetFrameworkVersion) == 'v1.4' Or $(TargetFrameworkVersion) == 'v1.5' Or $(TargetFrameworkVersion) == 'v1.6' Or $(TargetFrameworkVersion) == 'v2.0')) Or ($(TargetFrameworkIdentifier) == '.NETCoreApp' And ($(TargetFrameworkVersion) == 'v1.0' Or $(TargetFrameworkVersion) == 'v1.1' Or $(TargetFrameworkVersion) == 'v2.0')))">
      <ItemGroup>
        <Reference Include="System.Xml.ReaderWriter">
          <HintPath>..\..\packages\razor4\System.Xml.ReaderWriter\lib\netstandard1.3\System.Xml.ReaderWriter.dll</HintPath>
          <Private>True</Private>
          <SpecificVersion>True</SpecificVersion>
          <Paket>True</Paket>
        </Reference>
      </ItemGroup>
    </When>
    <When Condition="'$(RAZOR4)' == 'True' And (($(TargetFrameworkIdentifier) == '.NETStandard' And ($(TargetFrameworkVersion) == 'v1.3' Or $(TargetFrameworkVersion) == 'v1.4' Or $(TargetFrameworkVersion) == 'v1.5' Or $(TargetFrameworkVersion) == 'v1.6' Or $(TargetFrameworkVersion) == 'v2.0')) Or ($(TargetFrameworkIdentifier) == '.NETCoreApp' And ($(TargetFrameworkVersion) == 'v1.0' Or $(TargetFrameworkVersion) == 'v1.1' Or $(TargetFrameworkVersion) == 'v2.0')))">
      <ItemGroup>
        <Reference Include="System.Xml.ReaderWriter">
          <HintPath>..\..\packages\razor4\System.Xml.ReaderWriter\ref\netstandard1.3\System.Xml.ReaderWriter.dll</HintPath>
          <Private>False</Private>
          <SpecificVersion>True</SpecificVersion>
          <Paket>True</Paket>
        </Reference>
        <Reference Include="System.Xml.ReaderWriter">
          <HintPath>..\..\packages\razor4\System.Xml.ReaderWriter\ref\netstandard1.3\System.Xml.ReaderWriter.xml</HintPath>
          <Private>False</Private>
          <SpecificVersion>True</SpecificVersion>
          <Paket>True</Paket>
        </Reference>
      </ItemGroup>
    </When>
  </Choose>
  <Choose>
    <When Condition="'$(RAZOR4)' == 'True' And ($(TargetFrameworkIdentifier) == '.NETFramework' And ($(TargetFrameworkVersion) == 'v4.5.1' Or $(TargetFrameworkVersion) == 'v4.5.2' Or $(TargetFrameworkVersion) == 'v4.5.3' Or $(TargetFrameworkVersion) == 'v4.6' Or $(TargetFrameworkVersion) == 'v4.6.1' Or $(TargetFrameworkVersion) == 'v4.6.2' Or $(TargetFrameworkVersion) == 'v4.6.3' Or $(TargetFrameworkVersion) == 'v4.7'))">
      <ItemGroup>
        <Reference Include="System.Xml.Linq">
          <Paket>True</Paket>
        </Reference>
      </ItemGroup>
    </When>
    <When Condition="'$(RAZOR4)' == 'True' And (($(TargetFrameworkIdentifier) == '.NETStandard' And ($(TargetFrameworkVersion) == 'v1.3' Or $(TargetFrameworkVersion) == 'v1.4' Or $(TargetFrameworkVersion) == 'v1.5' Or $(TargetFrameworkVersion) == 'v1.6' Or $(TargetFrameworkVersion) == 'v2.0')) Or ($(TargetFrameworkIdentifier) == '.NETCoreApp' And ($(TargetFrameworkVersion) == 'v1.0' Or $(TargetFrameworkVersion) == 'v1.1' Or $(TargetFrameworkVersion) == 'v2.0')))">
      <ItemGroup>
        <Reference Include="System.Xml.XDocument">
          <HintPath>..\..\packages\razor4\System.Xml.XDocument\lib\netstandard1.3\System.Xml.XDocument.dll</HintPath>
          <Private>True</Private>
          <SpecificVersion>True</SpecificVersion>
          <Paket>True</Paket>
        </Reference>
      </ItemGroup>
    </When>
    <When Condition="'$(RAZOR4)' == 'True' And (($(TargetFrameworkIdentifier) == '.NETStandard' And ($(TargetFrameworkVersion) == 'v1.3' Or $(TargetFrameworkVersion) == 'v1.4' Or $(TargetFrameworkVersion) == 'v1.5' Or $(TargetFrameworkVersion) == 'v1.6' Or $(TargetFrameworkVersion) == 'v2.0')) Or ($(TargetFrameworkIdentifier) == '.NETCoreApp' And ($(TargetFrameworkVersion) == 'v1.0' Or $(TargetFrameworkVersion) == 'v1.1' Or $(TargetFrameworkVersion) == 'v2.0')))">
      <ItemGroup>
        <Reference Include="System.Xml.XDocument">
          <HintPath>..\..\packages\razor4\System.Xml.XDocument\ref\netstandard1.3\System.Xml.XDocument.dll</HintPath>
          <Private>False</Private>
          <SpecificVersion>True</SpecificVersion>
          <Paket>True</Paket>
        </Reference>
        <Reference Include="System.Xml.XDocument">
          <HintPath>..\..\packages\razor4\System.Xml.XDocument\ref\netstandard1.3\System.Xml.XDocument.xml</HintPath>
          <Private>False</Private>
          <SpecificVersion>True</SpecificVersion>
          <Paket>True</Paket>
        </Reference>
      </ItemGroup>
    </When>
  </Choose>
</Project><|MERGE_RESOLUTION|>--- conflicted
+++ resolved
@@ -478,19 +478,6 @@
         </Reference>
       </ItemGroup>
     </When>
-<<<<<<< HEAD
-    <When Condition="'$(RAZOR4)' == 'True' And (($(TargetFrameworkIdentifier) == '.NETStandard' And ($(TargetFrameworkVersion) == 'v1.6' Or $(TargetFrameworkVersion) == 'v2.0')) Or ($(TargetFrameworkIdentifier) == '.NETCoreApp' And ($(TargetFrameworkVersion) == 'v1.0' Or $(TargetFrameworkVersion) == 'v1.1' Or $(TargetFrameworkVersion) == 'v2.0')))">
-      <ItemGroup>
-        <Reference Include="_">
-          <HintPath>..\..\packages\razor4\System.AppContext\ref\netstandard\_._</HintPath>
-          <Private>False</Private>
-          <SpecificVersion>True</SpecificVersion>
-          <Paket>True</Paket>
-        </Reference>
-      </ItemGroup>
-    </When>
-=======
->>>>>>> ce3d1f55
     <When Condition="'$(RAZOR4)' == 'True' And ($(TargetFrameworkIdentifier) == '.NETStandard' And ($(TargetFrameworkVersion) == 'v1.3' Or $(TargetFrameworkVersion) == 'v1.4' Or $(TargetFrameworkVersion) == 'v1.5'))">
       <ItemGroup>
         <Reference Include="System.AppContext">
@@ -522,11 +509,13 @@
         <Reference Include="System.AppContext">
           <HintPath>..\..\packages\razor4\System.AppContext\ref\netstandard1.6\System.AppContext.dll</HintPath>
           <Private>False</Private>
+          <SpecificVersion>True</SpecificVersion>
           <Paket>True</Paket>
         </Reference>
         <Reference Include="System.AppContext">
           <HintPath>..\..\packages\razor4\System.AppContext\ref\netstandard1.6\System.AppContext.xml</HintPath>
           <Private>False</Private>
+          <SpecificVersion>True</SpecificVersion>
           <Paket>True</Paket>
         </Reference>
       </ItemGroup>
