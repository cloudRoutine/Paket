--- conflicted
+++ resolved
@@ -1,15 +1,9 @@
-<<<<<<< HEAD
-#### 0.26.5 - 03.02.2015
-* Fix `paket install --hard` for FSharp.Core - https://github.com/fsprojects/Paket/issues/579
-
-#### 0.26.4 - 02.02.2015
-=======
-#### 0.27.0-alpha002 - 03.02.2015
+#### 0.27.0-alpha003 - 03.02.2015
 * Allow to reference `.props` and `.targets` files - https://github.com/fsprojects/Paket/issues/516
->>>>>>> 008f7bdf
 * Create a install function in the api which takes a `paket.dependencies` file as text - https://github.com/fsprojects/Paket/issues/576
 * Don't internalize in paket.exe during ILMerge
 * Allow to download from pre-authenticated MyGet feed - https://github.com/fsprojects/Paket/issues/466
+* BUGFIX: Fix `paket install --hard` for FSharp.Core - https://github.com/fsprojects/Paket/issues/579
 
 #### 0.26.0 - 31.01.2015
 * Allow to opt-out of old frameworks in `paket.dependencies` - http://fsprojects.github.io/Paket/nuget-dependencies.html#Framework-restrictions
