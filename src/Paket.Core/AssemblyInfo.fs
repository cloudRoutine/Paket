--- conflicted
+++ resolved
@@ -7,17 +7,9 @@
 [<assembly: AssemblyDescriptionAttribute("A dependency manager for .NET with support for NuGet packages and git repositories.")>]
 [<assembly: AssemblyVersionAttribute("3.0.0")>]
 [<assembly: AssemblyFileVersionAttribute("3.0.0")>]
-<<<<<<< HEAD
-[<assembly: AssemblyInformationalVersionAttribute("3.0.0-beta042")>]
-=======
 [<assembly: AssemblyInformationalVersionAttribute("3.0.0-beta041")>]
->>>>>>> 0264c711
 do ()
 
 module internal AssemblyVersionInformation =
     let [<Literal>] Version = "3.0.0"
-<<<<<<< HEAD
-    let [<Literal>] InformationalVersion = "3.0.0-beta042"
-=======
-    let [<Literal>] InformationalVersion = "3.0.0-beta041"
->>>>>>> 0264c711
+    let [<Literal>] InformationalVersion = "3.0.0-beta041"