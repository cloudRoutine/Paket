// --------------------------------------------------------------------------------------
// FAKE build script
// --------------------------------------------------------------------------------------

#r @"packages/FAKE/tools/FakeLib.dll"

open Fake
open Fake.Git
open Fake.AssemblyInfoFile
open Fake.ReleaseNotesHelper
open System
open System.IO

// --------------------------------------------------------------------------------------
// START TODO: Provide project-specific details below
// --------------------------------------------------------------------------------------

// Information about the project are used
//  - for version and project name in generated AssemblyInfo file
//  - by the generated NuGet package
//  - to run tests and to publish documentation on GitHub gh-pages
//  - for documentation, you also need to edit info in "docs/tools/generate.fsx"

// The name of the project
// (used by attributes in AssemblyInfo, name of a NuGet package and directory in 'src')
let project = "Paket"

// Short summary of the project
// (used as description in AssemblyInfo and as a short summary for NuGet package)
let summary = "A package dependency manager for .NET with support for NuGet packages and GitHub repositories."

// Longer description of the project
// (used as a description for NuGet package; line breaks are automatically cleaned up)
let description = "A package dependency manager for .NET with support for NuGet packages and GitHub repositories."

// List of author names (for NuGet package)
let authors = [ "Paket team" ]

// Tags for your project (for NuGet package)
let tags = "nuget, bundler, F#"

// File system information
let solutionFile  = "Paket.sln"

// Pattern specifying assemblies to be tested using NUnit
let testAssemblies = "tests/**/bin/Release/*Tests*.dll"

// Git configuration (used for publishing documentation in gh-pages branch)
// The profile where the project is posted
let gitOwner = "fsprojects"
let gitHome = "https://github.com/" + gitOwner

// The name of the project on GitHub
let gitName = "Paket"

// The url for the raw files hosted
let gitRaw = environVarOrDefault "gitRaw" "https://raw.github.com/fsprojects"

// --------------------------------------------------------------------------------------
// END TODO: The rest of the file includes standard build steps
// --------------------------------------------------------------------------------------

let buildDir = "bin"
let tempDir = "temp"
let buildMergedDir = buildDir @@ "merged"


// Read additional information from the release notes document
let releaseNotesData = 
    File.ReadAllLines "RELEASE_NOTES.md"
    |> parseAllReleaseNotes

let release = List.head releaseNotesData
let stable = 
    match releaseNotesData |> List.tryFind (fun r -> r.NugetVersion.Contains("-") |> not) with
    | Some stable -> stable
    | _ -> release

let genFSAssemblyInfo (projectPath) =
    let projectName = System.IO.Path.GetFileNameWithoutExtension(projectPath)
    let folderName = System.IO.Path.GetFileName(System.IO.Path.GetDirectoryName(projectPath))
    let basePath = "src" @@ folderName
    let fileName = basePath @@ "AssemblyInfo.fs"
    CreateFSharpAssemblyInfo fileName
      [ Attribute.Title (projectName)
        Attribute.Product project
        Attribute.Company (authors |> String.concat ", ")
        Attribute.Description summary
        Attribute.Version release.AssemblyVersion
        Attribute.FileVersion release.AssemblyVersion
        Attribute.InformationalVersion release.NugetVersion ]

let genCSAssemblyInfo (projectPath) =
    let projectName = System.IO.Path.GetFileNameWithoutExtension(projectPath)
    let folderName = System.IO.Path.GetDirectoryName(projectPath)
    let basePath = folderName @@ "Properties"
    let fileName = basePath @@ "AssemblyInfo.cs"
    CreateCSharpAssemblyInfo fileName
      [ Attribute.Title (projectName)
        Attribute.Product project
        Attribute.Description summary
        Attribute.Version release.AssemblyVersion
        Attribute.FileVersion release.AssemblyVersion
        Attribute.InformationalVersion release.NugetVersion ]

// Generate assembly info files with the right version & up-to-date information
Target "AssemblyInfo" (fun _ ->
  let fsProjs =  !! "src/**/*.fsproj"
  let csProjs = !! "src/**/*.csproj"
  fsProjs |> Seq.iter genFSAssemblyInfo
  csProjs |> Seq.iter genCSAssemblyInfo
)

// --------------------------------------------------------------------------------------
// Clean build results

Target "Clean" (fun _ ->
    CleanDirs [buildDir; tempDir]
)

Target "CleanDocs" (fun _ ->
    CleanDirs ["docs/output"]
)

// --------------------------------------------------------------------------------------
// Build library & test project

Target "Build" (fun _ ->
    !! solutionFile
    |> MSBuildRelease "" "Rebuild"
    |> ignore
)

// --------------------------------------------------------------------------------------
// Run the unit tests using test runner

Target "RunTests" (fun _ ->
    !! testAssemblies
    |> NUnit (fun p ->
        { p with
            DisableShadowCopy = true
            TimeOut = TimeSpan.FromMinutes 20.
            OutputFile = "TestResults.xml" })
)

// --------------------------------------------------------------------------------------
// Build a NuGet package

Target "MergePaketTool" (fun _ ->
    CreateDir buildMergedDir

    let toPack =
        ["paket.exe"; "Paket.Core.dll"; "FSharp.Core.dll"; "Newtonsoft.Json.dll"; "UnionArgParser.dll"]
        |> List.map (fun l -> buildDir @@ l)
        |> separated " "

    let result =
        ExecProcess (fun info ->
<<<<<<< HEAD
            info.FileName <- currentDirectory @@ "tools" @@ "ILRepack" @@ "ILRepack.exe"
            info.Arguments <- sprintf "/verbose /lib:%s /ver:%s /out:%s %s" buildDir release.AssemblyVersion (buildMergedDir @@ "paket.exe") toPack
=======
            info.FileName <- currentDirectory @@ "packages" @@ "ILRepack" @@ "tools" @@ "ILRepack.exe"
            info.Arguments <- sprintf "/internalize /verbose /lib:%s /ver:%s /out:%s %s" buildDir release.AssemblyVersion (buildMergedDir @@ "paket.exe") toPack
>>>>>>> e5d53397
            ) (TimeSpan.FromMinutes 5.)

    if result <> 0 then failwithf "Error during ILRepack execution."
)

Target "SignAssemblies" (fun _ ->
    let pfx = "code-sign.pfx"
    if not <| fileExists pfx then
        traceImportant (sprintf "%s not found, skipped signing assemblies" pfx)
    else

    let filesToSign = 
        !! "bin/**/*.exe"
        ++ "bin/**/Paket.Core.dll"

    filesToSign
        |> Seq.iter (fun executable ->
            let signtool = currentDirectory @@ "tools" @@ "SignTool" @@ "signtool.exe"
            let args = sprintf "sign /f %s /t http://timestamp.comodoca.com/authenticode %s" pfx executable
            let result =
                ExecProcess (fun info ->
                    info.FileName <- signtool
                    info.Arguments <- args) System.TimeSpan.MaxValue
            if result <> 0 then failwithf "Error during signing %s with %s" executable pfx)
)

Target "NuGet" (fun _ ->    
    Paket.Pack (fun p -> 
        { p with 
            ToolPath = "bin/merged/paket.exe" 
            Version = release.NugetVersion
            ReleaseNotes = toLines release.Notes })
)

Target "PublishNuGet" (fun _ ->
    if hasBuildParam "PublishBootstrapper" |> not then
        !! (tempDir </> "*bootstrapper*")
        |> Seq.iter File.Delete

    Paket.Push (fun p -> 
        { p with 
            ToolPath = "bin/merged/paket.exe"
            WorkingDir = tempDir }) 
)

// --------------------------------------------------------------------------------------
// Generate the documentation

Target "GenerateReferenceDocs" (fun _ ->
    if not <| executeFSIWithArgs "docs/tools" "generate.fsx" ["--define:RELEASE"; "--define:REFERENCE"] [] then
      failwith "generating reference documentation failed"
)

let generateHelp' fail debug =
    let args =
        if debug then ["--define:HELP"]
        else ["--define:RELEASE"; "--define:HELP"]
    if executeFSIWithArgs "docs/tools" "generate.fsx" args [] then
        traceImportant "Help generated"
    else
        if fail then
            failwith "generating help documentation failed"
        else
            traceImportant "generating help documentation failed"

let generateHelp fail =
    generateHelp' fail false

Target "GenerateHelp" (fun _ ->
    DeleteFile "docs/content/release-notes.md"
    CopyFile "docs/content/" "RELEASE_NOTES.md"
    Rename "docs/content/release-notes.md" "docs/content/RELEASE_NOTES.md"

    DeleteFile "docs/content/license.md"
    CopyFile "docs/content/" "LICENSE.txt"
    Rename "docs/content/license.md" "docs/content/LICENSE.txt"

    CopyFile buildDir "packages/FSharp.Core/lib/net40/FSharp.Core.sigdata"
    CopyFile buildDir "packages/FSharp.Core/lib/net40/FSharp.Core.optdata"

    generateHelp true
)

Target "GenerateHelpDebug" (fun _ ->
    DeleteFile "docs/content/release-notes.md"
    CopyFile "docs/content/" "RELEASE_NOTES.md"
    Rename "docs/content/release-notes.md" "docs/content/RELEASE_NOTES.md"

    DeleteFile "docs/content/license.md"
    CopyFile "docs/content/" "LICENSE.txt"
    Rename "docs/content/license.md" "docs/content/LICENSE.txt"

    generateHelp' true true
)

Target "KeepRunning" (fun _ ->    
    use watcher = !! "docs/content/**/*.*" |> WatchChanges (fun changes -> 
         tracefn "%A" changes
         generateHelp false
    )

    traceImportant "Waiting for help edits. Press any key to stop."

    System.Console.ReadKey() |> ignore

    watcher.Dispose()
)

Target "GenerateDocs" DoNothing

// --------------------------------------------------------------------------------------
// Release Scripts

Target "ReleaseDocs" (fun _ ->
    let tempDocsDir = "temp/gh-pages"
    CleanDir tempDocsDir
    Repository.cloneSingleBranch "" (gitHome + "/" + gitName + ".git") "gh-pages" tempDocsDir

    CopyRecursive "docs/output" tempDocsDir true |> tracefn "%A"    
    
    File.WriteAllText("temp/gh-pages/latest",sprintf "https://github.com/fsprojects/Paket/releases/download/%s/paket.exe" release.NugetVersion)
    File.WriteAllText("temp/gh-pages/stable",sprintf "https://github.com/fsprojects/Paket/releases/download/%s/paket.exe" stable.NugetVersion)

    StageAll tempDocsDir
    Git.Commit.Commit tempDocsDir (sprintf "Update generated documentation for version %s" release.NugetVersion)
    Branches.push tempDocsDir
)

#load "paket-files/fsharp/FAKE/modules/Octokit/Octokit.fsx"
open Octokit

Target "Release" (fun _ ->
    StageAll ""
    Git.Commit.Commit "" (sprintf "Bump version to %s" release.NugetVersion)
    Branches.push ""

    Branches.tag "" release.NugetVersion
    Branches.pushTag "" "origin" release.NugetVersion
    
    // release on github
    createClient (getBuildParamOrDefault "github-user" "") (getBuildParamOrDefault "github-pw" "")
    |> createDraft gitOwner gitName release.NugetVersion (release.SemVer.PreRelease <> None) release.Notes 
    |> uploadFile "./bin/merged/paket.exe"
    |> uploadFile "./bin/paket.bootstrapper.exe"
    |> uploadFile ".paket/paket.targets"
    |> releaseDraft
    |> Async.RunSynchronously
)

Target "DetectBootstrapperChanges" (fun _ -> 
    let test = 1
    let allTags = getGitResult "" "tag -l \"*\""
    let latestVersion = allTags
                        |> Seq.map (fun x -> try 
                                                let ver = SemVerHelper.parse(x)
                                                Some ver
                                             with
                                              | :? Exception -> None)
                        |> Seq.filter (fun x -> match x with | Some _ -> true| None -> false)
                        |> Seq.map (fun x -> match x with | Some y -> y | None -> failwith "Should never happen")
                        |> Seq.filter (fun x -> match x.PreRelease with | Some _ -> false | None -> true)
                        |> Seq.sort
                        |> Seq.toList
                        |> List.rev
                        |> List.head

    let res = runSimpleGitCommand "" (String.Format("diff --shortstat {0} src/Paket.Bootstrapper/", latestVersion))
    if not (String.IsNullOrWhiteSpace(res)) then
        DeleteFile "./bin/paket.bootstrapper.exe"
)

Target "BuildPackage" DoNothing

// --------------------------------------------------------------------------------------
// Run all targets by default. Invoke 'build <Target>' to override

Target "All" DoNothing

"Clean"
  ==> "AssemblyInfo"
  ==> "Build"
  ==> "RunTests"
  =?> ("GenerateReferenceDocs",isLocalBuild && not isMono)
  =?> ("GenerateDocs",isLocalBuild && not isMono)
  ==> "All"
  =?> ("ReleaseDocs",isLocalBuild && not isMono)

"All"
  ==> "MergePaketTool"
  ==> "SignAssemblies"
  ==> "NuGet"
  ==> "BuildPackage"

"CleanDocs"
  ==> "GenerateHelp"
  ==> "GenerateReferenceDocs"
  ==> "GenerateDocs"

"CleanDocs"
  ==> "GenerateHelpDebug"

"GenerateHelp"
  ==> "KeepRunning"
    
"ReleaseDocs"
  ==> "Release"

"BuildPackage"
  ==> "PublishNuGet"
  ==> "Release"

RunTargetOrDefault "All"<|MERGE_RESOLUTION|>--- conflicted
+++ resolved
@@ -156,13 +156,8 @@
 
     let result =
         ExecProcess (fun info ->
-<<<<<<< HEAD
-            info.FileName <- currentDirectory @@ "tools" @@ "ILRepack" @@ "ILRepack.exe"
+            info.FileName <- currentDirectory @@ "packages" @@ "ILRepack" @@ "tools" @@ "ILRepack.exe"
             info.Arguments <- sprintf "/verbose /lib:%s /ver:%s /out:%s %s" buildDir release.AssemblyVersion (buildMergedDir @@ "paket.exe") toPack
-=======
-            info.FileName <- currentDirectory @@ "packages" @@ "ILRepack" @@ "tools" @@ "ILRepack.exe"
-            info.Arguments <- sprintf "/internalize /verbose /lib:%s /ver:%s /out:%s %s" buildDir release.AssemblyVersion (buildMergedDir @@ "paket.exe") toPack
->>>>>>> e5d53397
             ) (TimeSpan.FromMinutes 5.)
 
     if result <> 0 then failwithf "Error during ILRepack execution."
