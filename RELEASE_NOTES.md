<<<<<<< HEAD
#### 5.126.4 - 2017-12-21
* USABILITY: Better tracing if we have IO error in load script generation

#### 5.126.3 - 2017-12-18
* USABILITY: Do not download more than 5 packages at the same time

#### 5.126.2 - 2017-12-18
* USABILITY: Print download times

#### 5.126.1 - 2017-12-15
* USABILITY: Avoid replacing load script files if the contents are the same - https://github.com/fsprojects/Paket/pull/2940

#### 5.126.0 - 2017-12-12
* BUGFIX: Remove possibly nonexistent extension safely - https://github.com/fsprojects/Paket/pull/2901
=======
#### 5.125.2 - 2017-12-28
* Implement binding LOCKEDVERSION to particular group name - https://github.com/fsprojects/Paket/pull/2943

#### 5.125.1 - 2017-12-05
* Resolution by file order in paket.dependencies instead of alphabetical order (as new tie breaker) - https://github.com/fsprojects/Paket/issues/2898
>>>>>>> a956f689
* BUGFIX: Transitive dependencies should be kept as stable as possible in paket install - https://github.com/fsprojects/Paket/pull/2927
* PERFORMANCE: Boost conflicts and skip the "loop of doom" - https://github.com/fsprojects/Paket/pull/2928
* PERFORMANCE: Preferred versions do not need to query the NuGet server - https://github.com/fsprojects/Paket/pull/2927
* BOOTSTRAPPER: work around fileversion issues
* BOOTSTRAPPER: Don't lock files in the bootstrapper when we are only reading - https://github.com/fsprojects/Paket/pull/2936
* Resolution by file order in paket.dependencies instead of alphabetical order (as new tie breaker) - https://github.com/fsprojects/Paket/issues/2898

#### 5.124.0 - 2017-11-29
* Bootstrapper now correctly access files as ReadWrite only when needed - https://github.com/fsprojects/Paket/pull/2920
* BUGFIX: Fix cache parsing

#### 5.123.1 - 2017-11-27
* PERFORMANCE: Check if lock file has already the package when adding new one
* USABILITY: Delete dotnet core assets file on paket install - https://github.com/fsprojects/Paket/pull/2914

#### 5.122.0 - 2017-11-07
* Support for IronPython - https://github.com/fsprojects/Paket/pull/2885
* PERFORMANCE: Using shasum/awk for comparing hashes on osx and linux - https://github.com/fsprojects/Paket/pull/2870
* USABILITY: Added PAKET_VERSION posix compliant environment variable for bootstrapper - https://github.com/fsprojects/Paket/pull/2857
* USABILITY: Clarified `paket install` command documentation  - https://github.com/fsprojects/Paket/pull/2881

#### 5.120.0 - 2017-10-30
* Move Resource to Paket.Core and Refactorings - https://github.com/fsprojects/Paket/pull/2859
* BUGFIX: generate nuspecs in IntermediateOutputPath - https://github.com/fsprojects/Paket/pull/2871

#### 5.119.9 - 2017-10-27
* BUGFIX: Resolver doesn't fail on locked packages - https://github.com/fsprojects/Paket/issues/2777

#### 5.119.8 - 2017-10-24
* BUGFIX: Ensure directory was created before copying package from cache - https://github.com/fsprojects/Paket/pull/2864

#### 5.119.7 - 2017-10-20
* REVERT: HashSet used in paket why command - https://github.com/fsprojects/Paket/pull/2853
* REVERT: Clitool restore became unstable - https://github.com/fsprojects/Paket/issues/2854

#### 5.118.0 - 2017-10-18
* PERFORMANCE: Paket why command is now much faster - https://github.com/fsprojects/Paket/pull/2853

#### 5.117.0 - 2017-10-18
* PERFORMANCE: Paket restore is not longer called for CLI tool restore
* USABILITY: No need for .clitools file in /obj anymore

#### 5.115.0 - 2017-10-18
* PERFORMANCE: Fix performance problem introduced in 5.101.0 - https://github.com/fsprojects/Paket/pull/2850
* BUGFIX: Minor perf improvement for why command - https://github.com/fsprojects/Paket/pull/2851
* BUGFIX: Make json cache file reading more robust - https://github.com/fsprojects/Paket/issues/2838
* BUGFIX: Do not restore sdk projects when a group is given - https://github.com/fsprojects/Paket/issues/2838
* BUGFIX: Use maps instead of lists in why command - https://github.com/fsprojects/Paket/pull/2845
* BUGFIX: isExtracted function was falsely returning true to comparison - https://github.com/fsprojects/Paket/pull/2842
* USABILITY: Do not reference NETStandard.Library directly - https://github.com/fsprojects/Paket/issues/2852
* COSMETICS: Don't trace so much noise in dotnet restore

#### 5.114.0 - 2017-10-11
* BUGFIX: Invalidate internal NuGet caches

#### 5.113.2 - 2017-10-10
* BUGFIX: load scripts should only work on lock file - https://github.com/fsprojects/Paket/pull/2834
* BUGFIX: Fixed Syntax error: Expected end of input, got '<= net45' - https://github.com/fsprojects/Paket/pull/2835

#### 5.113.1 - 2017-10-09
* BUGFIX: Fixed incorrect warnings about obsolete command-line options - https://github.com/fsprojects/Paket/pull/2828

#### 5.113.0 - 2017-10-07
* BUGFIX: Lowercase package names in package cache for NuGet compat - https://github.com/fsprojects/Paket/pull/2826
* BREAKING: Stricter parsing of framework requirements - https://github.com/fsprojects/Paket/pull/2824
* Set RestoreSuccess property and let paket add/remove/install set it

#### 5.110.0 - 2017-10-05
* Send header for X-NuGet-Protocol-Version 4.1.0 - https://github.com/NuGet/Announcements/issues/10

#### 5.108.0 - 2017-10-04
* REVERT: Stricter parsing of framework requirements - https://github.com/fsprojects/Paket/pull/2816

#### 5.106.0 - 2017-10-04
* BREAKING: Stricter parsing of framework requirements - https://github.com/fsprojects/Paket/pull/2816

#### 5.105.0 - 2017-10-04
* BREAKING: Automatic license download is now disabled because of github rate limit trouble - https://fsprojects.github.io/Paket/dependencies-file.html
* Parallel execution of bootstrapper - https://github.com/fsprojects/Paket/pull/2752

#### 5.104.0 - 2017-10-03
* The `Paket.Restore.targets` will be extracted on paket restore - https://github.com/fsprojects/Paket/issues/2817
* Touch the `Paket.Restore.targets`file only if changes exist

#### 5.103.0 - 2017-10-02
* Support for .NET 4.7.1 - https://github.com/fsprojects/Paket/pull/2815

#### 5.102.0 - 2017-10-02
* CLEANUP: Remove dnxcore50 moniker from lock file - https://github.com/fsprojects/Paket/pull/2813

#### 5.101.0 - 2017-10-01
* PERFORMANCE: Improvements in framework restriction parsing - https://github.com/fsprojects/Paket/pull/2807
* BREAKING: To make the performance optimizations possible API-compat has been broken slightly

#### 5.100.3 - 2017-09-29
* BUGFIX: Add MonoAndroid v8 - https://github.com/fsprojects/Paket/issues/2800

#### 5.100.2 - 2017-09-22
* BUGFIX: Removed V3 -> V2 fallback - https://github.com/fsprojects/Paket/pull/2782

#### 5.100.1 - 2017-09-22
* BUGFIX: Sign paket.exe and paket.bootstrapper.exe again

#### 5.99.1 - 2017-09-21
* BUGFIX: Disable NU1603 - https://github.com/NuGet/Home/issues/5913

#### 5.99.0 - 2017-09-21
* Adding feature to verify the URL and credential correctness before storing them in paket.config - https://github.com/fsprojects/Paket/pull/2781

#### 5.98.0 - 2017-09-21
* BUGFIX: Properly extract cli tools to NuGet user folder - https://github.com/fsprojects/Paket/issues/2784
* BUGFIX: Use "--references-file" instead of "--references-files" in paket.targets - https://github.com/fsprojects/Paket/pull/2780

#### 5.97.0 - 2017-09-18
* BUGFIX: Do not evaluate all templates with --template switch - https://github.com/fsprojects/Paket/pull/2769
* BUGFIX: fix incorrect runtime assemblies - https://github.com/fsprojects/Paket/pull/2772
* BUGFIX: fix for #2755 - https://github.com/fsprojects/Paket/pull/2770
* BUGFIX: #2716 Duplicates appear in generated scripts. - https://github.com/fsprojects/Paket/pull/2767
* BUILD: do not export the MSBuild env-var to the outer shell - https://github.com/fsprojects/Paket/pull/2754
* BUGFIX: support proxy in netstandard - https://github.com/fsprojects/Paket/pull/2738
* BUGFIX: Make the resolver request only sources returned by GetVersion - https://github.com/fsprojects/Paket/pull/2771
* BUGFIX: Fix special cases with include-referenced-projects - https://github.com/fsprojects/Paket/issues/1848
* BUGFIX: Proper filter by target framework - https://github.com/fsprojects/Paket/issues/2759

#### 5.96.0 - 2017-09-13
* USABILITY: Print package version in "paket why" - https://github.com/fsprojects/Paket/pull/2760

#### 5.95.0 - 2017-09-12
* Allow to add packages without running the resolver - https://github.com/fsprojects/Paket/issues/2756

#### 5.94.0 - 2017-09-12
* Allow to set "redirects: force" on group level - https://github.com/fsprojects/Paket/pull/2666
* BUGFIX: Trim target frameworks for .NET cli - https://github.com/fsprojects/Paket/issues/2749

#### 5.93.0 - 2017-09-10
* BUGFIX: Don't depend on restore cache when using paket.local or force switch - https://github.com/fsprojects/Paket/pull/2734
* BUGFIX: MSBuild now tracks Paket.Restore.targets for incremental builds - https://github.com/fsprojects/Paket/pull/2742
* BUGFIX: Removed default 100sec timeout for Http dependencies download - https://github.com/fsprojects/Paket/pull/2737
* BUGFIX: Fixing root cause for casing issue in #2676 - https://github.com/fsprojects/Paket/pull/2743
* BUGFIX: Temporary fix for casing issue in #2676 - https://github.com/fsprojects/Paket/pull/2743
* BUGFIX: calculate hashfile after signing the assembly. - https://github.com/fsprojects/Paket/pull/27
* BUGFIX: always allow partial restore - https://github.com/fsprojects/Paket/pull/2724
* BUGFIX: always call GetVersions before GetDetails - https://github.com/fsprojects/Paket/pull/2721
* BUGFIX: Fix a crash when using `storage: package` in-line - https://github.com/fsprojects/Paket/pull/2713
* BOOTSTRAPPER: Add support for IgnoreCache to app.config - https://github.com/fsprojects/Paket/pull/2696
* DOCS: Fix GitHub project dependency description - https://github.com/fsprojects/Paket/pull/2707
* BUGFIX: Fix V3 implementation - https://github.com/fsprojects/Paket/pull/2708
* BUGFIX: Don't use the global cache when paket.local is given - https://github.com/fsprojects/Paket/pull/2709
* BUGFIX: Ignore unknown packages in fix-nuspec - https://github.com/fsprojects/Paket/pull/2710

#### 5.92.0 - 2017-08-30
* BUGFIX: Fix new restore cache - https://github.com/fsprojects/Paket/pull/2684
* PERFORMANCE: Make restore faster - https://github.com/fsprojects/Paket/pull/2675
* BUGFIX: Incorrect warnings on restore - https://github.com/fsprojects/Paket/pull/2687
* PERFORMANCE: Make install faster - https://github.com/fsprojects/Paket/pull/2688

#### 5.92.0-beta003 - 2017-08-30
* Paket comes as signed lib for better antivir support
* BUGFIX: Fix new restore cache - https://github.com/fsprojects/Paket/pull/2684

#### 5.92.0-alpha001 - 2017-08-26
* PERFORMANCE: Make restore faster - https://github.com/fsprojects/Paket/pull/2675

#### 5.91.0 - 2017-08-26
* BUGFIX: fix a bug in the runtime parser - https://github.com/fsprojects/Paket/pull/2665
* BUGFIX: Add props to correct Paket.Restore.targets - https://github.com/fsprojects/Paket/pull/2665
* Make packages folder optional - https://github.com/fsprojects/Paket/pull/2638

#### 5.90.1 - 2017-08-25
* Support for NTLM auth - https://github.com/fsprojects/Paket/pull/2658
* BUGFIX: fix-nuspecs should break at ; - https://github.com/fsprojects/Paket/issues/2661
* BUGFIX: V3 normalization fix for https://github.com/fsprojects/Paket/issues/2652
* BUGFIX: fix crash when a package contains an invalid file - https://github.com/fsprojects/Paket/pull/2644

#### 5.89.0 - 2017-08-21
* BUGFIX: dotnet sdk: disable implicitly adding system.valuetuple and fsharp.core - https://github.com/fsprojects/Paket/pull/2528

#### 5.87.0 - 2017-08-21
* BUGFIX: NuGet v3 protocol fixes - https://github.com/fsprojects/Paket/pull/2632
* BUGFIX: Restore Failure on Mono: System.Exception: Expected an result at this place - https://github.com/fsprojects/Paket/issues/2639

#### 5.86.0 - 2017-08-19
* BUGFIX: Fixed feed Warnings and added blacklisting - https://github.com/fsprojects/Paket/pull/2582
* BUGFIX: Special case System.Net.Http - https://github.com/fsprojects/Paket/pull/2628

#### 5.85.8 - 2017-08-18
* BUGFIX: No file links were created when using File: references in .NET Core projects - https://github.com/fsprojects/Paket/issues/2622

#### 5.85.7 - 2017-08-17
* BUGFIX: Small fixes in PCL detection - https://github.com/fsprojects/Paket/pull/2609

#### 5.85.5 - 2017-08-17
* BUGFIX: Simplify references in groups - https://github.com/fsprojects/Paket/pull/2619

#### 5.85.4 - 2017-08-17
* BUGFIX: Don't change BOM for existing project files - https://github.com/fsprojects/Paket/pull/2575
* BUGFIX: Don't call paket if not necessary on dotnet pack - https://github.com/fsprojects/Paket/pull/2624

#### 5.85.3 - 2017-08-16
* BUGFIX: Don't fail on myget
* USABILITY: Friendlier warnings about obsolete syntax - https://github.com/fsprojects/Paket/pull/2610

#### 5.85.1 - 2017-08-11
* Support for DevExpress feed

#### 5.85.0 - 2017-08-10
* PERFORMANCE: Do not scan packages folders for restore
* PERFORMANCE: Faster lookup in ProGet

#### 5.84.0 - 2017-07-30
* Better error reporting for conflicts that appear late in resolution
* Protecting Paket.Restore.targets against changes in dotnet template - https://github.com/fsprojects/Paket/pull/2569

#### 5.83.1 - 2017-07-29
* Paket allows to resolve prereleases in a transitive way - https://github.com/fsprojects/Paket/pull/2559
* BUGFIX: Fixed download of multiple HTTP resources - https://github.com/fsprojects/Paket/issues/2566
* Update to FSharp.Core 4.2.2

#### 5.82.0 - 2017-07-28
* The outdated command now allows to pass the -f flag
* BUGFIX: Fixed exception when paket outdated runs on a repo with a http zip dependency - https://github.com/fsprojects/Paket/pull/2565
* BUGFIX: Fixed edge case with endsWithIgnoreCase - https://github.com/fsprojects/Paket/pull/2562
* BUGFIX: Fixed push for large packages - https://github.com/fsprojects/Paket/pull/2555
* BUGFIX: Fixed generate-load-scripts case sensitivity - https://github.com/fsprojects/Paket/issues/2547

#### 5.81.0 - 2017-07-21
* BUGFIX: Pass along empty arguments in bootstrapper - https://github.com/fsprojects/Paket/issues/2551

#### 5.80.0 - 2017-07-20
* BUGFIX: Fixed find-packages - https://github.com/fsprojects/Paket/issues/2545
* BUGFIX: zsh completion: support paths with spaces - https://github.com/fsprojects/Paket/pull/2546
* BUGFIX: Allow feed element in getbyid response - https://github.com/fsprojects/Paket/pull/2541
* BUGFIX: Multi-Target support for new MSBuild - https://github.com/fsprojects/Paket/issues/2496#issuecomment-316057881
* BUGFIX: Version in path and load scripts should work together
* USABILITY: Check that we printed an error
* USABILITY: Do not spam script generation messages (these are no under -v)

#### 5.78.0 - 2017-07-18
* Support Xamarin.tvOS and Xamarin.watchOS - https://github.com/fsprojects/Paket/pull/2535
* BUGFIX: Version in path and load scripts should work together - https://github.com/fsprojects/Paket/issues/2534
* BUGFIX: Detect subfolders like "Lib" - https://github.com/fsprojects/Paket/issues/2533

#### 5.7.0 - 2017-07-17
* BUGFIX: Multi-Target support for new MSBuild (needs paket install to update the Paket.Restore.targets)
* NuGet convert can detect cli tools - https://github.com/fsprojects/Paket/issues/2518
* BUGFIX: Unescape urls in odata response - https://github.com/fsprojects/Paket/issues/2504
* BUGFIX: Fix nuspecs only if we use nuspecs
* BUGFIX: Better tracing while downloading packages and licenses
* BUGFIX: Carefuly handle cases when the .paket folder is present in .sln file, not present, or is empty - https://github.com/fsprojects/Paket/pull/2513
* BUGFIX: Better tracing around download link - https://github.com/fsprojects/Paket/issues/2508
* BUGFIX: Work around Proget perf issue - https://github.com/fsprojects/Paket/issues/2466
* BUGFIX: Work around sonatype bug - https://github.com/fsprojects/Paket/issues/2320
* BUGFIX: Work around https://github.com/NuGet/NuGetGallery/issues/4315
* BUGFIX: Check result of PutAsync - https://github.com/fsprojects/Paket/pull/2502
* BUGFIX: Fixed push command
* REVERT "Fixed NugetV2 querying"

#### 5.6.0 - 2017-07-10
* PERFORMANCE: Fixed access to multiple sources (performance) - https://github.com/fsprojects/Paket/pull/2499
* BUGFIX: Improved penalty system https://github.com/fsprojects/Paket/pull/2498
* BUGFIX: Trace warnings to stdout instead of stderr
* USABILITY: Convert-From-NuGet tries to restore into magic mode
* USABILITY: Better error message when references file parsing fails

#### 5.5.0 - 2017-07-07
* Support for dotnet cli tools with clitools keyword in paket.dependencies - https://fsprojects.github.io/Paket/nuget-dependencies.html#Special-case-dotnet-cli-tools
* GNU-compatible command line - https://github.com/fsprojects/Paket/pull/2429
* Add Tizen framework (v3 and v4) - https://github.com/fsprojects/Paket/pull/2492
* USABILITY: find-package-versions now includes default source to match behavior of find-packages - https://github.com/fsprojects/Paket/pull/2493

#### 5.4.8 - 2017-07-06
* BUGFIX: Added default NuGet source back to find-packages - https://github.com/fsprojects/Paket/pull/2489
* BUGFIX: Fixed NugetV2 querying - https://github.com/fsprojects/Paket/pull/2485
* BUGFIX: Show stack trace only in verbose mode - https://github.com/fsprojects/Paket/pull/2481
* BUGFIX: find-packages doesn't require paket.dependencies to be present - https://github.com/fsprojects/Paket/pull/2483
* BUGFIX: Fixed for usage of the new csproj with targetFramework - https://github.com/fsprojects/Paket/pull/2482
* BUGFIX: Fixed off-by-one error when inserting lines in already-existing .paket folder in sln file - https://github.com/fsprojects/Paket/pull/2484
* BUGFIX: Allow any whitespace to precede a comment, not only space in the references file - https://github.com/fsprojects/Paket/pull/2479
* BUGFIX: Doesn't always print the 'warning' message - https://github.com/fsprojects/Paket/pull/2463

#### 5.4.0 - 2017-07-01
* Allow comments in the references file - https://github.com/fsprojects/Paket/pull/2477
* BUGFIX: Allowed empty framework conditionals in paket.template - https://github.com/fsprojects/Paket/pull/2476
* BUGFIX: find-package-versions doesn't require paket.dependencies to be present as long as a source is explicitly specified - https://github.com/fsprojects/Paket/pull/2478

#### 5.3.0 - 2017-06-30
* BUGFIX: Ignoring pre-release status when deps file requested prerelease - https://github.com/fsprojects/Paket/pull/2474 
* BUGFIX: Don't remove placeholder from file view - https://github.com/fsprojects/Paket/issues/2469
* BUGFIX: Automatic restore in VS should also work with bootstraper
* BUGFIX: Do not add old myget sources during NuGet convert
* BUGFIX: Increase download timeout - https://github.com/fsprojects/Paket/pull/2456

#### 5.2.0 - 2017-06-25
* BUGFIX: Paket init in "magic" mode deleted paket.exe - https://github.com/fsprojects/Paket/issues/2451
* BUGFIX: Take xamarin.*.csharp.targets into account when finding location - https://github.com/fsprojects/Paket/pull/2460
* BUGFIX: Fixed Package targetFramework for netstandard - https://github.com/fsprojects/Paket/pull/2453
* BUGFIX: Fixed the warning reported in #2440 - https://github.com/fsprojects/Paket/pull/2449
* BUGFIX: Paket.pack: Fixed another issue with duplicate files - https://github.com/fsprojects/Paket/issues/2445
* BUGFIX: Disable AutoRestore features for MSBuild 15 - https://github.com/fsprojects/Paket/issues/2446
* BUGFIX: Add proper versioning of MonoAndroid framework - https://github.com/fsprojects/Paket/pull/2427
* BUGFIX: Paket.pack: Fixed another issue with duplicate files - https://github.com/fsprojects/Paket/issues/2445

#### 5.1.0 - 2017-06-18
* Paket.pack: support for NuGet dependencies conditional on target framework - https://github.com/fsprojects/Paket/pull/2428
* BUGFIX: Overwrite target file when link option is false - https://github.com/fsprojects/Paket/pull/2433
* BUGFIX: Fixed interactive package search - https://github.com/fsprojects/Paket/pull/2424
* USABILITY: Better task cancellation - https://github.com/fsprojects/Paket/pull/2439
* DOGFOODING: Use latest bootstrapper in magic mode

#### 5.0.0 - 2017-06-16
* Live release from NDC room 4
* Support for Fable 1.1
* Using NuGet's new SemVer 2 support - https://github.com/fsprojects/Paket/pull/2402
* Xamarin targets integrate with netstandard - https://github.com/fsprojects/Paket/pull/2396
* Support for SpecificVersion attribute on assembly references - https://github.com/fsprojects/Paket/pull/2413
* New command `paket generate-nuspec`
* New command: `FixNuspecs` - Can fix a list of nuspec files now
* New restriction system - https://github.com/fsprojects/Paket/pull/2336
  * Paket is now more accurate in calculating restrictions and referencing libraries
  * Paket will convert (lock-)files to a new syntax (but still understands the old syntax)
  * This should fix a bunch of edge cases and invalid behavior in combination with portable profiles and netstandard
  * Add support for net403 (required for some portable profiles)
* BREAKING CHANGE: Paket simplify no longer support simplifying restrictions - https://github.com/fsprojects/Paket/pull/2336
* BREAKING CHANGE: Paket.PowerShell is no longer supported
* BREAKING CHANGE: `InstallModel` API changed and Paket.Core.dll users might need to adapt
* PERFORMANCE: Improved performance by pre-loading requests - https://github.com/fsprojects/Paket/pull/2336
* PERFORMANCE: Report performance in a more detailed way - https://github.com/fsprojects/Paket/pull/2336
* PERFORMANCE: Improved performance for some edge case - https://github.com/fsprojects/Paket/pull/2299
* PERFORMANCE: Limit the number of concurrent requests to 7 - https://github.com/fsprojects/Paket/pull/2362
* PERFORMANCE: Report how often the pre-loading feature worked - https://github.com/fsprojects/Paket/pull/2362
* PERFORMANCE: Request queue can now re-prioritize on-demand - https://github.com/fsprojects/Paket/pull/2362
* PERFOMANCE: Much faster paket pack https://github.com/fsprojects/Paket/pull/2409
* DEPRECATED: `FixNuspec` function is now obsolete, use `FixNuspecs` instead
* DEPRECATED: /package-versions API was deprecated for lookup from NuGet team - https://github.com/fsprojects/Paket/pull/2420
* BUGFIX: Better hash checks in bootstrapper - https://github.com/fsprojects/Paket/pull/2368
* BUGFIX: Improved C++ support
* BUGFIX: Fix Conditional Group Dependencies not working as expected - https://github.com/fsprojects/Paket/pull/2335
* BUGFIX: Treat runtime dependencies as transitive deps - https://github.com/fsprojects/Paket/issues/2334
* BUGFIX: Sort dependencies on obj/references files - https://github.com/fsprojects/Paket/issues/2310
* BUGFIX: Support .NET moniker ">= monoandroid" - https://github.com/fsprojects/Paket/issues/2246
* BUGFIX: Paket pack was placing two copies of the project binary to the package - https://github.com/fsprojects/Paket/issues/2421
* BUGFIX: Better dependencies file parser errors
* BUGFIX: "Dotnet restore" failed on .netstandard projects under 1.6 - https://github.com/fsprojects/Paket/issues/2243
* BUGFIX: Paket now accepts multiple nuspec files in fix-nuspec - https://github.com/fsprojects/Paket/pull/2296
* BUGFIX: Fixed pinning of .NETSTANDARD 1.6 packages - https://github.com/fsprojects/Paket/pull/2307
* BUGFIX: Fixed bug with ignored argument of getPackageDetails - https://github.com/fsprojects/Paket/pull/2293
* BUGFIX: HTTP dependency - strip query string to detect a file name - https://github.com/fsprojects/Paket/pull/2295
* BUGFIX: Proper encoding "+" in package download url - https://github.com/fsprojects/Paket/pull/2288
* BUGFIX: Paket failed when group is removed (or renamed) - https://github.com/fsprojects/Paket/pull/2281
* BUGFIX: Filter .targets / .props earlier - https://github.com/fsprojects/Paket/pull/2286
* BUGFIX: Downgrade to tooling 1.0 - https://github.com/fsprojects/Paket/pull/2380
* BUGFIX: Paket added too many targets and props - https://github.com/fsprojects/Paket/pull/2388
* BUGFIX: Paket failed with: String cannot be of zero length - https://github.com/fsprojects/Paket/pull/2407
* BOOTSTRAPPER: Don't crash in DownloadHashFile - https://github.com/fsprojects/Paket/pull/2376
* BOOTSTRAPPER: Search harder for the paket.dependencies file - https://github.com/fsprojects/Paket/pull/2384
* USABILITY: Don't let build continue when paket failed - https://github.com/fsprojects/Paket/pull/2302
* Cleanup https://github.com/fsprojects/Paket/pull/2412 https://github.com/fsprojects/Paket/pull/2410
* Internals: Started proper dotnetcore integration (disabled by default, can be enabled via setting `PAKET_DISABLE_RUNTIME_RESOLUTION` to `false`):
  * Paket now properly understands runtime and reference assemblies
  * Paket now understands the runtime graph and restores runtime dependencies
  * New API `InstallModel.GetRuntimeAssemblies` and `InstallModel.GetRuntimeLibraries` can be used to retrieve the correct assets for a particular RID and TFM

#### 4.8.8 - 2017-06-11
* paket adds too many targets and props - https://github.com/fsprojects/Paket/pull/2388

#### 4.8.6 - 2017-05-23
* USABILITY: Better error reporting - https://github.com/fsprojects/Paket/pull/2349

#### 4.8.5 - 2017-05-08
* BUGFIX: Support .NET moniker ">= monoandroid" - https://github.com/fsprojects/Paket/issues/2246

#### 4.8.4 - 2017-04-26
* BUGFIX: Proper encoding "+" in package download url - https://github.com/fsprojects/Paket/pull/2288

#### 4.8.3 - 2017-04-26
* BUGFIX: Paket failed when group is removed (or renamed) - https://github.com/fsprojects/Paket/pull/2281

#### 4.8.2 - 2017-04-26
* BUGFIX: Filter .targets / .props earlier - https://github.com/fsprojects/Paket/pull/2286

#### 4.8.1 - 2017-04-25
* BREAKING CHANGE: Made pushing changes from Git dependency repositories easier - https://github.com/fsprojects/Paket/pull/2226
    - Paket now clones git dependencies as bare repositories and configures clones under `paket-files` differently. Because of these incompatible changes, it is necessary to manually clear Paket local temp directory (under `%USERPROFILE%\.paket\git\db`) and respective `paket-files` directories after upgrading.

#### 4.7.0 - 2017-04-25
* Bootstrapper: Support NugetSource app-setting key - https://github.com/fsprojects/Paket/pull/2229
* Unity3d support - https://github.com/fsprojects/Paket/pull/2268

#### 4.6.1 - 2017-04-24
* Support for SourceLink v2 - https://github.com/fsprojects/Paket/pull/2200
* BUGFIX: Framework restriction was lost for global build folder - https://github.com/fsprojects/Paket/pull/2272
* BUGFIX: Fixed error when parsing version="*" - https://github.com/fsprojects/Paket/issues/2266

#### 4.5.0 - 2017-04-20
* Support Netstandard 2.0, Netframework 4.7, Netcore 2.0
* Encode '+' in Urls
* BUGFIX: Fix nuspec version attributes so that nuget.org is happy

#### 4.4.0 - 2017-04-12
* BUGFIX: Import .props/.targets better - https://github.com/fsprojects/Paket/pull/2234
* BUGFIX: Don't download boostrapper in auto-restore magic mode - https://github.com/fsprojects/Paket/pull/2235
* BUGFIX: Only include dlls in analyzers - https://github.com/fsprojects/Paket/pull/2236
* USABILITY: Fix rotating app.config entries when generating redirects - https://github.com/fsprojects/Paket/pull/2230

#### 4.3.0 - 2017-04-10
* BUGFIX: Check if a references file exists on disk - https://github.com/fsprojects/Paket/pull/2224

#### 4.2.0 - 2017-04-09
* BUGFIX: Improved output of the outdated warning and fix underlying bug - https://github.com/fsprojects/Paket/pull/2223
* BUGFIX: Make Paket.Restore.targets be called in more situations
* BUGFIX: Fix to handle weird malformed portable-only libraries - https://github.com/fsprojects/Paket/pull/2215
* BUGFIX: Detect changes in redirects settings
* BUGFIX: Workaround for TFS dependency resolution - https://github.com/fsprojects/Paket/pull/2214

#### 4.1.3 - 2017-03-30
* Support for dotnet pack
* BUGFIX: Handle empty references files for .NET Core
* BUGFIX: Better framework node detection
* BUGFIX: Better redirects for project dependent references files
* BUGFIX: Out-of-Sync check should work with auto-detection of framework settings
* BUGFIX: Convert from nuget with wildcard version - https://github.com/fsprojects/Paket/issues/2185
* BUGFIX: Support load script generation in restore
* BUGFIX: framework: auto-detect didn't work with Paket 4 - https://github.com/fsprojects/Paket/issues/2188
* USABILITY: Convert packages that do not have version specified
* COSMETICS: Use latest FSharp.Core

#### 4.0.0 - 2017-03-15
* Make Paket compatible with DotNet SDK / MSBuild 15 / Visual Sudio 2017
* Tail Recursive Package Resolution - https://github.com/fsprojects/Paket/pull/2066
* Reorganized resolver - https://github.com/fsprojects/Paket/pull/2039
* USABILITY: Added option to have paket restore fail on check failure - https://github.com/fsprojects/Paket/pull/1963
* USABILITY: Collect multiple install errors before failing - https://github.com/fsprojects/Paket/pull/2177
* Generate load scripts on install abidding to new paket.dependencies option - https://fsprojects.github.io/Paket/dependencies-file.html#Generate-load-scripts

#### 3.37.0 - 2017-03-15
* BUGFIX: auto-detect no longer causes Out of sync warning - https://github.com/fsprojects/Paket/issues/2096
* BUGFIX: Allow to add package when sources are splitted - https://github.com/fsprojects/Paket.VisualStudio/issues/137
* USABILITY: Remove confusing yellow diagnostics in pack - https://github.com/fsprojects/Paket/issues/2164
* USABILITY: Support TLS > 1.0 - https://github.com/fsprojects/Paket/issues/2174
* USABILITY: old bootstrapper did not work

#### 3.36.0 - 2017-02-25
* BUGFIX: Lower case group folder name - https://github.com/fsprojects/Paket/pull/2150
* BUGFIX: Fix resolver for Strategy.Min - https://github.com/fsprojects/Paket/issues/2148
* BUGFIX: Fix TFS-on-premise - https://github.com/fsprojects/Paket/pull/2147
* BUGFIX: Add a workaround for https://github.com/fsprojects/Paket/issues/2145
* BUGFIX: Ignore unknown frameworks - https://github.com/fsprojects/Paket/pull/2132
* COSMETICS: Do not spam "unlisted" - https://github.com/fsprojects/Paket/issues/2149
* USABILITY: Link to documentation on how to resolve a conflict - https://github.com/fsprojects/Paket/pull/2155

#### 3.35.0 - 2017-01-30
* Added "netcoreapp1.1" support - https://github.com/fsprojects/Paket/pull/2129
* BUGFIX: Ensures that boostrapper --help always work - https://github.com/fsprojects/Paket/pull/2128
* USABILITY: Reports broken project dependencies properly - https://github.com/fsprojects/Paket/pull/2131
* USABILITY: Added details for "clear-cache" in --verbose mode - https://github.com/fsprojects/Paket/pull/2130

#### 3.34.0 - 2017-01-29
* BUGFIX: Support GitHub dependencies with spaces - https://github.com/fsprojects/Paket/pull/2127
* BUGFIX: Convert from nuget: Local package source gave false error - https://github.com/fsprojects/Paket/pull/2112
* BUGFIX: Make config writer use XmlWriter for disk write - https://github.com/fsprojects/Paket/pull/2110
* BUGFIX: Ensure case when getting packages from nuget feed - https://github.com/fsprojects/Paket/pull/2106
* BUGFIX: Ensure stable ordering of references

#### 3.33.0 - 2017-01-06
* USABILITY: Ensure stable ordering of references in the same ItemGroup - https://github.com/fsprojects/Paket/pull/2105
* BUGFIX: Template with multiparagraph description was not working with LF line endings - https://github.com/fsprojects/Paket/issues/2104

#### 3.32.0 - 2017-01-02
* paket outdated: group -parameter added - https://github.com/fsprojects/Paket/pull/2097
* BUGFIX: Fix "directory doesn't exist" in NuGet v2 - https://github.com/fsprojects/Paket/pull/2102
* BUGFIX: Correctly escape no_proxy domains for bootstraper - https://github.com/fsprojects/Paket/pull/2100
* BUGFIX: Don't print incorrect warning in bootstraper - https://github.com/fsprojects/Paket/pull/2098
* BUGFIX: Update Argu to 3.6.1
* BUGFIX: Revert argu update
* BUGFIX: If we have ref and lib files then we prefer lib
* BUGFIX: Don't remove group with only remote files - https://github.com/fsprojects/Paket/pull/2089
* BUGFIX: Fix displayed package name for packages found in another group - https://github.com/fsprojects/Paket/pull/2088
* BUGFIX: Avoid infinite recursive calls in followODataLink - https://github.com/fsprojects/Paket/pull/2081
* BUGFIX: One of the file writes was missing a Directory.Create() - https://github.com/fsprojects/Paket/pull/2080
* BUGFIX: NuGetV2-OData: retrieve versions in descending order for artifactory - https://github.com/fsprojects/Paket/pull/2073
* BUGFIX: Default address of NuGet v3 stream points to https - https://github.com/fsprojects/Paket/pull/2071

#### 3.31.0 - 2016-12-04
* Added monoandroid70 moniker (Android 7 Nougat) - https://github.com/fsprojects/Paket/pull/2065
* BUGFIX: Package names are compared using non-linguistic Ordinal comparison - https://github.com/fsprojects/Paket/pull/2067
* BUGFIX: Fixed Git dependency change detection - https://github.com/fsprojects/Paket/pull/2061
* BUGFIX: Relax prerelease condition for --keep-patch - https://github.com/fsprojects/Paket/issues/2048
* BUGFIX: Allow specify auto-detect in specific groups - https://github.com/fsprojects/Paket/issues/2011

#### 3.30.0 - 2016-11-22
* Allow override of NuGetCacheFolder location through environment variable - https://github.com/fsprojects/Paket/pull/2035
* BUGFIX: Add authorization headers to Paket Push - https://github.com/fsprojects/Paket/pull/2034
* BUGFIX: Fix package name displayed when package is found in different group - https://github.com/fsprojects/Paket/issues/2031
* BUGFIX: Report which nuspec file is invalid when the nuspec cannot be loaded - https://github.com/fsprojects/Paket/issues/2026

#### 3.29.0 - 2016-11-18
* BUGFIX: Paket adds stricter prerelease dependencies to make NuGet happy - https://github.com/fsprojects/Paket/issues/2024

#### 3.28.0 - 2016-11-17
* BUGFIX: Optimize deps to make #2020 work - https://github.com/fsprojects/Paket/pull/2020
* BUGFIX: Added missing tolower() - https://github.com/fsprojects/Paket/pull/2023
* BUGFIX: Fix broken condition in WhenNode - https://github.com/fsprojects/Paket/pull/2022
* REVERT: NuGetV2-OData: retrieve versions in descending order - https://github.com/fsprojects/Paket/pull/2008
* BUGFIX: Git Dependency failed to install when space exists in User Folder name - https://github.com/fsprojects/Paket/pull/2015

#### 3.27.0 - 2016-11-09
* Verbose bootstrapper - https://github.com/fsprojects/Paket/pull/2007
* BUGFIX: NuGetV2-OData: retrieve versions in descending order - https://github.com/fsprojects/Paket/pull/2008
* BUGFIX: Paket doesn't reference libs for UWP apps - https://github.com/fsprojects/Paket/issues/2001
* BUGFIX: Version constraint was missing on referenced projects packed separately - https://github.com/fsprojects/Paket/issues/1976
* BUGFIX: Make download loop to terminate in max N=5 iterations - https://github.com/fsprojects/Paket/pull/1999

#### 3.26.0 - 2016-10-31
* New Command: paket why - http://theimowski.com/blog/2016/10-30-paket-why-command/index.html
* BUGFIX: Do not remove main group - https://github.com/fsprojects/Paket/issues/1950
* BUGFIX: Fix out-of-date-check
* BUGFIX: Be more conservative during paket add and paket remove - https://github.com/fsprojects/Paket/issues/1652

#### 3.25.0 - 2016-10-28
* Allow to put required paket version into the paket.dependencies file - https://github.com/fsprojects/Paket/pull/1983
* BUGFIX: Custom print for NugetSourceAuthentication types - https://github.com/fsprojects/Paket/pull/1985
* BUGFIX: DependenciesFileParser now tracks inner exceptions for package sources - https://github.com/fsprojects/Paket/pull/1987

#### 3.24.1 - 2016-10-25
* USABILITY: New magic mode bootstrapper - https://github.com/fsprojects/Paket/pull/1961
* USABILITY: Specify Chessie version - https://github.com/fsprojects/Paket/issues/1958
* REVERT: Support long paths for NTFS - https://github.com/fsprojects/Paket/pull/1944

#### 3.23.0 - 2016-10-10
* BUGFIX: Support long paths for NTFS - https://github.com/fsprojects/Paket/pull/1944

#### 3.22.0 - 2016-10-10
* BUGFIX: generate-include-scripts: don't check dll order when it can be skipped - https://github.com/fsprojects/Paket/pull/1945
* BUGFIX: generate-include-script doesn't not #r FSharp.Core.dll anymore - https://github.com/fsprojects/Paket/pull/1946
* BUGFIX: Paket failed to get packages from feed with credentials - https://github.com/fsprojects/Paket/pull/1947
* BUGFIX: Fix public API
* BUGFIX: Set network credentials - https://github.com/fsprojects/Paket/issues/1941
* BUGFIX: Swapped parameters of FindVersionsForPackage
* BUGFIX: Transforming wildcard syntax to regex, which is used by WebProxy for NoProxy bypassing - https://github.com/fsprojects/Paket/pull/1939
* BUGFIX: Work around dependencies issue in VSTS - https://github.com/fsprojects/Paket/issues/1798
* COSMETICS: XML paket.config is now beautified - https://github.com/fsprojects/Paket/pull/1954

#### 3.21.0 - 2016-10-04
* Added MsBuild reserved properties - https://github.com/fsprojects/Paket/pull/1934
* BUGFIX: Make VisualStudio.com nuget feed behave like nuget.org - https://github.com/fsprojects/Paket/issues/1798
* BUGFIX: Generate binding redirect that covers entire range of possible assembly versions - https://github.com/fsprojects/Paket/pull/1932
* COSMETICS: Paket shows context for missing references - https://github.com/fsprojects/Paket/issues/1936

#### 3.20.2 - 2016-09-29
* BUGFIX: Fix dependency compression issue - https://github.com/fsprojects/Paket/issues/1929
* BUGFIX: Calling `Paket.Dependencies.GetInstalledPackageModel` with wrong casing on mono failed - https://github.com/fsprojects/Paket/issues/1928
* BUGFIX: Convert from nuget with analyzers - https://github.com/fsprojects/Paket/pull/1922
* BUGFIX: Don't fail on restore - https://github.com/fsprojects/Paket/pull/1923
* BUGFIX: Fix double space encoding during pack - https://github.com/fsprojects/Paket/issues/1837
* BUGFIX: Try to resolve "$(TargetFrameworkIdentifier) == 'true'" issue
* BUGFIX: Push correct Paket.Core - https://github.com/fsprojects/Paket/pull/1911

#### 3.19.0 - 2016-09-04
* NEW Dotnetcore build for Paket.Core - https://github.com/fsprojects/Paket/pull/1785
* BUGFIX: Allow to overwrite copy_local settings for ref files
* BUGFIX: Fixed invalid Cache Folder when Current Directory is different - https://github.com/fsprojects/Paket/issues/1910

#### 3.18.0 - 2016-09-02
* BUGFIX: Fixed issues around .NET Standard resolution
* BUGFIX: Fixed toLower > tolower for odata url parameter - https://github.com/fsprojects/Paket/pull/1906
* BUGFIX: Fix deduplication condition
* Revert fix for #1898

#### 3.17.0 - 2016-08-29
* Added Add MonoAndroid44 moniker - https://github.com/fsprojects/Paket/pull/1897
* Notified about missing libs will only be shown on direct packages (too many false positives)
* Fixed props import for fsproj/cspro - https://github.com/fsprojects/Paket/issues/1898
* BUGFIX: Do not copy ref files to output dir - https://github.com/fsprojects/Paket/issues/1895
* BUGFIX: Scan group folder for packages
* BUGFIX: Better NuGet V3 API and async caching - https://github.com/fsprojects/Paket/pull/1892
* BUGFIX: Resolving .net standard depedencies for net46 - https://github.com/fsprojects/Paket/issues/1883
* BUGFIX: Change project file condition handling to be case-insensitive - https://github.com/fsprojects/Paket/pull/1890

#### 3.16.3 - 2016-08-25
* BUGFIX: Don't remove non-duplicate framework dependencies - https://github.com/fsprojects/Paket/pull/1888

#### 3.16.2 - 2016-08-25
* BUGFIX: Fixed lowest_matching constraint - https://github.com/fsprojects/Paket/pull/1882

#### 3.16.1 - 2016-08-25
* Allow printing of version number through command-line option - https://github.com/fsprojects/Paket/pull/1878
* BUGFIX: Async cache fix in multi-thread-environment for GitHub downloads - https://github.com/fsprojects/Paket/pull/1880

#### 3.16.0 - 2016-08-24
* Allow to use github access token from environment variable for github dependencies - http://fsprojects.github.io/Paket/github-dependencies.html#Using-a-GitHub-auth-key-from-environment-variable
* BUGFIX: Look for OutDir in .vcxproj - https://github.com/fsprojects/Paket/issues/1870
* USABILITY: Skip invalid meta-data in cpp projects - https://github.com/fsprojects/Paket/issues/1870
* USABILITY: Add better tracing during resolve - https://github.com/fsprojects/Paket/issues/1871
* USABILITY: Use .dll as default during pack - https://github.com/fsprojects/Paket/issues/1870

#### 3.15.0 - 2016-08-23
* When converting from Nuget Paket removes NuGetPackageImportStamp - https://github.com/fsprojects/Paket/pull/1865
* BUGFIX: Fixed strange issue during directory cleanup
* BUGFIX: Fallback to LocalApplicationData if we don't have UserProfile avaulable - https://github.com/fsprojects/Paket/issues/1863
* BUGFIX: Fixed octokit parsing - https://github.com/fsprojects/Paket/issues/1867
* BUGFIX: Faulty conditions were generated when using condition attributes - https://github.com/fsprojects/Paket/issues/1860

#### 3.14.0 - 2016-08-22
* Show message when a package version is not installed because it is unlisted
* BUGFIX: Bootstrapper had issues with partial download - https://github.com/fsprojects/Paket/pull/1859
* BUGFIX: Use ConcurrentDictionary correctly - https://github.com/fsprojects/Paket/pull/1853

#### 3.13.0 - 2016-08-12
* Allow to pack referenced projects by setting paket.template switch - https://github.com/fsprojects/Paket/issues/1851

#### 3.12.0 - 2016-08-12
* BUGFIX: Paket doesn't add duplicate references to framework assemblies anymore - https://github.com/fsprojects/Paket/issues/1333
* BUGFIX: Run resolver after convert
* BUGFIX: Selective paket update doesn't ignore paket.dependencies rules anymore - https://github.com/fsprojects/Paket/issues/1841
* BUGFIX: Update with any of the --keep-?? flags didn't honour redirects:on in paket.dependencies - https://github.com/fsprojects/Paket/issues/1844

#### 3.11.0 - 2016-08-04
* Allow Pack to pin only project references - https://github.com/fsprojects/Paket/issues/1649

#### 3.10.0 - 2016-08-03
* Allow to specify nupkg version for source override in paket.local file - https://github.com/fsprojects/Paket/issues/1803
* BUGFIX: Allow "auto-restore on" to be done twice - https://github.com/fsprojects/Paket/issues/1836
* BUGFIX: be careful with distinction between .NET 4.0 client and .NET 4.0 full profile - https://github.com/fsprojects/Paket/issues/1830
* BUGFIX: Don't allow empty string as description in template file - https://github.com/fsprojects/Paket/pull/1831
* BUGFIX: Respect comments in dependencies file

#### 3.9.0 - 2016-07-22
* Don't create runtime references for CoreClr anymore - new concept coming soon
* BUGFIX: Allow to install packages that have "native" in package name - https://github.com/fsprojects/Paket/issues/1829
* PERFORMANCE: Much faster computation of the InstallModel

#### 3.8.0 - 2016-07-18
* Paket automatically packs localized assemblies - https://github.com/fsprojects/Paket/pull/1816
* BUGFIX: Fix possible null ref when processing a vcxproj file - https://github.com/fsprojects/Paket/issues/1814
* BUGFIX: Changing NuGet uri from http to https in paket.dependencies don't causes error any more - https://github.com/fsprojects/Paket/issues/1820
* BUGFIX: Paket 'pack' should exclude 'project' template files correctly - https://github.com/fsprojects/Paket/issues/1818
* PERFORMANCE: Do not scan node_modules path for project files - https://github.com/fsprojects/Paket/issues/1782
* Exposed license url in public namespace - https://github.com/fsprojects/Paket/pull/1811

#### 3.7.0 - 2016-07-14
* Paket automatically packs localized assemblies - https://github.com/fsprojects/Paket/pull/1807
* BUGFIX: Fixed incorrect CopyRuntimeDependencies.ProjectFile causing 'Could not find paket.dependencies' - https://github.com/fsprojects/Paket/pull/1802

#### 3.6.0 - 2016-07-12
* Generate include script for each group - https://github.com/fsprojects/Paket/pull/1787
* USABILITY: Improve error messages for dependency groups - https://github.com/fsprojects/Paket/pull/1797

#### 3.5.0 - 2016-07-12
* Support for .NET 4.6.3 and .NET Standard 1.6
* Using Argu 3
* Support groups in paket.local - https://github.com/fsprojects/Paket/pull/1788
* Paket config can be run from everywhere - https://github.com/fsprojects/Paket/pull/1781
* BUGFIX: Install older frameworks if things don't work out - https://github.com/fsprojects/Paket/issues/1779
* BUGFIX: Fixed detection of framework version with spaces - https://github.com/fsprojects/Paket/pull/1791
* BUGFIX: Fixed error with local sources and run convert-from-nuget - https://github.com/fsprojects/Paket/pull/1795

#### 3.4.0 - 2016-06-30
* Inaccessible caches are excluded for the duration of running a command - https://github.com/fsprojects/Paket/pull/1770
* BUGFIX: NuGet OData search is now case-insensitive - https://github.com/fsprojects/Paket/issues/1775
* BUGFIX: Allows to use colons in git build argument - https://github.com/fsprojects/Paket/issues/1773
* BUGFIX: auto-restore on fixes old targets file references - https://github.com/fsprojects/Paket/issues/1768
* BUGFIX: Added handling for cache not being accessible - https://github.com/fsprojects/Paket/pull/1764
* BUGFIX: Fixed out-of-date check for remote files - https://github.com/fsprojects/Paket/issues/1760  https://github.com/fsprojects/Paket/issues/1762 https://github.com/fsprojects/Paket/issues/1766
* BUGFIX: Using network cache with invalid credentials should not fail restore - https://github.com/fsprojects/Paket/issues/1758
* BUGFIX: Make the copy task more robust if we can't parse target framework - https://github.com/fsprojects/Paket/issues/1756
* BUGFIX: Paket warns on dependencies file that has same package twice in same group - https://github.com/fsprojects/Paket/issues/1757
* USABILITY: Show out-of-sync warning message if paket.lock is not matching paket.dependencies - https://github.com/fsprojects/Paket/issues/1750
* COSMETICS: Don't trace download of remote files twice

#### 3.3.0 - 2016-06-25
* Paket fails on dependencies file that has same package twice in same group - https://github.com/fsprojects/Paket/issues/1757
* Paket.SemVer.Parse is now in PublicAPI.fs - https://github.com/fsprojects/Paket/pull/1754
* BUGFIX: Automatic repair of broken file paths in NuGet packages - https://github.com/fsprojects/Paket/issues/1755
* BUGFIX: Fixed out-of-date check for auto-detection of frameworks - https://github.com/fsprojects/Paket/issues/1750

#### 3.2.0 - 2016-06-24
* Show out-of-sync error message if paket.lock is not matching paket.dependencies - https://github.com/fsprojects/Paket/issues/1750
* BUGFIX: Dependency resolution for .NETFramework4.5 and .NETPortable0.0-wp8+netcore45+net45+wp81+wpa81 fixed - https://github.com/fsprojects/Paket/issues/1753
* BUGFIX: Don't report warnings for packages that are not installed for current target framework - https://github.com/fsprojects/Paket/issues/1693
* BUGFIX: Runtime deps are copied based on TargetFramework - https://github.com/fsprojects/Paket/issues/1751
* BUGFIX: Do not take over control over manual nodes - https://github.com/fsprojects/Paket/issues/1746
* BUGFIX: Better error message when log file is missing - https://github.com/fsprojects/Paket/issues/1743
* BUGFIX: Create folder if needed during package extraction - https://github.com/fsprojects/Paket/issues/1741
* BUGFIX: Simplify works with auto-detected target frameworks - https://github.com/fsprojects/Paket/pull/1740
* BUGFIX: Make sure Guid in project reference is parsed well - https://github.com/fsprojects/Paket/pull/1738
* BUGFIX: Added a username and password option scripting - https://github.com/fsprojects/Paket/pull/1736
* BUGFIX: Trailing slash will be removed from credentials - https://github.com/fsprojects/Paket/pull/1735
* COSMETICS: Add condition to AfterBuild target to unbreak nCrunch - https://github.com/fsprojects/Paket/pull/1734
* BUGFIX: Ignore case in aliases dll names - https://github.com/fsprojects/Paket/pull/1733

#### 3.1.0 - 2016-06-16
* Paket pack doesn't allow empty string as authors and description metadata - https://github.com/fsprojects/Paket/pull/1728
* Made Name and Guid in ProjectRefrence optional - https://github.com/fsprojects/Paket/issues/1729
* BUGFIX: Prerelease version range are working with ~> again
* BUGFIX: Filter empty When conditions - https://github.com/fsprojects/Paket/issues/1727
* BUGFIX: Do not garbage collect packages with version in path

#### 3.0.0 - 2016-06-15
* Allow to reference git repositories - http://fsprojects.github.io/Paket/git-dependencies.html
* Allow to run build commands on git repositories - http://fsprojects.github.io/Paket/git-dependencies.html#Running-a-build-in-git-repositories
* Allow to use git repositories as NuGet source - http://fsprojects.github.io/Paket/git-dependencies.html#Using-Git-repositories-as-NuGet-source
* Allow to override package sources in paket.local - http://fsprojects.github.io/Paket/local-file.html http://theimowski.com/blog/2016/05-19-paket-workflow-for-testing-new-nuget-package-before-release/index.html
* NEW COMMAND: "paket generate-include-scripts" creates package include scripts for F# Interactive - http://fsprojects.github.io/Paket/paket-generate-include-scripts.html
* Additional local caches - http://fsprojects.github.io/Paket/caches.html
* Garbage collection in packages folder - https://github.com/fsprojects/Paket/pull/1491
* Allows to exclude dll references from a NuGet package - http://fsprojects.github.io/Paket/references-files.html#Excluding-libraries
* Allows to use aliases for libraries - http://fsprojects.github.io/Paket/references-files.html#Library-aliases
* Create Choose nodes for .NET Standard
* Remove command removes empty group when removing last dependency - https://github.com/fsprojects/Paket/pull/1706
* New bootstrapper option --max-file-age - http://fsprojects.github.io/Paket/bootstrapper.html
* USABILITY: Removed "specs:" from paket.lock since it was copied from Bundler and had no meaning in Paket - https://github.com/fsprojects/Paket/pull/1608
* BREAKING CHANGE: "lib", "runtimes" are not allowed as group names
* BREAKING CHANGE: Removed --hard parameter from all commands.
    - Paket threads all commands as if --hard would have been set - https://github.com/fsprojects/Paket/pull/1567
    - For the --hard use in the binding redirects there is a new parameter --clean-redirects - https://github.com/fsprojects/Paket/pull/1692

#### 2.66.10 - 2016-06-15
* BUGFIX: Paket update failed on silverlight projects - https://github.com/fsprojects/Paket/pull/1719

#### 2.66.9 - 2016-06-03
* BUGFIX: Automatic prerelease expansion should not be done if explicit prereleases are requested - https://github.com/fsprojects/Paket/issues/1716 https://github.com/fsprojects/Paket/issues/1714

#### 2.66.6 - 2016-05-31
* BUGFIX: Groups with different sources should not resolve to wrong packages - https://github.com/fsprojects/Paket/issues/1711

#### 2.66.5 - 2016-05-30
* BUGFIX: Don't remove trailing zero if version is in package path - https://github.com/fsprojects/Paket/issues/1708

#### 2.66.4 - 2016-05-26
* BUGFIX: Optimization of local dependencies - https://github.com/fsprojects/Paket/issues/1703

#### 2.66.3 - 2016-05-24
* BUGFIX: Use utf-8 to download strings - https://github.com/fsprojects/Paket/pull/1702

#### 2.66.2 - 2016-05-23
* BUGFIX: Update with any of the --keep-major flag didn't honour content:none in paket.dependencies - https://github.com/fsprojects/Paket/issues/1701

#### 2.66.0 - 2016-05-23
* Package groups be excluded in a paket.template file - https://github.com/fsprojects/Paket/pull/1696
* BUGFIX: Fallback from portable to net45 must be conversative - https://github.com/fsprojects/Paket/issues/1117

#### 2.65.0 - 2016-05-18
* BUGFIX: Fixed compatibility issues with nuget.org and myget - https://github.com/fsprojects/Paket/pull/1694
* BUGFIX: DateTime in package should not be in the future
* BUGFIX: Don't push non existing files - https://github.com/fsprojects/Paket/pull/1688
* BUGFIX: Paket should imports build targets from packages in build dependency groups - https://github.com/fsprojects/Paket/pull/1674
* BUGFIX: Framework resolution strategy for Google.Apis.Oauth2.v2 - https://github.com/fsprojects/Paket/issues/1663
* BUGFIX: Blacklisting install.xdt and uninstall.xdt files - https://github.com/fsprojects/Paket/pull/1667

#### 2.64.0 - 2016-05-05
* Implemented support for NativeReference - https://github.com/fsprojects/Paket/issues/1658
* Added monoandroid60 to be matched as Some MonoAndroid - https://github.com/fsprojects/Paket/pull/1659
* BUGFIX: Understand InterprojectDependencies without Name - https://github.com/fsprojects/Paket/issues/1657
* BUGFIX: Fix path issue on linux - https://github.com/fsprojects/Paket/pull/1644/files
* BUGFIX: Don't pack template files in packages or paket-files

#### 2.63.0 - 2016-04-22
* Added monoandroid43 to be matched as Some MonoAndroid - https://github.com/fsprojects/Paket/pull/1631
* Added support for MonoAndroid22 and MonoAndroid23 - https://github.com/fsprojects/Paket/pull/1628
* BUGFIX: allow directory names with + in paket.template
* BUGFIX: Generates binding redirect for references targeting different profiles - https://github.com/fsprojects/Paket/pull/1634
* EXPERIMENTAL: paket resolves runtime dependency libs - https://github.com/fsprojects/Paket/pull/1626
* USABILITY: remove command restricts install to the specified group only - https://github.com/fsprojects/Paket/pull/1612

#### 2.62.0 - 2016-04-17
* Refactoring Bootstrapper to introduce better coverage and testing - https://github.com/fsprojects/Paket/pull/1603

#### 2.61.0 - 2016-04-17
* Support .NET platform standard packages - https://github.com/fsprojects/Paket/issues/1614
* Support .NET 4.6.2 - https://github.com/fsprojects/Paket/issues/1614
* BUGFIX: Don't set CopyToOutputDirectory for Compile items - https://github.com/fsprojects/Paket/issues/1592
* BUGFIX: Allow to pack packages with ReflectedDefinition - https://github.com/fsprojects/Paket/pull/1602

#### 2.60.0 - 2016-04-12
* Various performance optimizations - https://github.com/fsprojects/Paket/pull/1599
* BUGFIX: Fix CleanDir function - https://github.com/fsprojects/Paket/commit/1c2250ed5fae51a5f086325347fecefe16bba27a#commitcomment-17064085
* BUGFIX: Detect net30 moniker

#### 2.59.0 - 2016-04-12
* BUGFIX: Remove process should remove packages from specified groups - https://github.com/fsprojects/Paket/issues/1596
* BUGFIX: Compare full filename for pack with template file - https://github.com/fsprojects/Paket/issues/1594
* BUGFIX: Dependencies file should not take shortened versions - https://github.com/fsprojects/Paket/issues/1591
* BUGFIX: Breaking some parallism and trying to prevent race conditions - https://github.com/fsprojects/Paket/issues/1589
* BUGFIX: "paket.exe pack" with "include-referenced-projects" and "minimum-from-lock-file" did not work when project references have a paket.template file - https://github.com/fsprojects/Paket/issues/1586
* BUGFIX: Property Definitions are placed after FSharp Targets - https://github.com/fsprojects/Paket/issues/1585
* BUGFIX: Redirects for assemblies in the GAC were removed - https://github.com/fsprojects/Paket/issues/1574
* BUGFIX: Paket.dependency with version ranges failed when package has pinned dependency and that version is unlisted - https://github.com/fsprojects/Paket/issues/1579
* BUGFIX: Github dependencies reference transitive NuGet packages to projects - https://github.com/fsprojects/Paket/issues/1578
* BUGFIX: Add "*.fsi" files as <Compile> by default - https://github.com/fsprojects/Paket/pull/1573
* BUGFIX: Touch feature disabled by default in Add, Update, Install; enabled with --touch-affected-refs - https://github.com/fsprojects/Paket/pull/1571
* BUGFIX: Property Definitions: placed after csharp targets - https://github.com/fsprojects/Paket/pull/1522
* BUGFIX: Create folder for all source file dependencies
* USABILITY: Using saved api key credentials for the push operation - https://github.com/fsprojects/Paket/pull/1570
* USABILITY: Paket update supports combining filter with specific version - https://github.com/fsprojects/Paket/pull/1580

#### 2.57.0 - 2016-03-30
* BUGFIX: Property Definitions: placed after non-paket imports if they directly follow the top property groups - https://github.com/fsprojects/Paket/pull/1561
* BUGFIX: Fixed inconsistent condition generation in paket.lock file - https://github.com/fsprojects/Paket/issues/1552
* BUGFIX: Removing transitive dependencies from dependencies list during pack - https://github.com/fsprojects/Paket/pull/1547
* USABILITY: Better WPF support - https://github.com/fsprojects/Paket/pull/1550

#### 2.56.0 - 2016-03-24
* BUGFIX: Move props definitions further up in project files - https://github.com/fsprojects/Paket/issues/1537
* BUGFIX: Fixed missing src files when packing with symbols on Linux - https://github.com/fsprojects/Paket/pull/1545
* BUGFIX: Ensuring that dependent dll's are not included in the package when usng include-referenced-projects - https://github.com/fsprojects/Paket/pull/1543
* BUGFIX: Global redirects:false is not disabling everything below anymore - https://github.com/fsprojects/Paket/issues/1544

#### 2.55.0 - 2016-03-23
* Correct src folder structure for packing with symbols - https://github.com/fsprojects/Paket/pull/1538
* Fix resolver bug spotted by property based testing - https://github.com/fsprojects/Paket/issues/1524

#### 2.54.0 - 2016-03-21
* It's possible to influence the CopyToOutputDirectory property for content references in project files - http://fsprojects.github.io/Paket/nuget-dependencies.html#CopyToOutputDirectory-settings
* BUGFIX: Fix regression where paket skipped packages with name ending in lib - https://github.com/fsprojects/Paket/issues/1531
* USABILITY: Unknown package settings are now reported
* USABILITY: Improve warning text on conflict - https://github.com/fsprojects/Paket/pull/1530

#### 2.53.0 - 2016-03-19
* Allow to restore recursively from remote dependencies file - https://github.com/fsprojects/Paket/issues/1507
* BUGFIX: Fix mixed mode solutions with Native - https://github.com/fsprojects/Paket/issues/1523
* BUGFIX: Do not generate useless true conditions for Native - https://github.com/fsprojects/Paket/issues/1523
* BUGFIX: Native settings are filtered correctly - https://github.com/fsprojects/Paket/issues/1523
* BUGFIX: Force resolver to look into deeper levels - https://github.com/fsprojects/Paket/issues/1520
* COSMETICS: Emit net40-full moniker instead of net-40
* COSMETICS: Simplify single when conditions with single true statement
* USABILITY: Improved error message when paket.dependencies can't be found - https://github.com/fsprojects/Paket/pull/1519
* USABILITY: Automatically retry with force flag if we can't get package details for a given version - https://github.com/fsprojects/Paket/issues/1526
* USABILITY: Better error message when paket.lock an paket.dependencies are out of sync.
* USABILITY: Content:once doesn't add paket flags to the csproj file in order to make Orleans tools happy - https://github.com/fsprojects/Paket/issues/1513
* USABILITY: Be more robust in paket.references files - https://github.com/fsprojects/Paket/issues/1514
* USABILITY: Improved stability in lock acquiring process - https://github.com/fsprojects/Paket/issues/858

#### 2.52.0 - 2016-03-10
* Allow to restore dll from remote dependencies file - https://github.com/fsprojects/Paket/issues/1507
* Prevent paket holding locks on assemblies during binding redirects - https://github.com/fsprojects/Paket/pull/1492
* ProjectFile.save with forceTouch to only modify the last write time without content if unchanged - https://github.com/fsprojects/Paket/pull/1493
* BUGFIX: Don't accept "Unsupported0.0" as full framework - https://github.com/fsprojects/Paket/issues/1494
* BUGFIX: Revert 1487 - https://github.com/fsprojects/Paket/issues/1487
* BUGFIX: Fall back to v2 for VSTS - https://github.com/fsprojects/Paket/issues/1496
* BUGFIX: Fixed duplicate frameworks during auto-detection - https://github.com/fsprojects/Paket/issues/1500
* BUGFIX: Fixed conditional references created for group dependencies - https://github.com/fsprojects/Paket/issues/1505
* BUGFIX: Fixed parsing error in lock file parser - https://github.com/fsprojects/Paket/issues/1500
* BUGFIX: Merge Chessie into PowerShell package - https://github.com/fsprojects/Paket/issues/1499
* BUGFIX: Make v3 API more robust
* BUGFIX: Do not install packages with same version from different groups twice - https://github.com/fsprojects/Paket/issues/1458
* BUGFIX: When adding framework specification to paket.dependencies .props include was moved to the bottom of csproj file - https://github.com/fsprojects/Paket/issues/1487
* BUGFIX: Allow to use LOCKEDVERSION with packages that are not in main group - https://github.com/fsprojects/Paket/issues/1483
* USABILITY: only complain about missing references if there are references at all

#### 2.51.0 - 2016-02-29
* Experimental Visual C++ support in binding redirects - https://github.com/fsprojects/Paket/issues/1467
* Restore: optional --touch-affected-refs to touch refs affected by a restore - https://github.com/fsprojects/Paket/pull/1485
* BUGFIX: fixed group transitive dependency checking - https://github.com/fsprojects/Paket/pull/1479
* BUGFIX: Do not try to pack output folder - https://github.com/fsprojects/Paket/issues/1473
* BUGFIX: Fix StackOverflow from https://github.com/fsprojects/Paket/issues/1432
* BUGFIX: Do not pack absolute paths - https://github.com/fsprojects/Paket/issues/1472
* BUGFIX: Keep Auth from dependencies file for fast path - https://github.com/fsprojects/Paket/issues/1469
* BUGFIX: Fix Platform matching bug in CPP projects - https://github.com/fsprojects/Paket/issues/1467
* USABILITY: Touch project files when paket.lock changed in order to support incremental builds with MsBuild - https://github.com/fsprojects/Paket/issues/1471
* USABILITY: Prevent paket holding locks on assemblies during binding redirects
* USABILITY: Don't fail when we can't turn on auto-restote during convert

#### 2.50.0 - 2016-02-09
* Experimental Visual C++ support - https://github.com/fsprojects/Paket/issues/1467
* BUGFIX: Install packages that end in .dll - https://github.com/fsprojects/Paket/issues/1466
* BUGFIX: Prevent race condition - https://github.com/fsprojects/Paket/issues/1460
* BUGFIX: Download of HTTP dependencies should delete folder before we unzip
* BUGFIX: Do not touch project files in packages folder - https://github.com/fsprojects/Paket/issues/1455
* BUGFIX: Keep versions locked for dependencies during pack - https://github.com/fsprojects/Paket/issues/1457
* BUGFIX: Do not fail on auth check for remote dependencies file - https://github.com/fsprojects/Paket/issues/1456
* WORKAROUND: Don't use v3 getPackageDetails on nuget.org or myget

#### 2.49.0 - 2016-02-03
* Added paket pack switch minimum-from-lock-file - http://fsprojects.github.io/Paket/paket-pack.html#Version-ranges
* Automatic framework detection - http://fsprojects.github.io/Paket/dependencies-file.html#Automatic-framework-detection
* BUGFIX: Work around auth issues with VSTS feed - https://github.com/fsprojects/Paket/issues/1453
* USABILITY: Show warning if a dependency is installed for wrong target framework - https://github.com/fsprojects/Paket/pull/1445

#### 2.48.0 - 2016-01-28
* New lowest_matching option that allows to use lowest matching version of direct dependencies - http://fsprojects.github.io/Paket/dependencies-file.html#Lowest-matching-option
* BUGFIX: Fix convert-from-nuget command - https://github.com/fsprojects/Paket/pull/1437
* BUGFIX: paket pack with enabled include-referenced-projects flag doesn't throwh NRE - https://github.com/fsprojects/Paket/issues/1434
* BUGFIX: Fixed pack package dependencies for dependent projects - https://github.com/fsprojects/Paket/issues/1429
* BUGFIX: Fixed pack package dependencies for dependent projects - https://github.com/fsprojects/Paket/pull/1417
* BUGFIX: Pack with concrete template file should work for type project - https://github.com/fsprojects/Paket/issues/1414
* BUGFIX: Don't use symbol packages when using filesystem source with symbol package - https://github.com/fsprojects/Paket/issues/1413

#### 2.46.0 - 2016-01-19
* BootStrapper caches paket.exe in NuGet cache - https://github.com/fsprojects/Paket/pull/1400
* Case insensitive autocomplete for NuGet v2 protocol - https://github.com/fsprojects/Paket/pull/1410

#### 2.45.0 - 2016-01-18
* Initial support for autocomplete of private sources - https://github.com/fsprojects/Paket/issues/1298
* Allow to set project url in paket pack
* Added include-pdbs switch in paket.template files - https://github.com/fsprojects/Paket/pull/1403
* BUGFIX: Fixed symbol sources creation on projects that contain linked files - https://github.com/fsprojects/Paket/pull/1402
* BUGFIX: Fixed inter project dependencies
* BUGFIX: Reduce pressure from call stack - https://github.com/fsprojects/Paket/issues/1392
* BUGFIX: Symbols package fix for projects that contained linked files - https://github.com/fsprojects/Paket/pull/1390

#### 2.44.0 - 2016-01-14
* Paket pack for symbols packages allows for pulling in referenced projects. - https://github.com/fsprojects/Paket/pull/1383

#### 2.43.0 - 2016-01-14
* BUGFIX: Use registration data from normalized NuGet version - https://github.com/fsprojects/Paket/issues/1387
* BUGFIX: $(SolutionDir) in ProjectReference include attribute will be parsed - https://github.com/fsprojects/Paket/issues/1377
* BUGFIX: Restore groups sequentially - https://github.com/fsprojects/Paket/issues/1371
* PERFORMANCE: Fix issue with bad performance - https://github.com/fsprojects/Paket/issues/1387
* PERFORMANCE: Try relaxed resolver only when there is a chance to succeed
* USABILITY: Fail if credentials are invalid - https://github.com/fsprojects/Paket/issues/1382

#### 2.42.0 - 2016-01-10
* Nemerle projects support
* BUGFIX: Incorrect package dependencies graph resolution with prereleases - https://github.com/fsprojects/Paket/pull/1359
* BUGFIX: NuGetV2: avoid revealing password also if more than one source is defined - https://github.com/fsprojects/Paket/pull/1357

#### 2.41.0 - 2016-01-07
* Allow to reference dlls from HTTP resources - https://github.com/fsprojects/Paket/issues/1341
* BUGFIX: Fixed prerelease comparision - https://github.com/fsprojects/Paket/issues/1316
* BUGFIX: Fixed problem with prerelease versions during pack - https://github.com/fsprojects/Paket/issues/1316
* BUGFIX: Do not copy dlls from paket-files - https://github.com/fsprojects/Paket/issues/1341
* BUGFIX: Fixed problem with @ char in paths during pack - https://github.com/fsprojects/Paket/pull/1351
* BUGFIX: Allow to reference dlls from HTTP resources on mono - https://github.com/fsprojects/Paket/pull/1349
* PERFORMANCE: Don't parse lock file in FullUpdate mode
* WORKAROUND: ConfigFile password encryption did not work on specific machines - https://github.com/fsprojects/Paket/pull/1347
* USABILITY: Show warning when paket.references is used in nupkg content - https://github.com/fsprojects/Paket/issues/1344
* USABILITY: Report group name in download trace - https://github.com/fsprojects/Paket/issues/1337
* USABILITY: Be more robust against flaky NuGet feeds

#### 2.40.0 - 2015-12-29
* BUGFIX: Better packaging of prerelease dependencies - https://github.com/fsprojects/Paket/issues/1316
* BUGFIX: Allow to overwrite versions in template files without id - https://github.com/fsprojects/Paket/issues/1321
* BUGFIX: Accept dotnet54 as moniker
* BUGFIX: Download file:/// to paket-files/localhost
* BUGFIX: Compare normalized Urls
* BUGFIX: Call OnCompleted in Observable.flatten - https://github.com/fsprojects/Paket/pull/1330
* BUGFIX: Allow to restore packages from private feeds - https://github.com/fsprojects/Paket/issues/1326
* PERFORMANCE: Cache which source contains versions in GetVersions - https://github.com/fsprojects/Paket/pull/1327
* PERFORMANCE: Prefer package-versions protocol for nuget.org and myget.org

#### 2.38.0 - 2015-12-22
* Support new NuGet version range for empty restrictions
* USABILITY: Don't use /odata for nuget.org or myget.org
* BUGFIX: paket pack ignored specific-version parameter - https://github.com/fsprojects/Paket/issues/1321
* COSMETICS: Better error messages in GetVersions
* COSMETICS: Normalize NuGet source feeds in lock files
* PERFORMANCE: Keep traffic for GetVersions and GetPackageDetails low

#### 2.37.0 - 2015-12-21
* New "clear-cache" command allows to clear the NuGet cache - http://fsprojects.github.io/Paket/paket-clear-cache.html
* Paket checks PackageDetails only for sources that responded with versions for a package - https://github.com/fsprojects/Paket/issues/1317
* Implemented support for specifying per-template versions in paket pack - https://github.com/fsprojects/Paket/pull/1314
* Added support for relative src link to package content - https://github.com/fsprojects/Paket/pull/1311
* BUGFIX: Fix NullReferenceException - https://github.com/fsprojects/Paket/issues/1307
* BUGFIX: Check that cached NuGet package belongs to requested package
* BUGFIX: NuGet packages with FrameworkAssembly nodes did not work - https://github.com/fsprojects/Paket/issues/1306
* Paket install did an unnecessary update when framework restriction were present - https://github.com/fsprojects/Paket/issues/1305
* COSMETICS: No need to show cache warnings

#### 2.36.0 - 2015-12-10
* Getting assembly metadata without loading the assembly - https://github.com/fsprojects/Paket/pull/1293

#### 2.35.0 - 2015-12-09
* "redirects off" skips binding redirects completely - https://github.com/fsprojects/Paket/pull/1299

#### 2.34.0 - 2015-12-07
* BootStrapper uses named temp files - https://github.com/fsprojects/Paket/pull/1296
* Making user prompts work with stdin - https://github.com/fsprojects/Paket/pull/1292

#### 2.33.0 - 2015-12-04
* Option to force a binding redirects - https://github.com/fsprojects/Paket/pull/1290
* Use GetCustomAttributesData instead of GetCustomAttributes - https://github.com/fsprojects/Paket/issues/1289
* Don't touch app.config if we don't logically change it - https://github.com/fsprojects/Paket/issues/1248
* Normalize versions in lock file for nuget.org - https://github.com/fsprojects/Paket/issues/1282
* Using AssemblyTitle if no title is specified in a project template - https://github.com/fsprojects/Paket/pull/1285
* Binding redirects should work with multiple groups - https://github.com/fsprojects/Paket/issues/1284
* Resolver is more tolerant with prereleases - https://github.com/fsprojects/Paket/issues/1280

#### 2.32.0 - 2015-12-02
* Provided more user-friendly messages for bootstrapper - https://github.com/fsprojects/Paket/pull/1278
* EXPERIMENTAL: Added ability to create symbol/source packages - https://github.com/fsprojects/Paket/pull/1275
* BUGFIX: Fixed coreProps root element in generated nuspec - https://github.com/fsprojects/Paket/pull/1276

#### 2.31.0 - 2015-12-01
* Add options to force Nuget source and use local file paths with bootstrapper - https://github.com/fsprojects/Paket/pull/1268
* Implement exclude parameter for pack - https://github.com/fsprojects/Paket/pull/1274
* Handle different platforms in ProjectFile.GetOutputPath - https://github.com/fsprojects/Paket/pull/1269
* Support local read-only .nupkg-files - https://github.com/fsprojects/Paket/pull/1272

#### 2.30.0 - 2015-12-01
* Switched to using Chessie Nuget package - https://github.com/fsprojects/Paket/pull/1266
* Adding .NET 4.6.1 support - https://github.com/fsprojects/Paket/issues/1270

#### 2.29.0 - 2015-11-27
* Allow specifying Nuget Source and provide option to specify parameters with config file in bootstrapper - https://github.com/fsprojects/Paket/pull/1261
* BUGFIX: Do not normalize versions since it might break Klondike - https://github.com/fsprojects/Paket/issues/1257
* COSMETICS: Better error message when lock file doesn't contain version pin - https://github.com/fsprojects/Paket/issues/1256
* COSMETICS: Show a warning when the resolver selects an unlisted version - https://github.com/fsprojects/Paket/pull/1258

#### 2.28.0 - 2015-11-25
* Reuse more of the NuGet v3 API for protocol selection
* Using new NuGet v3 protocol to retrieve unlisted packages - https://github.com/fsprojects/Paket/issues/1254
* Created installer demo - https://github.com/fsprojects/Paket/issues/1251
* Adding monoandroid41 framework moniker - https://github.com/fsprojects/Paket/pull/1245
* BUGFIX: Specifying prereleases did not work with pessimistic version constraint - https://github.com/fsprojects/Paket/issues/1252
* BUGFIX: Unlisted property get properly filled from NuGet v3 API - https://github.com/fsprojects/Paket/issues/1242
* BUGFIX: Bootstrapper compares version per SemVer - https://github.com/fsprojects/Paket/pull/1236
* PERFORMANCE: Avoid requests to teamcity that lead to server error
* USABILITY: If parsing of lock file fails Paket reports the lock file filename - https://github.com/fsprojects/Paket/issues/1247

#### 2.27.0 - 2015-11-19
* Binding redirects get cleaned during install - https://github.com/fsprojects/Paket/pull/1235
* BUGFIX: Bootstrapper compares version per SemVer - https://github.com/fsprojects/Paket/pull/1236
* BUGFIX: Do not print feed password to output - https://github.com/fsprojects/Paket/pull/1238
* USABILITY: Always write non-version into lock file to keep ProGet happy - https://github.com/fsprojects/Paket/issues/1239

#### 2.26.0 - 2015-11-18
* BUGFIX: Better parsing of framework restrictions - https://github.com/fsprojects/Paket/issues/1232
* BUGFIX: Fix props files - https://github.com/fsprojects/Paket/issues/1233
* BUGFIX: Detect AssemblyName from project file name if empty - https://github.com/fsprojects/Paket/issues/1234
* BUGFIX: Fixed issue with V3 feeds doing api requests even when the paket.lock is fully specified - https://github.com/fsprojects/Paket/pull/1231
* BUGFIX: Update ProjectFile.GetTargetProfile to work with conditional nodes - https://github.com/fsprojects/Paket/pull/1227
* BUGFIX: Putting .targets import on correct location in project files - https://github.com/fsprojects/Paket/issues/1226
* BUGFIX: Putting braces around OData conditions to work around ProGet issues - https://github.com/fsprojects/Paket/issues/1225
* USABILITY: Always write nomalized version into lock file to keep the lockfile as stable as possible
* USABILITY: Always try 3 times to download and extract a package
* USABILITY: Sets default resolver strategy for convert from nuget to None - https://github.com/fsprojects/Paket/pull/1228

#### 2.25.0 - 2015-11-13
* Unified cache implementation for V2 and V3 - https://github.com/fsprojects/Paket/pull/1222
* BUGFIX: Putting .props and .targets import on correct location in project files - https://github.com/fsprojects/Paket/issues/1219
* BUGFIX: Propagate framework restriction correctly - https://github.com/fsprojects/Paket/issues/1213
* BUGFIX: Match auth - https://github.com/fsprojects/Paket/issues/1210
* BUGFIX: Better error message when something goes wrong during package download

#### 2.24.0 - 2015-11-11
* Support for feeds that only provide NuGet v3 API - https://github.com/fsprojects/Paket/pull/1205
* BUGFIX: Made PublicAPI.ListTemplateFiles more robust - https://github.com/fsprojects/Paket/pull/1209
* BUGFIX: Allow to specify empty file patterns in paket.template
* BUGFIX: Filter excluded dependencies in template files - https://github.com/fsprojects/Paket/issues/1208
* BUGFIX: Framework dependencies were handled too strict - https://github.com/fsprojects/Paket/issues/1206

#### 2.23.0 - 2015-11-09
* Allow to exclude dependencies in template files - https://github.com/fsprojects/Paket/issues/1199
* Exposed TemplateFile types and Dependencies member - https://github.com/fsprojects/Paket/pull/1203
* Paket uses lock free version of Async.Choice
* Paket generates and parses strategy option in lock file - https://github.com/fsprojects/Paket/pull/1196
* BUGFIX: Fixed version requirement parse issue noticed in FsBlog
* USABILITY: Paket shows parsing errors in app.config files - https://github.com/fsprojects/Paket/issues/1195

#### 2.22.0 - 2015-11-05
* Paket adds binding redirect only for applicable assemblies - https://github.com/fsprojects/Paket/issues/1187
* BUGFIX: Add missing transitive dependencies after paket update - https://github.com/fsprojects/Paket/issues/1190
* BUGFIX: Work around issue with # in file names on mono - https://github.com/fsprojects/Paket/issues/1189
* USABILITY: Better error reporting when prereleases are involved - https://github.com/fsprojects/Paket/issues/1186

#### 2.21.0 - 2015-11-01
* Adding LOCKEDVERSION placeholder to templatefile - https://github.com/fsprojects/Paket/issues/1183

#### 2.20.0 - 2015-10-30
* Allow filtered updates of packages matching a regex - https://github.com/fsprojects/Paket/pull/1178
* Search for paket.references in startup directory (auto-restore feature) - https://github.com/fsprojects/Paket/pull/1179
* BUGFIX: Framework filtering for transisitve packages - https://github.com/fsprojects/Paket/issues/1182

#### 2.19.0 - 2015-10-29
* Resolver changed to breadth first search to escape more quickly from conflict situations - https://github.com/fsprojects/Paket/issues/1174
* Paket init downloads stable version of bootstraper - https://github.com/fsprojects/Paket/issues/1040
* BUGFIX: SemVer updates were broken

#### 2.18.0 - 2015-10-28
* Use branch and bound strategy to escape quickly from conflict situations - https://github.com/fsprojects/Paket/issues/1169
* Queries all feeds in parallel for package details
* New moniker monoandroid50 - https://github.com/fsprojects/Paket/pull/1171
* Reintroduced missing public API functions for docs
* USABILITY: Improved paket's conflict reporting during resolution time - https://github.com/fsprojects/Paket/pull/1168

#### 2.17.0 - 2015-10-24
* Global "oldest matching version" resolver strategy option - http://fsprojects.github.io/Paket/dependencies-file.html#Strategy-option
* Convert-from-nuget and simplify commands simplify framework restrictions if possible - https://github.com/fsprojects/Paket/pull/1159
* BUGFIX: Queries every NuGet feed in parallel and combines the results - https://github.com/fsprojects/Paket/pull/1163
* USABILITY: Give better error message when a file can't be found on a github repo - https://github.com/fsprojects/Paket/issues/1162

#### 2.16.0 - 2015-10-21
* Check that download http status code was 200
* Try to report better error when file is blocked by Firewall - https://github.com/fsprojects/Paket/pull/1155
* BUGFIX: Fixed loading of Project files on mono - https://github.com/fsprojects/Paket/pull/1149
* PERFORMANCE: Caching proxy scheme - https://github.com/fsprojects/Paket/pull/1153
* USABILITY: If caching fails Paket should recover - https://github.com/fsprojects/Paket/issues/1152

#### 2.15.1 - 2015-10-17
* BUGFIX: Fixed framework restriction filter - https://github.com/fsprojects/Paket/pull/1146
* BUGFIX: Fixed parsing of framework restrictions in lock file - https://github.com/fsprojects/Paket/pull/1144
* BUGFIX: Add monoandroid403 to be matched as Some MonoAndroid - https://github.com/fsprojects/Paket/pull/1140
* PERFORMANCE: Use locked version as prefered version when resolver strategy is min - https://github.com/fsprojects/Paket/pull/1141
* COSMETICS: Better error messages when resolver finds no matching version.
* COSMETICS: Fix error message when resolver already resolved to GlobalOverride - https://github.com/fsprojects/Paket/issues/1142

#### 2.14.0 - 2015-10-15
* BUGFIX: Handle silverlight framework identifiers comparison - https://github.com/fsprojects/Paket/pull/1138

#### 2.13.0 - 2015-10-14
* Show-Groups command - http://fsprojects.github.io/Paket/paket-show-groups.html
* BUGFIX: Fixed combine operation for framework restrictions - https://github.com/fsprojects/Paket/issues/1137
* BUGFIX: Lockfile-Parser did not to parse framework restrictions and therefore paket install could lead to wrong lock file - https://github.com/fsprojects/Paket/issues/1135
* USABILITY: Non-SemVer InformationalVersion are now allowed for paket pack - https://github.com/fsprojects/Paket/issues/1134
* USABILITY: Dependencies file parser should detects comma between install settings - https://github.com/fsprojects/Paket/issues/1129
* COSMETICS: Don't show the pin notice if dependency is transitive
* COSMETICS: Don't allow negative numbers in SemVer

#### 2.12.0 - 2015-10-12
* Better SemVer update by adding --keep-major, --keep-minor, --keep-patch to the CLI
* EXPERIMENTAL: Support for WiX installer projects

#### 2.11.0 - 2015-10-09
* Skip unchanged groups during install

#### 2.10.0 - 2015-10-08
* Make resolver to evaluate versions lazily
* BUGFIX: Paket.Pack was broken on filesystems with forward slash seperator - https://github.com/fsprojects/Paket/issues/1119
* BUGFIX: Wrong paket ProjectRefences name causes incorrect packaging - https://github.com/fsprojects/Paket/issues/1113

#### 2.9.0 - 2015-10-05
* Allow to use GitHub tokens to access GitHub files - http://fsprojects.github.io/Paket/paket-config.html
* Allow to update a single group
* BUGFIX: Resolver needs to consider Microsoft.Bcl.Build

#### 2.8.0 - 2015-10-03
* BUGFIX: Selective update needs to consider remote files
* BUGFIX: Ignore disabled upstream feeds - https://github.com/fsprojects/Paket/pull/1105
* BUGFIX: Don't forget to add settings from root dependencies
* COSMETICS: Do not write unnecessary framework restrictions into paket.lock

#### 2.7.0 - 2015-10-02
* Support for private GitHub repos - http://fsprojects.github.io/Paket/github-dependencies.html#Referencing-a-private-github-repository
* BUGFIX: Find the mono binary on OSX 10.11 - https://github.com/fsprojects/Paket/pull/1103

#### 2.6.0 - 2015-10-01
* Allow "content:once" as a package setting - http://fsprojects.github.io/Paket/nuget-dependencies.html#No-content-option
* BUGFIX: Don't add -prerelease to nuspec dependency nodes for project references - https://github.com/fsprojects/Paket/issues/1102
* BUGFIX: Do not create prerelease identifiers for transitive dependencies - https://github.com/fsprojects/Paket/issues/1099
* PERFORMANCE: Do not parse remote dependencies file twice - https://github.com/fsprojects/Paket/issues/1101
* PERFORMANCE: Check if we already downloaded paket.dependencies file for remote files in order to reduce stress on API limit - https://github.com/fsprojects/Paket/issues/1101
* PERFORMANCE: Run all calls against different NuGet protocols in parallel and take the fastest - https://github.com/fsprojects/Paket/issues/1085
* PERFORMANCE: Exclude duplicate NuGet feeds - https://github.com/fsprojects/Paket/issues/1085
* COSMETICS: Cache calls to GitHub in order to reduce stress on API limit - https://github.com/fsprojects/Paket/issues/1101

#### 2.5.0 - 2015-09-29
* Remove all Paket entries from projects which have no paket.references - https://github.com/fsprojects/Paket/issues/1097
* Allow to format VersionRequirements in NuGet syntax
* BUGFIX: Fix KeyNotFoundException when project is net4.0-client - https://github.com/fsprojects/Paket/issues/1095
* BUGFIX: Put prerelease requirement into NuSpec during paket pack - https://github.com/fsprojects/Paket/issues/1088
* BUGFIX: Inconsistent framework exclusion in paket.dependencies - https://github.com/fsprojects/Paket/issues/1093
* BUGFIX: Commands add/remove stripped link:false from file references - https://github.com/fsprojects/Paket/issues/1089
* BUGFIX: Do not create double prerelease identifiers - https://github.com/fsprojects/Paket/issues/1099
* COSMETICS: Only fixup dates in zip archive under Mono - https://github.com/fsprojects/Paket/pull/1094
* PERFORMANCE: Skip asking for versions if only a specific version is requested
* PERFORMANCE: Check if a feed supports a protocol and never retry if not - https://github.com/fsprojects/Paket/issues/1085

#### 2.4.0 - 2015-09-28
* BUGFIX: Paket does not touch config files when the list of binding redirects to add is empty - https://github.com/fsprojects/Paket/pull/1092
* BUGFIX: Fix unsupported https scheme in web proxy - https://github.com/fsprojects/Paket/pull/1080
* BUGFIX: Ignore DotNET 5.0 framework when TargetFramework 4 is specified - https://github.com/fsprojects/Paket/issues/1066
* BUGFIX: Paket failed with: The input sequence was empty - https://github.com/fsprojects/Paket/issues/1071
* BUGFIX: NullReferenceException in applyBindingRedirects during "update nuget package" - https://github.com/fsprojects/Paket/issues/1074
* COSMETICS: Improve error message for bootstrapper if download of Paket.exe fails - https://github.com/fsprojects/Paket/pull/1091

#### 2.3.0 - 2015-09-21
* Binding redirects from target platform only - https://github.com/fsprojects/Paket/pull/1070
* Allow to enable redirects per package - http://fsprojects.github.io/Paket/nuget-dependencies.html#redirects-settings
* BUGFIX: Install command without a lockfile failed when using groups - https://github.com/fsprojects/Paket/issues/1067
* BUGFIX: Only create packages.config entries for referenced packages - https://github.com/fsprojects/Paket/issues/1065
* BUGFIX: Paket update added an app.config to every project - https://github.com/fsprojects/Paket/issues/1068
* BUGFIX: Use commit w/gist download in RemoteDownload.downloadRemoteFiles - https://github.com/fsprojects/Paket/pull/1069

#### 2.1.0 - 2015-09-16
* Added support for custom internet proxy credentials with env vars - https://github.com/fsprojects/Paket/pull/1061
* Removed microsoft.bcl.build.targets from backlist and instead changed "import_targets" default for that package
* Fix handling of packages.config

#### 2.0.0 - 2015-09-15
* Support for `Dependency groups` in paket.dependencies files - http://fsprojects.github.io/Paket/groups.html
* Support for Roslyn-based analyzers - http://fsprojects.github.io/Paket/analyzers.html
* Support for reference conditions - https://github.com/fsprojects/Paket/issues/1026

#### 1.39.10 - 2015-09-13
* Fixed a bug where install and restore use different paths when specifying a project spec on a HTTP link - https://github.com/fsprojects/Paket/pull/1054
* Fix parsing of output path when condition has no spaces - https://github.com/fsprojects/Paket/pull/1058

#### 1.39.1 - 2015-09-08
* Eagerly create app.config files and add to all projects - https://github.com/fsprojects/Paket/pull/1044

#### 1.39.0 - 2015-09-08
* New Bootstrapper with better handling of Paket prereleases

#### 1.37.0 - 2015-09-07
* Support for authentication and complex hosts for HTTP dependencies - https://github.com/fsprojects/Paket/pull/1052
* Always redirect to the Redirect.Version - https://github.com/fsprojects/Paket/pull/1023
* Improvements in the BootStrapper - https://github.com/fsprojects/Paket/pull/1022

#### 1.34.0 - 2015-08-27
* Paket warns about pinned packages only when a new version is available - https://github.com/fsprojects/Paket/pull/1014
* Trace NuGet package URL if download fails
* Fallback to NuGet v2 feed if no version is found in v3

#### 1.33.0 - 2015-08-23
* Paket handles dynamic OutputPath - https://github.com/fsprojects/Paket/pull/942
* Paket warns when package is pinned - https://github.com/fsprojects/Paket/pull/999

#### 1.32.0 - 2015-08-19
* BUGFIX: Fixed compatibility issues with Klondike NuGet server - https://github.com/fsprojects/Paket/pull/997
* BUGFIX: Escape file names in a NuGet compatible way - https://github.com/fsprojects/Paket/pull/996
* BUGFIX: Paket now fails if an update of a nonexistent package is requested - https://github.com/fsprojects/Paket/pull/995

#### 1.31.0 - 2015-08-18
* BUGFIX: Delete old nodes from proj files - https://github.com/fsprojects/Paket/issues/992
* COSMETICS: Better conflict reporting - https://github.com/fsprojects/Paket/pull/994

#### 1.30.0 - 2015-08-18
* BUGFIX: Include prereleases when using NuGet3 - https://github.com/fsprojects/Paket/issues/988
* paket.template allows comments with # or // - https://github.com/fsprojects/Paket/pull/991

#### 1.29.0 - 2015-08-17
* Xamarin iOS + Mac Support - https://github.com/fsprojects/Paket/pull/980
* Handling fallbacks mainly for Xamarin against PCLs - https://github.com/fsprojects/Paket/pull/980
* Removed supported platforms for MonoTouch and MonoAndroid - https://github.com/fsprojects/Paket/pull/980
* Paket only creates requirements from lock file when updating a single package - https://github.com/fsprojects/Paket/pull/985

#### 1.28.0 - 2015-08-13
* Selective update shows better error message on conflict - https://github.com/fsprojects/Paket/pull/980
* Paket init adds default feed - https://github.com/fsprojects/Paket/pull/981
* Show better error message on conflict - https://github.com/fsprojects/Paket/issues/534
* Make option names for paket find-package-versions consistent with the other commands - https://github.com/fsprojects/Paket/issues/890
* Update specifying version does not pin version in paket.dependencies - https://github.com/fsprojects/Paket/pull/979

#### 1.27.0 - 2015-08-13
* Version range semantics changed for `>= x.y.z prerelease` - https://github.com/fsprojects/Paket/issues/976
* BUGFIX: Version trace got lost - https://twitter.com/indy9000/status/631201649219010561
* BUGFIX: copy_local behaviour was broken - https://github.com/fsprojects/Paket/issues/972

#### 1.26.0 - 2015-08-10
* BUGFIX: Paket mixed responses and downloads - https://github.com/fsprojects/Paket/issues/966

#### 1.25.0 - 2015-08-10
* Fix case-sensitivity of boostrapper on mono
* Reactive NuGet v3
* Check for conflicts in selective update - https://github.com/fsprojects/Paket/pull/964
* BUGFIX: Escape file names - https://github.com/fsprojects/Paket/pull/960

#### 1.23.0 - 2015-08-04
* BUGFIX: Selective update resolves the graph for selected package - https://github.com/fsprojects/Paket/pull/957

#### 1.22.0 - 2015-07-31
* Use FSharp.Core 4.0
* Fix build exe path which includes whitespace - https://github.com/fsprojects/ProjectScaffold/pull/185
* Preserve encoding upon saving solution - https://github.com/fsprojects/Paket/pull/940
* BUGFIX: If we specify a templatefile in paket pack it still packs all templates - https://github.com/fsprojects/Paket/pull/944
* BUGFIX: If we specify a type project templatefile in paket pack it should find the project - https://github.com/fsprojects/Paket/issues/945
* BUGFIX: Paket pack succeeded even when there're missing files - https://github.com/fsprojects/Paket/issues/948
* BUGFIX: FindAllFiles should handle paths that are longer than 260 characters - https://github.com/fsprojects/Paket/issues/949

#### 1.21.0 - 2015-07-23
* Allow NuGet packages to put version in the path - https://github.com/fsprojects/Paket/pull/928

#### 1.20.0 - 2015-07-21
* Allow to get version requirements from paket.lock instead of paket.dependencies - https://github.com/fsprojects/Paket/pull/924
* Add new ASP.NET 5.0 monikers - https://github.com/fsprojects/Paket/issues/921
* BUGFIX: Paket crashed with Null Ref Exception for MBrace - https://github.com/fsprojects/Paket/issues/923
* BUGFIX: Exclude submodules from processing - https://github.com/fsprojects/Paket/issues/918

#### 1.19.0 - 2015-07-13
* Support Odata query fallback for package details with /odata prefix - https://github.com/fsprojects/Paket/pull/922
* Establish beta-level comatibility with Klondike nuget server - https://github.com/fsprojects/Paket/pull/907
* BUGFIX: Improved SemVer parser - https://github.com/fsprojects/Paket/pull/920
* BUGFIX: Added fix for windows-style network source-paths in dependencies parser - https://github.com/fsprojects/Paket/pull/903
* BUGFIX: Settings for dependent packages are now respected - https://github.com/fsprojects/Paket/pull/919
* BUGFIX: `--force` option is working for install/update/restore remote files too
* BUGFIX: Delete cached errors if all sources fail - https://github.com/fsprojects/Paket/issues/908
* BUGFIX: Use updated globbing for paket.template
* COSMETICS: Better error message when package doesn't exist
* COSMETICS: Show better error message when a package is used in `paket.references` but not in `paket.lock`

#### 1.18.0 - 2015-06-22
* Exclusion syntax for paket.template files - https://github.com/fsprojects/Paket/pull/882
* BUGFIX: Issue with `paket pack` and multiple paket.template files fixed - https://github.com/fsprojects/Paket/issues/893

#### 1.17.0 - 2015-06-22
* Tab completion for installed packages in Paket.PowerShell - https://github.com/fsprojects/Paket/pull/892
* BUGFIX: Find-package-versions did not work - https://github.com/fsprojects/Paket/issues/886
* BUGFIX: Find-packages did not work - https://github.com/fsprojects/Paket/issues/888 https://github.com/fsprojects/Paket/issues/889
* COSMETICS: Improved the documentation for the commands - https://github.com/fsprojects/Paket/pull/891

#### 1.16.0 - 2015-06-21
* Make sure retrieved versions are ordered by version with latest version first - https://github.com/fsprojects/Paket/issues/886
* PowerShell argument tab completion for Paket-Add - https://github.com/fsprojects/Paket/pull/887
* Detection of DNX and DNXCore frameworks
* BUGFIX: Exceptions were not logged to command line - https://github.com/fsprojects/Paket/pull/885

#### 1.15.0 - 2015-06-18
* Paket.PowerShell support for Package Manager Console - https://github.com/fsprojects/Paket/pull/875
* Fix download of outdated files - https://github.com/fsprojects/Paket/issues/876

#### 1.14.0 - 2015-06-14
* Chocolatey support for Paket.PowerShell - https://github.com/fsprojects/Paket/pull/872
* BUGFIX: Single version in deps file created invalid dependend package- https://github.com/fsprojects/Paket/issues/871

#### 1.13.0 - 2015-06-12
* Paket.PowerShell support - https://github.com/fsprojects/Paket/pull/839
* EXPERIMENTAL: Allow link:false settings for file references in `paket.references` files
* BUGFIX: `paket update` did not pick latest prerelease version of indirect dependency - https://github.com/fsprojects/Paket/issues/866

#### 1.12.0 - 2015-06-09
* BUGFIX: Paket add should not update the package if it's already there
* BUGFIX: "copy_local" was not respected for indirect dependencies - https://github.com/fsprojects/Paket/issues/856
* BUGFIX: Suggest only packages from the installed sources - https://github.com/fsprojects/Paket.VisualStudio/issues/57
* BUGFIX: Trace license warning only in verbose mode - https://github.com/fsprojects/Paket/issues/862
* BUGFIX: Fix ./ issues during pack
* BUGFIX: Serialize != operator correctly - https://github.com/fsprojects/Paket/issues/857
* COSMETICS: Don't save the `paket.lock` file if it didn't changed

#### 1.11.0 - 2015-06-08
* Support for cancelling bootstrapper - https://github.com/fsprojects/Paket/pull/860
* Increase timeout for restricted access mode - https://github.com/fsprojects/Paket/issues/858

#### 1.10.0 - 2015-06-02
* `paket init` puts Paket binaries into the project path - https://github.com/fsprojects/Paket/pull/853
* Do not duplicate files in the nupkg - https://github.com/fsprojects/Paket/issues/851
* Pack command reuses project version if directly given - https://github.com/fsprojects/Paket/issues/837
* BUGFIX: `paket install` was not respecting `content:none` - https://github.com/fsprojects/Paket/issues/854

#### 1.9.0 - 2015-05-30
* Paket pack allows to specify current nuget version as dependency - https://github.com/fsprojects/Paket/issues/837
* BUGFIX: Fix long version of --silent flag - https://github.com/fsprojects/Paket/pull/849

#### 1.8.0 - 2015-05-28
* Implement --no-install and --redirects for "paket update" - https://github.com/fsprojects/Paket/pull/847
* BUGFIX: Fix inconsistent parameter names - https://github.com/fsprojects/Paket/pull/846

#### 1.7.2 - 2015-05-28
* New `--only-referenced` parameter for restore - https://github.com/fsprojects/Paket/pull/843
* Make the output path relative to the dependencies file - https://github.com/fsprojects/Paket/issues/829
* Analyze content files with case insensitive setting - https://github.com/fsprojects/Paket/issues/816
* BUGFIX: Parse NuGet package prerelease versions containing "-" - https://github.com/fsprojects/Paket/issues/841

#### 1.6.0 - 2015-05-26
* Paket init - init dependencies file with default NuGet source
* Allow to init paket in given directory
* Automatically query all package feeds in "Find packages"
* Allow to override install settings in 'paket.dependencies' with values from 'paket.references' - https://github.com/fsprojects/Paket/issues/836
* BUGFIX: `paket install` fails if package version doesn't match .nupkg file - https://github.com/fsprojects/Paket/issues/834
* BUGFIX: Try to work around issue with mono zip functions - https://github.com/fsharp/FAKE/issues/810

#### 1.5.0 - 2015-05-21
* Property tests for dependencies files parser - https://github.com/fsprojects/Paket/pull/807
* EXPERIMENTAL: Query NuGet feeds in parallel
* Allow to specify the directory for `convert-to-nuget` in PublicAPI
* Expose project Guids from project files
* Allow simplify on concrete dependencies file
* Allow to specify a concrete template file for `paket pack`
* Add overload in PublicAPI for default Restore
* Better tracing during "update package"
* Allow to register trace functions
* Allow to specify a source feed for Find-Packages and Find-Package-Versions command
* BUGFIX: Fix dates in local nuget packages
* BUGFIX: NullReferenceException in `convert-from-nuget` - https://github.com/fsprojects/Paket/pull/831
* BUGFIX: `Convert-from-nuget` quotes source feeds - https://github.com/fsprojects/Paket/pull/833
* BUGFIX: Observable.ofAsync fires OnCompleted - https://github.com/fsprojects/Paket/pull/835
* BUGFIX: Work around issue with CustomAssemblyAttributes during `paket pack` - https://github.com/fsprojects/Paket/issues/827
* BUGFIX: Fix dates after creating a package
* BUGFIX: Always trim package names from command line
* BUGFIX: Always show default nuget stream in completion

#### 1.4.0 - 2015-05-08
* EXPERIMENTAL: Find-Packages command - http://fsprojects.github.io/Paket/paket-find-packages.html
* EXPERIMENTAL: Find-Package-Versions command - http://fsprojects.github.io/Paket/paket-find-package-versions.html
* EXPERIMENTAL: Show-Installed-Packages command - http://fsprojects.github.io/Paket/paket-show-installed-packages.html
* Expose GetDefinedNuGetFeeds in Public API
* Expose GetSources in Public API
* BUGFIX: NuGet Convert works with empty version strings - https://github.com/fsprojects/Paket/pull/821
* BUGFIX: Don't shortcut conflicting addition
* BUGFIX: Better pin down behaviour during "Smart Update""
* BUGFIX: Only replace nuget package during add if the old one had no version
* BUGFIX: Put fixed packages to the end - https://github.com/fsprojects/Paket/issues/814
* BUGFIX: Fix `paket add` if package is already there - https://github.com/fsprojects/Paket/issues/814
* BUGFIX: Fix `paket add` for very first dependency - https://github.com/fsprojects/Paket/issues/814
* BUGFIX: Paket pack had issues with \ in subfolders - https://github.com/fsprojects/Paket/issues/812
* BZGFIX: Use https://api.nuget.org/v3/index.json for Autocomplete
* BUGFIX: Set exit code to 1 if the command line parser finds error
* BUGFIX: Windows restrictions were not parsed from lockfile - https://github.com/fsprojects/Paket/issues/810
* BUGFIX: Paket tries to keep the alphabetical order when using `paket add`
* BUGFIX: Do not generate entries for empty extensions in nupkg
* BUGFIX: Portable framework restrictions were not parsed from lockfile - https://github.com/fsprojects/Paket/issues/810
* COSMETICS: "Done" message in bootstrapper
* COSMETICS: -s parameter for Bootstrapper
* COSMETICS: Don't perform unnecessary installs during `paket add`
* COSMETICS: Always print the command on command parser error

#### 1.3.0 - 2015-04-30
* Paket keeps paket.dependencies as stable as possible during edits - https://github.com/fsprojects/Paket/pull/802
* `paket push` doesn't need a dependencies file any more - https://github.com/fsprojects/Paket/issues/800
* Added `--self` for self update of bootstrapper - https://github.com/fsprojects/Paket/issues/791
* BUGFIX: `convert-from-nuget` doen`t duplicate sources anymore - https://github.com/fsprojects/Paket/pull/804

#### 1.2.0 - 2015-04-24
* Add Paket.BootStrapper NuGet package - https://github.com/fsprojects/Paket/issues/790

#### 1.1.3 - 2015-04-24
* Fix StackOverflowException when using local path - https://github.com/fsprojects/Paket/issues/795

#### 1.1.2 - 2015-04-24
* `paket add` should not change dependencies file if the package is misspelled - https://github.com/fsprojects/Paket/issues/798

#### 1.1.1 - 2015-04-24
* Support developmentDependency nuget dependencies - https://github.com/fsprojects/Paket/issues/796

#### 1.1.0 - 2015-04-23
* Pack command is able to detect portable frameworks - https://github.com/fsprojects/Paket/issues/797

#### 1.0.2 - 2015-04-23
* `Convert-from-nuget` removes custom import and targets - https://github.com/fsprojects/Paket/pull/792

#### 1.0.1 - 2015-04-20
* New bootstrapper protects paket.exe from incomplete github downloads - https://github.com/fsprojects/Paket/pull/788

#### 1.0.0 - 2015-04-17
* Big release from fsharpex

#### 0.42.1 - 2015-04-17
* BUGFIX: Smart Install is no longer adding dependencies to paket.dependencies if specified in paket.references but not in paket.dependencies - https://github.com/fsprojects/Paket/issues/779
* BUGFIX: Fix smart install when we add a pinned version - https://github.com/fsprojects/Paket/issues/777
* Trace NuGet server response in verbose mode - https://github.com/fsprojects/Paket/issues/775
* BUGFIX: Fixing wrong local path detection with `paket install` - https://github.com/fsprojects/Paket/pull/773
* BUGFIX: Fixed zip opening on mono - https://github.com/fsprojects/Paket/pull/774

#### 0.41.0 - 2015-04-13
* New Testimonials page - http://fsprojects.github.io/Paket/testimonials.html
* New `PAKET.VERSION` environment variable for bootstraper - https://github.com/fsprojects/Paket/pull/771
* `convert-from-nuget` aggregates target framework from packages.config files - https://github.com/fsprojects/Paket/pull/768
* Improved config file formatting with indented binding redirects - https://github.com/fsprojects/Paket/pull/769
* BUGFIX: Fixed home path detection - https://github.com/fsprojects/Paket/pull/770
* COSMETICS: Better error message when `paket.dependencies` is missing - https://github.com/fsprojects/Paket/issues/764

#### 0.40.0 - 2015-04-09
* Try to fix dates in Nuget packages - https://github.com/fsprojects/Paket/issues/761
* `convert-from-nuget` reads target framework from packages.config files - https://github.com/fsprojects/Paket/pull/760
* Allow . in target file names for pack - https://github.com/fsprojects/Paket/issues/756

#### 0.39.0 - 2015-04-08
* Upgrading to .NET 4.5
* Removing DotNetZip and using the .NET 4.5 Zip APIs instead - https://github.com/fsprojects/Paket/pull/732
* Boostrapper download without `nuget.exe` - https://github.com/fsprojects/Paket/pull/734
* Added frameworkAssemblies to nuspec templating - https://github.com/fsprojects/Paket/issues/740
* BUGFIX: Only pick up project output files for pack that exactly match assembly filename - https://github.com/fsprojects/Paket/issues/752
* BUGFIX: Detect Silverlight version in csproj files - https://github.com/fsprojects/Paket/issues/751
* BUGFIX: Fix mono timeout during license download - https://github.com/fsprojects/Paket/issues/746
* BUGFIX: Detect `sl` as Silverlight - https://github.com/fsprojects/Paket/issues/744

#### 0.38.0 - 2015-03-30
* The restore process downloads package licenses automatically - https://github.com/fsprojects/Paket/pull/737

#### 0.37.0 - 2015-03-28
* Fallback to NuGet.exe if the bootstrapper fails to download from GitHub - https://github.com/fsprojects/Paket/pull/733
* COSMETICS: Display the file name if Paket crashes on some invalid file - https://github.com/fsprojects/Paket/pull/730

#### 0.36.0 - 2015-03-27
* Allow to add references section to paket.template file - https://github.com/fsprojects/Paket/issues/721
* Allow to compute libraries for specific framework - https://github.com/fsprojects/Paket/issues/723
* Detect .NET 4.6 - https://github.com/fsprojects/Paket/issues/727
* SemVer allows "number + build metadata" format - https://github.com/fsprojects/Paket/issues/704
* `paket push` shows status information - https://github.com/fsprojects/Paket/pull/695
* BUGFIX: Maintain order of content file items - https://github.com/fsprojects/Paket/pull/722
* BUGFIX: `Convert-from-nuget` ignores disabled NuGet feeds - https://github.com/fsprojects/Paket/pull/720
* BUGFIX: Smart install should not remove sources from `paket.dependencies` - https://github.com/fsprojects/Paket/pull/726
* BUGFIX: Smart install should create paket.lock if we have references files - https://github.com/fsprojects/Paket/pull/725
* COSMETICS: better tracing of intermediate resolution conflicts

#### 0.34.0 - 2015-03-12
* `paket pack` pretty-prints it's nuspec - https://github.com/fsprojects/Paket/issues/691
* Paket packs .MDBs docs into the nupkg - https://github.com/fsprojects/Paket/issues/693
* paket pack / paket.template support wildcard patterns - https://github.com/fsprojects/Paket/issues/690
* Allow empty lines in `paket.template` and report file name if parser fails - https://github.com/fsprojects/Paket/issues/692
* BUGFIX: paket.template - file type respects dir without slash at the end - https://github.com/fsprojects/Paket/issues/698
* BUGFIX: paket-files folder is alwaays relative to `paket.dependencies` - https://github.com/fsprojects/Paket/issues/564
* BUGFIX: `paket install` respects manual paket nodes - https://github.com/fsprojects/Paket/issues/679

#### 0.33.0 - 2015-03-10
* Paket packs XML docs into the nupkg - https://github.com/fsprojects/Paket/issues/689
* BUGFIX: Install settings from `paket.dependencies` should override package settings - https://github.com/fsprojects/Paket/issues/688

#### 0.32.0 - 2015-03-09
* PERFORMANCE: If resolver runs into conflict then use Warnsdorff's rule - https://github.com/fsprojects/Paket/pull/684
* BUGFIX: Fixed Linux install scripts - https://github.com/fsprojects/Paket/pull/681
* Support for WinExe output type - https://github.com/fsprojects/Paket/pull/675
* BUGFIX: Fix Nuget compat issue with leading zeros - https://github.com/fsprojects/Paket/pull/672
* BUGFIX: Detect inter project dependencies without matching package id - https://github.com/fsprojects/Paket/pull/671
* BUGFIX: Parse prerelease numbers into bigint since ints might overflow - https://github.com/fsprojects/Paket/pull/667
* BUGFIX: Optional fields in template files are read correctly - https://github.com/fsprojects/Paket/pull/666
* BUGFIX: Better url and endpoint handling in `paket push` - https://github.com/fsprojects/Paket/pull/663
* COSMETICS: Better tracing when resolver runs into conflict - https://github.com/fsprojects/Paket/pull/684
* COSMETICS: Better error message when a package is listed twice in `paket.references` - https://github.com/fsprojects/Paket/pull/686
* COSMETICS: Use Chessie for ROP - https://github.com/fsprojects/Chessie

#### 0.31.2 - 2015-02-26
* BUGFIX: Robust and much faster template file parser - https://github.com/fsprojects/Paket/pull/660

#### 0.31.1 - 2015-02-25
* Use latest FAKE tasks

#### 0.31.0 - 2015-02-25
* BUGFIX: Fix help for init command - https://github.com/fsprojects/Paket/pull/654
* BUGFIX: Allow non-standard API endpoint for push - https://github.com/fsprojects/Paket/pull/652
* BUGFIX: Special case nuget.org
* BUGFIX: paket add/remove with just project name - https://github.com/fsprojects/Paket/pull/650
* BUGFIX: Uploading packages as multiform content type - https://github.com/fsprojects/Paket/pull/651
* BUGFIX: Handle transient dependencies better in pack command - https://github.com/fsprojects/Paket/pull/649
* BUGFIX: Only load custom attributes if not given in TemplateFile or cmd parameter
* BUGFIX: Detect .NET 4.5.1 - https://github.com/fsprojects/Paket/pull/647

#### 0.30.0 - 2015-02-23
* New command: `paket pack` - http://fsprojects.github.io/Paket/paket-pack.html
* New command: `paket push` - http://fsprojects.github.io/Paket/paket-push.html
* Improved command line help - https://github.com/fsprojects/Paket/pull/639
* BUGFIX: fix no_auto_restore option parsing - https://github.com/fsprojects/Paket/issues/632

#### 0.29.0 - 2015-02-18
* Allow local NuGet sources with spaces in `paket.dependencies` - https://github.com/fsprojects/Paket/issues/616
* Streamlined install options in `paket.dependencies` and `paket.references` - https://github.com/fsprojects/Paket/issues/587
* Allow to opt-out of targets import - https://github.com/fsprojects/Paket/issues/587
* New option to add/remove packages for a single project - https://github.com/fsprojects/Paket/pull/610
* BUGFIX: Blacklisted Microsoft.Bcl.Build.targets - https://github.com/fsprojects/Paket/issues/618
* BUGFIX: Selective update doesn't add package twice from `paket.references` anymore
* BUGFIX: `paket install` installs GitHub source files
* COSMETICS: Respect home directories on mono - https://github.com/fsprojects/Paket/issues/612
* COSMETICS: `paket add` inserts the new package in alphabetical position - https://github.com/fsprojects/Paket/issues/596

#### 0.28.0 - 2015-02-16
* Add a simple API which allows to retrieve NuGet v3 autocomplete
* Allow unix-style comments in `paket.dependencies` file
* BUGFIX: `paket restore` does not fail on missing `paket.version` files - https://github.com/fsprojects/Paket/issues/600
* BUGFIX: Parsing of conditional dependencies should detect portable case - https://github.com/fsprojects/Paket/issues/594
* BUGFIX: Prerelease requirements in `paket.dependencies` should override package dependencies - https://github.com/fsprojects/Paket/issues/607
* BUGFIX: Try to ease the pain with mono bug in Process class - https://github.com/fsprojects/Paket/issues/599
* BUGFIX: `paket restore` does not re-download http references - https://github.com/fsprojects/Paket/issues/592
* BUGFIX: Make DeletePaketNodes more robust - https://github.com/fsprojects/Paket/issues/591
* BUGFIX: Install content files on mono - https://github.com/fsprojects/Paket/issues/561
* BUGFIX: Install process doesn't duplicate Imports of targets files any more - https://github.com/fsprojects/Paket/issues/588
* BUGFIX: Don't remove comments from `paket.dependencies` file - https://github.com/fsprojects/Paket/issues/584
* COSMETICS: Paket should not reformat app/web.config files while changing assembly redirects - https://github.com/fsprojects/Paket/issues/597

#### 0.27.0 - 2015-02-07
* Install process will reference `.props` and `.targets` files from NuGet packages - https://github.com/fsprojects/Paket/issues/516
* Don't internalize in paket.exe during ILMerge
* Allow to download from pre-authenticated MyGet feed - https://github.com/fsprojects/Paket/issues/466
* BUGFIX: Fix `paket install --hard` for FSharp.Core - https://github.com/fsprojects/Paket/issues/579
* BUGFIX: `paket convert-from-nuget` ignores casing when looking for nuget.targets - https://github.com/fsprojects/Paket/issues/580
* BUGFIX: `paket install` correctly parses HTTP references - https://github.com/fsprojects/Paket/pull/571
* BUGFIX: `paket.dependencies` parser now fails if tokens are not valid
* COSMETICS: Prerelease strings are checked that they don't contain operators
* COSMETICS: Create an install function in the API which takes a `paket.dependencies` file as text - https://github.com/fsprojects/Paket/issues/576

#### 0.26.0 - 2015-01-31
* Allow to opt-out of old frameworks in `paket.dependencies` - http://fsprojects.github.io/Paket/nuget-dependencies.html#Framework-restrictions
* Allow `copy_local` settings in `paket.references` - http://fsprojects.github.io/Paket/references-files.html#copy_local-settings
* COSMETICS: `paket.lock` beautification for HTTP specs - https://github.com/fsprojects/Paket/pull/571

#### 0.25.0 - 2015-01-25
* BUGFIX: If more than one TargetFramework-specific dependency to the same package exist, we take the latest one - https://github.com/fsprojects/Paket/pull/567
* BUGFIX: Removes interactive-shell-check on `add auth` - https://github.com/fsprojects/Paket/pull/565
* BUGFIX: Can parse open NuGet ranges in brackets - https://github.com/fsprojects/Paket/issues/560
* BUGFIX: Detect `net35-client` - https://github.com/fsprojects/Paket/issues/559
* BUGFIX: Show help for `auto-restore` command - https://github.com/fsprojects/Paket/pull/558

#### 0.24.0 - 2015-01-19
* Allow to disable Visual Studio NuGet package restore - http://fsprojects.github.io/Paket/paket-auto-restore.html
* BUGFIX: Probe for unnormalized and normalized versions in local NuGet feeds - https://github.com/fsprojects/Paket/issues/556

#### 0.23.0 - 2015-01-15
* Refactored `init` & `init auto restore` to Railway Oriented Programming - https://github.com/fsprojects/Paket/pull/533
* Refactored FindRefs to Railway Oriented Programming - https://github.com/fsprojects/Paket/pull/529
* BUGFIX: paket.bootstrapper.exe and paket.exe use better proxy detection - https://github.com/fsprojects/Paket/pull/552
* BUGFIX: `paket add` offered to add dependencies even when they are already added - https://github.com/fsprojects/Paket/issues/550
* BUGFIX: Detect `Net20-client` - https://github.com/fsprojects/Paket/issues/547
* BUGFIX: Give better error message when package is not found in a local feed - https://github.com/fsprojects/Paket/issues/545
* BUGFIX: Don't download gists that are up-to-date - https://github.com/fsprojects/Paket/issues/513
* BUGFIX: fix parsing of longer http links - https://github.com/fsprojects/Paket/pull/536
* BUGFIX: Detect correct `paket.references` filenames during convert-from-nuget
* BUGFIX: If no package source is found during convert-from-nuget we use the default NuGet feed
* COSMETICS: Config file is only saved when needed
* COSMETICS: Ignore completely empty lib folders
* COSMETICS: `paket convert-from-nuget` warns if it can't find a NuGet feed - https://github.com/fsprojects/Paket/issues/548
* COSMETICS: Remove icon from bootstrapper to make file size much smaller

#### 0.22.0 - 2015-01-05
* Bootstrapper avoids github API - https://github.com/fsprojects/Paket/issues/510
* Refactoring to Railwal Oriented Programming - http://fsharpforfunandprofit.com/rop/
* Always trim line end in lockfile
* Improved binding redirects detection - https://github.com/fsprojects/Paket/pull/507
* Don't catch NullReferenceExceptions for now - https://github.com/fsprojects/Paket/issues/505
* BUGFIX: Paket update nuget X doesn't work - https://github.com/fsprojects/Paket/issues/512

#### 0.21.0 - 2015-01-02
* New `--log-file` parameter allows to trace into logfile - https://github.com/fsprojects/Paket/pull/502
* Trace stacktrace on all NullReferenceExceptions - https://github.com/fsprojects/Paket/issues/500
* Paket.locked file has 2 minute timeout
* BUGFIX: Detect the version of a GitHub gist correctly - https://github.com/fsprojects/Paket/issues/499
* BUGFIX: Dependencies file saves http and gist links correctly - https://github.com/fsprojects/Paket/issues/498
* BUGFIX: Don't relax "OverrideAll" conditions during `paket install`
* BUGFIX: fix priority of parsing atom nuget feed for package Id - https://github.com/fsprojects/Paket/issues/494
* BUGFIX: fix JSON deserializer and reactivate cache - https://github.com/fsprojects/Paket/pull/495
* BUGFIX: Make the file search for app.config and web.config case insensitive - https://github.com/fsprojects/Paket/issues/493
* BUGFIX: Don't add duplicate lines in `packet.dependencies` - https://github.com/fsprojects/Paket/issues/492
* BUGFIX: Keep framework restrictions in `paket install`- https://github.com/fsprojects/Paket/issues/486
* WORKAROUND: Do not fail on BadCrcException during unzip and only show a warning - https://github.com/fsprojects/Paket/issues/484
* WORKAROUND: Disable NuGet v3 feed for now - seems to be unreliable.
* PERFORMANCE: Don't parse project files twice - https://github.com/fsprojects/Paket/issues/487
* PERFORMANCE: Cache platform penalty calculation - https://github.com/fsprojects/Paket/issues/487
* PERFORMANCE: Use StringBuilder for path replacement - https://github.com/fsprojects/Paket/issues/487
* PERFORMANCE: Cache feed errors - https://github.com/fsprojects/Paket/issues/487
* PERFORMANCE: Put feed url into cache filename - https://github.com/fsprojects/Paket/issues/487
* PERFORMANCE: Relax prerelease requirements for pinned versions - https://github.com/fsprojects/Paket/issues/487
* PERFORMANCE: Don't enumerate all files, since we only need lib files - https://github.com/fsprojects/Paket/issues/487
* PERFORMANCE: Pin sourcefile dependencies - https://github.com/fsprojects/Paket/issues/487
* PERFORMANCE: Cache path penalty calculation - https://github.com/fsprojects/Paket/issues/487
* PERFORMANCE: Cache path extraction - https://github.com/fsprojects/Paket/issues/487

#### 0.20.1 - 2014-12-30
* COSMETICS: Trim end of line in lockfile.

#### 0.20.0 - 2014-12-29
* `paket install` performs a selective update based on the changes in the dependencies file - http://fsprojects.github.io/Paket/lock-file.html#Performing-updates
* Paket.exe acquires a lock for all write processes - https://github.com/fsprojects/Paket/pull/469
* New command to add credentials - http://fsprojects.github.io/Paket/paket-config.html#Add-credentials
* Smarter conditional NuGet dependencies - https://github.com/fsprojects/Paket/pull/462
* If environment auth variables are empty a fallback to the config is used- https://github.com/fsprojects/Paket/pull/459
* Better handling for multiple files from same GitHub repository - https://github.com/fsprojects/Paket/pull/451
* Extend Public API for plugin
* BUGFIX: Remove parsing of invalid child element of ProjectReference - https://github.com/fsprojects/Paket/pull/453
* BUGFIX: Don't add NuGet packages twice to a references file - https://github.com/fsprojects/Paket/pull/460
* BUGFIX: Use Max strategy for `paket outdated --ingore-constraints` - https://github.com/fsprojects/Paket/pull/463
* BUGFIX: Don't delete downloaded github zip file
* BUGFIX: Cannot install nuget packages from local TeamCity feeds due to proxy - https://github.com/fsprojects/Paket/pull/482
* BUGFIX: Don't touch framework assemblies if not needed
* BUGFIX: Check versions file synchronously
* BUGFIX: Restore console color after handling exception - https://github.com/fsprojects/Paket/pull/467
* COSMETICS: `>= 0` version range simplified to empty string - https://github.com/fsprojects/Paket/pull/449
* COSMETICS: Paket.exe and paket.bootstrapper.exe have a logo - https://github.com/fsprojects/Paket/pull/473

#### 0.18.0 - 2014-12-09
* Show command help on `--help` - https://github.com/fsprojects/Paket/pull/437
* Allow to opt in to BindingRedirects - https://github.com/fsprojects/Paket/pull/436
* Don't run simplify in strict mode - https://github.com/fsprojects/Paket/pull/443
* Allow to remove NuGet packages in interactive mode - https://github.com/fsprojects/Paket/pull/432
* Added auto-unzip of downloaded archives - https://github.com/fsprojects/Paket/pull/430
* Allow to reference binary files via http reference - https://github.com/fsprojects/Paket/pull/427
* Faster BindingRedirects - https://github.com/fsprojects/Paket/pull/414
* Using a different FSharp.Core NuGet package - https://github.com/fsprojects/Paket/pull/416
* Find the paket.references file in upper directories - https://github.com/fsprojects/Paket/pull/409
* Allow `paket.references` files in upper directories - https://github.com/fsprojects/Paket/pull/403
* Clear failure message for `paket simplify`, when lock file is outdated - https://github.com/fsprojects/Paket/pull/403
* BUGFIX: `Selective update` updates only dependent packages - https://github.com/fsprojects/Paket/pull/410
* BUGFIX: If there are only prereleases we should just take these
* BUGFIX: `paket update nuget <name>` fails if <name> was not found in lockfile - https://github.com/fsprojects/Paket/issues/404
* BUGFIX: Unescape library filename - https://github.com/fsprojects/Paket/pull/412
* BUGFIX: Allow to reference multiple files from same repository directory - https://github.com/fsprojects/Paket/pull/445
* BUGFIX: Don't reference satellite assemblies - https://github.com/fsprojects/Paket/pull/444
* BUGFIX: Binding redirect version is picked from highest library version - https://github.com/fsprojects/Paket/pull/422
* BUGFIX: Handle numeric part of PreRelease identifiers correctly - https://github.com/fsprojects/Paket/pull/426
* BUGFIX: Fixed casing issue in selective update - https://github.com/fsprojects/Paket/pull/434
* BUGFIX: Parse http links from lockfile
* BUGFIX: Calculate dependencies file name for http resources - https://github.com/fsprojects/Paket/pull/428

#### 0.17.0 - 2014-11-29
* FrameworkHandling: Support more portable profiles and reduce the impact in the XML file
* FrameworkHandling: support extracting Silverlight5.0 and NetCore4.5 - https://github.com/fsprojects/Paket/pull/389
* New command `paket init` - http://fsprojects.github.io/Paket/paket-init.html
* Better error message for missing files in paket.lock file - https://github.com/fsprojects/Paket/pull/402
* BUGFIX: Crash on 'install' when input seq was empty - https://github.com/fsprojects/Paket/pull/395
* BUGFIX: Handle multiple version results from NuGet - https://github.com/fsprojects/Paket/pull/393

#### 0.16.0 - 2014-11-23
* Integrate BindingRedirects into Paket install process - https://github.com/fsprojects/Paket/pull/383
* BUGFIX: Download of GitHub files should clean it's own directory - https://github.com/fsprojects/Paket/issues/385
* BUGFIX: Don't remove custom framework references - https://github.com/fsprojects/Paket/issues/376
* BUGFIX: Path to dependencies file is now relative after `convert-from-nuget` - https://github.com/fsprojects/Paket/pull/379
* BUGFIX: Restore command in targets file didn't work with spaces in paths - https://github.com/fsprojects/Paket/issues/375
* BUGFIX: Detect FrameworkReferences without restrictions in nuspec file and install these
* BUGFIX: Read sources even if we don't find packages - https://github.com/fsprojects/Paket/issues/372

#### 0.15.0 - 2014-11-19
* Allow to use basic framework restrictions in NuGet packages - https://github.com/fsprojects/Paket/issues/307
* Support feeds that don't support NormalizedVersion - https://github.com/fsprojects/Paket/issues/361
* BUGFIX: Use Nuget v2 as fallback
* BUGFIX: Accept and normalize versions like 6.0.1302.0-Preview - https://github.com/fsprojects/Paket/issues/364
* BUGFIX: Fixed handling of package dependencies containing string "nuget" - https://github.com/fsprojects/Paket/pull/363

#### 0.14.0 - 2014-11-14
* Uses Nuget v3 API, which enables much faster resolver
* BUGFIX: Keep project file order similar to VS order
* Support unlisted dependencies if nothing else fits - https://github.com/fsprojects/Paket/issues/327

#### 0.13.0 - 2014-11-11
* New support for general HTTP dependencies - http://fsprojects.github.io/Paket/http-dependencies.html
* New F# Interactive support - http://fsprojects.github.io/Paket/reference-from-repl.html
* New `paket find-refs` command - http://fsprojects.github.io/Paket/paket-find-refs.html
* Migration of NuGet source credentials during `paket convert-from-nuget` - http://fsprojects.github.io/Paket/paket-convert-from-nuget.html#Migrating-NuGet-source-credentials
* Bootstrapper uses .NET 4.0 - https://github.com/fsprojects/Paket/pull/355
* Adding --ignore-constraints to `paket outdated` - https://github.com/fsprojects/Paket/issues/308
* PERFORMANCE: If `paket add` doesn't change the `paket.dependencies` file then the resolver process will be skipped
* BUGFIX: `paket update nuget [PACKAGENAME]` should use the same update strategy as `paket add` - https://github.com/fsprojects/Paket/issues/330
* BUGFIX: Trailing whitespace is ignored in `paket.references`

#### 0.12.0 - 2014-11-07
* New global paket.config file - http://fsprojects.github.io/Paket/paket-config.html
* Trace warning when we replace NuGet.exe with NuGet.CommandLine - https://github.com/fsprojects/Paket/issues/320
* Allow to parse relative NuGet folders - https://github.com/fsprojects/Paket/issues/317
* When paket skips a framework install because of custom nodes it shows a warning - https://github.com/fsprojects/Paket/issues/316
* Remove the namespaces from the nuspec parser - https://github.com/fsprojects/Paket/pull/315
* New function which extracts the TargetFramework of a given projectfile.
* New function which calculates dependencies for a given projectfile.
* Project output type can be detected from a project file
* Allow to retrieve inter project dependencies from a project file
* BUGFIX: Exclude unlisted NuGet packages in Resolver - https://github.com/fsprojects/Paket/issues/327
* BUGFIX: Detect Lib vs. lib folder on Linux - https://github.com/fsprojects/Paket/issues/332
* BUGFIX: Paket stopwatch was incorrect - https://github.com/fsprojects/Paket/issues/326
* BUGFIX: Paket failed on generating lockfile for LessThan version requirement - https://github.com/fsprojects/Paket/pull/314
* BUGFIX: Don't match suffixes in local NuGet packages - https://github.com/fsprojects/Paket/issues/317
* BUGFIX: Don't fail with NullReferenceException when analyzing nuget.config - https://github.com/fsprojects/Paket/issues/319

#### 0.11.0 - 2014-10-29
* Build a merged install model with all packages - https://github.com/fsprojects/Paket/issues/297
* `paket update` command allows to set a version - http://fsprojects.github.io/Paket/paket-update.html#Updating-a-single-package
* `paket.targets` is compatible with specific references files - https://github.com/fsprojects/Paket/issues/301
* BUGFIX: Paket no longer leaves transitive dependencies in lockfile after remove command - https://github.com/fsprojects/Paket/pull/306
* BUGFIX: Don't use "global override" for selective update process - https://github.com/fsprojects/Paket/issues/310
* BUGFIX: Allow spaces in quoted parameter parsing - https://github.com/fsprojects/Paket/pull/311

#### 0.10.0 - 2014-10-24
* Initial version of `paket remove` command - http://fsprojects.github.io/Paket/paket-remove.html
* Paket add doesn't fail on second attempt - https://github.com/fsprojects/Paket/issues/295
* Report full paths when access is denied - https://github.com/fsprojects/Paket/issues/242
* Visual Studio restore only restores for the current project
* BUGFIX: Selective update keeps all other versions
* BUGFIX: Install process accepts filenames with `lib`
* BUGFIX: Fix !~> resolver
* BUGFIX: Use normal 4.0 framework libs when we only specify net40
* BUGFIX: Fix timing issue with paket install --hard - https://github.com/fsprojects/Paket/issues/293
* BUGFIX: Fix namespace handling in nuspec files
* BUGFIX: Add default nuget source to dependencies file if original project has no source

#### 0.9.0 - 2014-10-22
* Allow to restore packages from paket.references files - http://fsprojects.github.io/Paket/paket-restore.html
* Detect local nuspec with old XML namespace - https://github.com/fsprojects/Paket/issues/283
* `paket add` command tries to keep all other packages stable.
* Added another profile mapping for Profile136 - https://github.com/fsprojects/Paket/pull/262
* More portable profiles - https://github.com/fsprojects/Paket/issues/281
* Added net11 to framework handling - https://github.com/fsprojects/Paket/pull/269
* Create references for Win8 - https://github.com/fsprojects/Paket/issues/280
* Detect VS automatic nuget restore and create paket restore - http://fsprojects.github.io/Paket/paket-convert-from-nuget.html#Automated-process
* `paket convert-from-nuget` doesn't duplicate paket solution items - https://github.com/fsprojects/Paket/pull/286
* BUGFIX: Paket removes old framework references if during install - https://github.com/fsprojects/Paket/issues/274
* BUGFIX: Don't let the bootstrapper fail if we already have a paket.exe
* BUGFIX: Use the Id property when NuGet package name and id are different - https://github.com/fsprojects/Paket/issues/265

#### 0.8.0 - 2014-10-15
* Smarter install in project files
* Paket handles .NET 4.5.2 and .NET 4.5.3 projects - https://github.com/fsprojects/Paket/issues/260
* New command: `paket update nuget <package id>` - http://fsprojects.github.io/Paket/paket-update.html#Updating-a-single-package
* BUGFIX: Do not expand auth when serializing dependencies file - https://github.com/fsprojects/Paket/pull/259
* BUGFIX: Create catch all case for unknown portable frameworks

#### 0.7.0 - 2014-10-14
* Initial support for referencing full github projects - http://fsprojects.github.io/Paket/http-dependencies.html#Referencing-a-GitHub-repository
* Allow to use all branches in GitHub sources - https://github.com/fsprojects/Paket/pull/249
* Initial support for frameworkAssemblies from nuspec - https://github.com/fsprojects/Paket/issues/241
* Download github source files with correct encoding - https://github.com/fsprojects/Paket/pull/248
* Add FSharp.Core.Microsoft.Signed as dependency
* Install model uses portable versions for net40 and net45 when package doesn't contain special versions
* Install command displays existing versions if constraint does not match any version
* Restore command doesn't calc install model.
* Use https in DefaultNugetStream - https://github.com/fsprojects/Paket/pull/251
* BUGFIX: Paket only deletes files which will are downloaded by init-auto-restore process - https://github.com/fsprojects/Paket/pull/254
* BUGFIX: Paket convert-from-nuget failed when package source keys contain invalid XML element chars - https://github.com/fsprojects/Paket/issues/253

#### 0.6.0 - 2014-10-11
* New restore command - http://fsprojects.github.io/Paket/paket-restore.html
* Report if we can't find packages for top level dependencies.
* Faster resolver
* Try /FindPackagesById before /Packages for nuget package version no. retrieval
* New Paket.Core package on NuGet - https://www.nuget.org/packages/Paket.Core/
* BUGFIX: Prefer full platform builds over portable builds

#### 0.5.0 - 2014-10-09
* Bootstrapper will only download stable releases by default - http://fsprojects.github.io/Paket/bootstrapper.html
* New installer model allows better compatibility with NuGet and should be much faster
* Supporting dot for references file - http://fsprojects.github.io/Paket/http-dependencies.html
* Supporting pagination for long NuGet feeds - https://github.com/fsprojects/Paket/issues/223
* Create a "use exactly this version" operator in order to override package conflicts - http://fsprojects.github.io/Paket/nuget-dependencies.html#Use-exactly-this-version-constraint
* New `content none` mode in paket.dependencies - http://fsprojects.github.io/Paket/dependencies-file.html#No-content-option
* Allow source files in content folder of NuGet packages
* No -D needed for Linux installer - https://github.com/fsprojects/Paket/pull/210
* Content files like `_._`, `*.transform` and `*.pp` are ignored - https://github.com/fsprojects/Paket/issues/207
* The `convert-from-nuget` command adds .paket folder to the sln - https://github.com/fsprojects/Paket/issues/206
* Removed duplicate transitive dependencies from lock file - https://github.com/fsprojects/Paket/issues/200
* If the package download failed Paket retries with force flag
* The `convert-from-nuget` commands sorts the dependencies file
* Use credentials from nuget.config on paket convert-from-nuget - https://github.com/fsprojects/Paket/issues/198
* Deploy fixed targets file - https://github.com/fsprojects/Paket/issues/172
* New [--pre] and [--strict] modes for paket outdated - http://fsprojects.github.io/Paket/paket-outdated.html
* New --no-auto-restore option for `convert-from-nuget` command - http://fsprojects.github.io/Paket/paket-convert-from-nuget.html#Automated-process
* Adding support for new portable profiles
* paket.exe is now signed
* Allow to reference .exe files from NuGet packages
* Use default proxy in paket.exe and bootstrapper.exe - https://github.com/fsprojects/Paket/issues/226
* Keep order of sources in paket.dependencies - https://github.com/fsprojects/Paket/issues/233
* BREAKING CHANGE: Removed --dependencies-file option - from now on it's always paket.dependencies
* BUGFIX: Bootstrapper will not throw NullReferenceException on broken paket.exe downloads
* BUGFIX: Authentication information will not be put in cache
* BUGFIX: Fixes cache issue when using multiple NuGet sources
* BUGFIX: Fixes potential casing issue on Windows
* BUGFIX: paket-files need to go to the top of a project file
* BUGFIX: Do not look for MinimalVisualStudioVersion when adding paket folder to solution - https://github.com/fsprojects/Paket/pull/221
* COSMETICS: Throw better error message if we don't get any versions from NuGet source

#### 0.4.0 - 2014-09-28
* Resolve dependencies for github modules - http://fsprojects.github.io/Paket/http-dependencies.html#Remote-dependencies
* New [--interactive] mode for paket simplify - http://fsprojects.github.io/Paket/paket-simplify.html
* Don't use version in path for github files.
* Better error message when a package resolution conflict arises.

#### 0.3.0 - 2014-09-25
* New command: paket add [--interactive] - http://fsprojects.github.io/Paket/paket-add.html
* New command: paket simplify - http://fsprojects.github.io/Paket/paket-simplify.html
* Better Visual Studio integration by using paket.targets file - http://fsprojects.github.io/Paket/paket-auto-restore.html
* Support for NuGet prereleases - http://fsprojects.github.io/Paket/nuget-dependencies.html#PreReleases
* Support for private NuGet feeds - http://fsprojects.github.io/Paket/nuget-dependencies.html#NuGet-feeds
* New NuGet package version constraints - http://fsprojects.github.io/Paket/nuget-dependencies.html#Further-version-constraints
* Respect case sensitivity for package paths for Linux - https://github.com/fsprojects/Paket/pull/137
* Improved convert-from-nuget command - http://fsprojects.github.io/Paket/paket-convert-from-nuget.html
* New paket.bootstrapper.exe (7KB) allows to download paket.exe from github.com - http://fsprojects.github.io/Paket/paket-auto-restore.html
* New package resolver algorithm
* Better verbose mode - use -v flag
* Version info is shown at paket.exe start
* paket.lock file is sorted alphabetical (case-insensitive)
* Linked source files now all go underneath a "paket-files" folder.
* BUGFIX: Ensure the NuGet cache folder exists
* BUGFIX: Async download fixed on mono

#### 0.2.0 - 2014-09-17
* Allow to directly link GitHub files - http://fsprojects.github.io/Paket/http-dependencies.html
* Automatic NuGet conversion - http://fsprojects.github.io/Paket/paket-convert-from-nuget.html
* Cleaner syntax in paket.dependencies - https://github.com/fsprojects/Paket/pull/95
* Strict mode - https://github.com/fsprojects/Paket/pull/104
* Detecting portable profiles
* Support content files from nuget - https://github.com/fsprojects/Paket/pull/84
* Package names in Dependencies file are no longer case-sensitive - https://github.com/fsprojects/Paket/pull/108

#### 0.1.4 - 2014-09-16
* Only vbproj, csproj, fsproj and pyproj files are handled

#### 0.1.3 - 2014-09-15
* Detect FSharpx.Core in packages

#### 0.1.2 - 2014-09-15
* --hard parameter allows better transition from NuGet.exe

#### 0.1.0 - 2014-09-12
* We are live - yay!<|MERGE_RESOLUTION|>--- conflicted
+++ resolved
@@ -1,25 +1,15 @@
-<<<<<<< HEAD
-#### 5.126.4 - 2017-12-21
+#### 5.127.0 - 2017-12-28
+* Implement binding LOCKEDVERSION to particular group name - https://github.com/fsprojects/Paket/pull/2943
 * USABILITY: Better tracing if we have IO error in load script generation
-
-#### 5.126.3 - 2017-12-18
 * USABILITY: Do not download more than 5 packages at the same time
-
-#### 5.126.2 - 2017-12-18
 * USABILITY: Print download times
-
-#### 5.126.1 - 2017-12-15
 * USABILITY: Avoid replacing load script files if the contents are the same - https://github.com/fsprojects/Paket/pull/2940
 
 #### 5.126.0 - 2017-12-12
 * BUGFIX: Remove possibly nonexistent extension safely - https://github.com/fsprojects/Paket/pull/2901
-=======
-#### 5.125.2 - 2017-12-28
-* Implement binding LOCKEDVERSION to particular group name - https://github.com/fsprojects/Paket/pull/2943
 
 #### 5.125.1 - 2017-12-05
 * Resolution by file order in paket.dependencies instead of alphabetical order (as new tie breaker) - https://github.com/fsprojects/Paket/issues/2898
->>>>>>> a956f689
 * BUGFIX: Transitive dependencies should be kept as stable as possible in paket install - https://github.com/fsprojects/Paket/pull/2927
 * PERFORMANCE: Boost conflicts and skip the "loop of doom" - https://github.com/fsprojects/Paket/pull/2928
 * PERFORMANCE: Preferred versions do not need to query the NuGet server - https://github.com/fsprojects/Paket/pull/2927
