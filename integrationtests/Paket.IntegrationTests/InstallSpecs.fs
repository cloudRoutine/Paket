﻿module Paket.IntegrationTests.InstallSpecs

open Fake
open System
open NUnit.Framework
open FsUnit
open System
open System.IO
open System.Diagnostics
open Paket

[<Test>]
let ``#1135 should keep lockfile stable when using framework restrictions``() = 
    let newLockFile = install "i001135-stable-install-on-framework-restrictions"
    let oldLockFile = LockFile.LoadFrom(Path.Combine(originalScenarioPath "i001135-stable-install-on-framework-restrictions","paket.lock"))
    newLockFile.ToString()
    |> shouldEqual (oldLockFile.ToString())

[<Test>]
let ``#1219 install props``() = 
    let newLockFile = install "i001219-props-files"
    let newFile = Path.Combine(scenarioTempPath "i001219-props-files","MyClassLibrary","MyClassLibrary","MyClassLibrary.csproj")
    let oldFile = Path.Combine(originalScenarioPath "i001219-props-files","MyClassLibrary","MyClassLibrary","MyClassLibrary.csprojtemplate")
    let s1 = File.ReadAllText oldFile |> normalizeLineEndings
    let s2 = File.ReadAllText newFile |> normalizeLineEndings
    s1 |> shouldEqual s2

    let newFile = Path.Combine(scenarioTempPath "i001219-props-files","MyClassLibrary","MyClassLibrary2","MyClassLibrary.csproj")
    let oldFile = Path.Combine(originalScenarioPath "i001219-props-files","MyClassLibrary","MyClassLibrary2","MyClassLibrary.csprojtemplate")
    let s1 = File.ReadAllText oldFile |> normalizeLineEndings
    let s2 = File.ReadAllText newFile |> normalizeLineEndings
    s1 |> shouldEqual s2

    let newFile = Path.Combine(scenarioTempPath "i001219-props-files","MyClassLibrary","MyClassLibrary3","MyClassLibrary.csproj")
    let oldFile = Path.Combine(originalScenarioPath "i001219-props-files","MyClassLibrary","MyClassLibrary2","MyClassLibrary.csprojtemplate")
    let s1 = File.ReadAllText oldFile |> normalizeLineEndings
    let s2 = File.ReadAllText newFile |> normalizeLineEndings
    s1 |> shouldEqual s2


[<Test>]
let ``#1487 install props stays stable``() = 
    let newLockFile = install "i001487-stable-props"
    let newFile = Path.Combine(scenarioTempPath "i001487-stable-props","MyClassLibrary","MyClassLibrary","MyClassLibrary.csproj")
    let oldFile = Path.Combine(originalScenarioPath "i001487-stable-props","MyClassLibrary","MyClassLibrary","MyClassLibrary.csprojtemplate")
    let s1 = File.ReadAllText oldFile |> normalizeLineEndings
    let s2 = File.ReadAllText newFile |> normalizeLineEndings
    s1 |> shouldEqual s2

[<Test>]
let ``#1233 install props``() = 
    let newLockFile = install "i001233-props-files"
    let newFile = Path.Combine(scenarioTempPath "i001233-props-files","MyClassLibrary","MyClassLibrary","MyClassLibrary.csproj")
    let oldFile = Path.Combine(originalScenarioPath "i001233-props-files","MyClassLibrary","MyClassLibrary","MyClassLibrary.csprojtemplate")
    let s1 = File.ReadAllText oldFile |> normalizeLineEndings
    let s2 = File.ReadAllText newFile |> normalizeLineEndings
    s1 |> shouldEqual s2


[<Test>]
let ``#1233 install props with framework restrictions``() = 
    let newLockFile = install "i001233-props-fw-files"
    let newFile = Path.Combine(scenarioTempPath "i001233-props-fw-files","xUnitTests","xUnitTests.csproj")
    let oldFile = Path.Combine(originalScenarioPath "i001233-props-fw-files","xUnitTests","xUnitTests.expected.csprojtemplate")
    let s1 = File.ReadAllText oldFile |> normalizeLineEndings
    let s2 = File.ReadAllText newFile |> normalizeLineEndings
    s1 |> shouldEqual s2

[<Test>]
let ``#1256 should report error in lock file``() =
    try
        install "i001256-wrong-lock" |> ignore
        failwith "error expected"
    with
    | exn when exn.Message.Contains("FAKE") && exn.Message.Contains("paket.lock") -> ()

[<Test>]
let ``#1270 install net461``() = 
    let newLockFile = install "i001270-net461"
    let newFile = Path.Combine(scenarioTempPath "i001270-net461","MyClassLibrary","MyClassLibrary","MyClassLibrary.csproj")
    let oldFile = Path.Combine(originalScenarioPath "i001270-net461","MyClassLibrary","MyClassLibrary","MyClassLibrary.csprojtemplate")
    let s1 = File.ReadAllText oldFile |> normalizeLineEndings
    let s2 = File.ReadAllText newFile |> normalizeLineEndings
    s1 |> shouldEqual s2

[<Test>]
let ``#1427 install content once from dependencies file``() = 
    let newLockFile = install "i001427-content-once"
    let newFile = Path.Combine(scenarioTempPath "i001427-content-once","MyClassLibrary","MyClassLibrary","MyClassLibrary.csproj")
    let oldFile = Path.Combine(originalScenarioPath "i001427-content-once","MyClassLibrary","MyClassLibrary","MyClassLibrary.csprojtemplate")
    let s1 = File.ReadAllText oldFile |> normalizeLineEndings
    let s2 = File.ReadAllText newFile |> normalizeLineEndings
    s1 |> shouldEqual s2
    s1.Contains "FodyWeavers.xml" |> shouldEqual true

    let newWeavers = Path.Combine(scenarioTempPath "i001427-content-once","MyClassLibrary","MyClassLibrary","FodyWeavers.xml")
    let oldWeavers = Path.Combine(originalScenarioPath "i001427-content-once","MyClassLibrary","MyClassLibrary","FodyWeavers.xml")
    let s1 = File.ReadAllText oldWeavers |> normalizeLineEndings
    let s2 = File.ReadAllText newWeavers |> normalizeLineEndings
    s1 |> shouldEqual s2

[<Test>]
let ``#1427 install content once from references file``() = 
    let newLockFile = install "i001427-ref-content-once"
    let newFile = Path.Combine(scenarioTempPath "i001427-ref-content-once","MyClassLibrary","MyClassLibrary","MyClassLibrary.csproj")
    let oldFile = Path.Combine(originalScenarioPath "i001427-ref-content-once","MyClassLibrary","MyClassLibrary","MyClassLibrary.csprojtemplate")
    let s1 = File.ReadAllText oldFile |> normalizeLineEndings
    let s2 = File.ReadAllText newFile |> normalizeLineEndings
    s1 |> shouldEqual s2
    s1.Contains "FodyWeavers.xml" |> shouldEqual true

    let newWeavers = Path.Combine(scenarioTempPath "i001427-ref-content-once","MyClassLibrary","MyClassLibrary","FodyWeavers.xml")
    let oldWeavers = Path.Combine(originalScenarioPath "i001427-ref-content-once","MyClassLibrary","MyClassLibrary","FodyWeavers.xml")
    let s1 = File.ReadAllText oldWeavers |> normalizeLineEndings
    let s2 = File.ReadAllText newWeavers |> normalizeLineEndings
    s1 |> shouldEqual s2

[<Test>]
let ``#1427 install content``() = 
    let newLockFile = install "i001427-content-true"
    let newFile = Path.Combine(scenarioTempPath "i001427-content-true","MyClassLibrary","MyClassLibrary","MyClassLibrary.csproj")
    let oldFile = Path.Combine(originalScenarioPath "i001427-content-true","MyClassLibrary","MyClassLibrary","MyClassLibrary.csprojtemplate")
    let s1 = File.ReadAllText oldFile |> normalizeLineEndings
    let s2 = File.ReadAllText newFile |> normalizeLineEndings
    s1 |> shouldEqual s2
    s1.Contains "FodyWeavers.xml" |> shouldEqual true

    let newWeavers = Path.Combine(scenarioTempPath "i001427-content-true","MyClassLibrary","MyClassLibrary","FodyWeavers.xml")
    let oldWeavers = Path.Combine(originalScenarioPath "i001427-content-true","MyClassLibrary","MyClassLibrary","FodyWeavers.xml")
    let s1 = File.ReadAllText oldWeavers |> normalizeLineEndings
    let s2 = File.ReadAllText newWeavers |> normalizeLineEndings
    s1 |> shouldNotEqual s2

[<Test>]
let ``#1427 won't install content when content:none``() = 
    let newLockFile = install "i001427-content-none"
    let newFile = Path.Combine(scenarioTempPath "i001427-content-none","MyClassLibrary","MyClassLibrary","MyClassLibrary.csproj")
    let oldFile = Path.Combine(originalScenarioPath "i001427-content-none","MyClassLibrary","MyClassLibrary","MyClassLibrary.csprojtemplate")
    let s1 = File.ReadAllText oldFile |> normalizeLineEndings
    let s2 = File.ReadAllText newFile |> normalizeLineEndings
    s1 |> shouldEqual s2
    s1.Contains "FodyWeavers.xml" |> shouldEqual false

    let newWeavers = Path.Combine(scenarioTempPath "i001427-content-none","MyClassLibrary","MyClassLibrary","FodyWeavers.xml")
    let oldWeavers = Path.Combine(originalScenarioPath "i001427-content-none","MyClassLibrary","MyClassLibrary","FodyWeavers.xml")
    let s1 = File.ReadAllText oldWeavers |> normalizeLineEndings
    let s2 = File.ReadAllText newWeavers |> normalizeLineEndings
    s1 |> shouldEqual s2 // we do not touch it

[<Test>]
let ``#1440 auto-detect framework``() = 
    let newLockFile = install "i001440-auto-detect"
    let newFile = Path.Combine(scenarioTempPath "i001440-auto-detect","MyClassLibrary","MyClassLibrary","MyClassLibrary.csproj")
    let oldFile = Path.Combine(originalScenarioPath "i001440-auto-detect","MyClassLibrary","MyClassLibrary","MyClassLibrary.csprojtemplate")
    let s1 = File.ReadAllText oldFile |> normalizeLineEndings
    let s2 = File.ReadAllText newFile |> normalizeLineEndings
    s1 |> shouldEqual s2

[<Test>]
let ``#1466 install package with dll in name``() = 
    let newLockFile = install "i001466-expressive"
    let newFile = Path.Combine(scenarioTempPath "i001466-expressive","MyClassLibrary","MyClassLibrary","MyClassLibrary.csproj")
    let oldFile = Path.Combine(originalScenarioPath "i001466-expressive","MyClassLibrary","MyClassLibrary","MyClassLibrary.csprojtemplate")
    let s1 = File.ReadAllText oldFile |> normalizeLineEndings
    let s2 = File.ReadAllText newFile |> normalizeLineEndings
    s1 |> shouldEqual s2

[<Test>]
let ``#1467 install package into vcxproj``() = 
    let newLockFile = install "i001467-cpp"
    let newFile = Path.Combine(scenarioTempPath "i001467-cpp","MyClassLibrary","ConsoleApplication1","ConsoleApplication1.vcxproj")
    let oldFile = Path.Combine(originalScenarioPath "i001467-cpp","MyClassLibrary","ConsoleApplication1","ConsoleApplication1.vcxprojtemplate")
    let s1 = File.ReadAllText oldFile |> normalizeLineEndings
    let s2 = File.ReadAllText newFile |> normalizeLineEndings
    s1 |> shouldEqual s2

[<Test>]
let ``#1467 install native package into vcxproj``() = 
    let newLockFile = install "i001467-cpp-native"
    let newFile = Path.Combine(scenarioTempPath "i001467-cpp-native","MyClassLibrary","PaketTest.vcxproj")
    let oldFile = Path.Combine(originalScenarioPath "i001467-cpp-native","MyClassLibrary","PaketTest.vcxprojtemplate")
    let s1 = File.ReadAllText oldFile |> normalizeLineEndings
    let s2 = File.ReadAllText newFile |> normalizeLineEndings
    s1 |> shouldEqual s2

[<Test>]
let ``#1458 should install non conflicting deps from different groups only once``() = 
    install "i001458-same-version-group" |> ignore
    let newFile = Path.Combine(scenarioTempPath "i001458-same-version-group","MyClassLibrary","MyClassLibrary","MyClassLibrary.csproj")
    let oldFile = Path.Combine(originalScenarioPath "i001458-same-version-group","MyClassLibrary","MyClassLibrary","MyClassLibrary.csprojtemplate")
    let s1 = File.ReadAllText oldFile |> normalizeLineEndings
    let s2 = File.ReadAllText newFile |> normalizeLineEndings
    s1 |> shouldEqual s2

[<Test>]
let ``#1505 should install conditionals``() = 
    install "i001505-conditionals" |> ignore
    let newFile = Path.Combine(scenarioTempPath "i001505-conditionals","MyClassLibrary","MyClassLibrary","MyClassLibrary.csproj")
    let oldFile = Path.Combine(originalScenarioPath "i001505-conditionals","MyClassLibrary","MyClassLibrary","MyClassLibrary.csprojtemplate")
    let s1 = File.ReadAllText oldFile |> normalizeLineEndings
    let s2 = File.ReadAllText newFile |> normalizeLineEndings
    s1 |> shouldEqual s2
    
[<Test>]
let ``#1458 should not install conflicting deps from different groups``() =
    try
        install "i001458-group-conflict" |> ignore
        failwith "error expected"
    with
    | exn when exn.Message.Contains "Package Nancy is referenced in different versions" -> ()


[<Test>]
let ``#1442 warn if install finds no libs``() = 
    let result = paket "install" "i001442-warn-if-empty"
    result |> shouldContainText "contains libraries, but not for the selected TargetFramework"

[<Test>]
let ``#1442 should not warn on SonarLint``() = 
    let result = paket "install" "i001442-dont-warn"
    result |> shouldNotContainText "contains libraries, but not for the selected TargetFramework"

[<Test>]
let ``#1442 should warn on Rx-WinRT``() = 
    let result = paket "install" "i001442-warn-Rx"
    result |> shouldContainText "contains libraries, but not for the selected TargetFramework"

[<Test>]
let ``#1334 without download fail``() = 
    install "i001334-download-fail" |> ignore

[<Test>]
let ``#1500 without install error``() = 
    install "i001500-auto-detect" |> ignore

[<Test>]
let ``#1371 without download fail``() = 
    paket "install -f"  "i001371-restore-error" |> ignore

<<<<<<< HEAD
let resolvedNewPorjectJson = """{
    "version": "1.0.0-*",
    "compilationOptions": {
        "emitEntryPoint": true
    },

    "frameworks": {
        "dnxcore50": { }
    },

    "dependencies": {
        "System.Threading.Timer": "[4.0.1-rc3-23808]",
        "System.Threading.Tasks": "[4.0.11-rc3-23808]",
        "System.Threading": "[4.0.11-rc3-23808]",
        "System.Text.RegularExpressions": "[4.0.12-rc3-23808]",
        "System.Text.Encoding.Extensions": "[4.0.11-rc3-23808]",
        "System.Text.Encoding": "[4.0.11-rc3-23808]",
        "System.Runtime.Numerics": "[4.0.1-rc3-23808]",
        "System.Runtime.InteropServices.RuntimeInformation": "[4.0.0-rc3-23808]",
        "System.Runtime.InteropServices.PInvoke": "[4.0.0-rc3-23808]",
        "System.Runtime.InteropServices": "[4.1.0-rc3-23808]",
        "System.Runtime.Handles": "[4.0.1-rc3-23808]",
        "System.Runtime.Extensions": "[4.1.0-rc3-23808]",
        "System.Runtime": "[4.1.0-rc3-23808]",
        "System.Resources.ResourceManager": "[4.0.0]",
        "System.Reflection.TypeExtensions": "[4.1.0-rc3-23808]",
        "System.Reflection.Primitives": "[4.0.1-rc3-23808]",
        "System.Reflection.Extensions": "[4.0.1-rc3-23808]",
        "System.Reflection": "[4.1.0-rc3-23808]",
        "System.Net.Sockets": "[4.1.0-rc3-23808]",
        "System.Net.Primitives": "[4.0.11-rc3-23808]",
        "System.Linq": "[4.0.2-rc3-23808]",
        "System.IO.FileSystem.Primitives": "[4.0.1-rc3-23808]",
        "System.IO.FileSystem": "[4.0.1-rc3-23808]",
        "System.IO": "[4.1.0-rc3-23808]",
        "System.Globalization.Calendars": "[4.0.1-rc3-23808]",
        "System.Globalization": "[4.0.11-rc3-23808]",
        "System.Diagnostics.Tracing": "[4.1.0-rc3-23808]",
        "System.Diagnostics.Tools": "[4.0.1-rc3-23808]",
        "System.Diagnostics.Debug": "[4.0.11-rc3-23808]",
        "System.Console": "[4.0.0-rc3-23808]",
        "System.Collections.Concurrent": "[4.0.12-rc3-23808]",
        "System.Collections": "[4.0.11-rc3-23808]",
        "System.AppContext": "[4.1.0-rc3-23808]",
        "NETStandard.Platform": "[1.0.0-rc3-23808]",
        "NETStandard.Library": "[1.0.0-rc3-23808]",
        "Microsoft.Win32.Primitives": "[4.0.1-rc3-23808]",
        "Microsoft.NETCore.Windows.ApiSets": "[1.0.1-rc3-23808]",
        "Microsoft.NETCore.Targets.UniversalWindowsPlatform": "[5.0.1-rc3-23808]",
        "Microsoft.NETCore.Targets.NETFramework": "[4.6.1-rc3-23808]",
        "Microsoft.NETCore.Targets.DNXCore": "[5.0.0-rc3-23808]",
        "Microsoft.NETCore.Targets": "[1.0.1-rc3-23808]",
        "Microsoft.NETCore.Runtime.Native": "[1.0.1-rc3-23808]",
        "Microsoft.NETCore.Runtime.CoreCLR": "[1.0.1-rc3-23808]",
        "Microsoft.NETCore.Runtime": "[1.0.1-rc3-23808]",
        "Microsoft.NETCore.Platforms": "[1.0.1-rc3-23808]",
        "Microsoft.DotNet.CoreHost": "[0.0.1-beta-00001]"
    }
}
"""

[<Test>]
let ``#736 install into new project.json``() = 
    let newLockFile = install "i000736-new-json"
    let newFile = Path.Combine(scenarioTempPath "i000736-new-json","project.json")
    let s2 = File.ReadAllText newFile |> normalizeLineEndings
    normalizeLineEndings resolvedNewPorjectJson |> shouldEqual s2

[<Test>]
let ``#736 install into nested project.json``() = 
    let newLockFile = install "i000736-new-json-nested"
    let newFile = Path.Combine(scenarioTempPath "i000736-new-json-nested","project1","project.json")
    let s2 = File.ReadAllText newFile |> normalizeLineEndings
    normalizeLineEndings resolvedNewPorjectJson |> shouldEqual s2
=======
[<Test>]
[<Ignore>]
let ``#1507 allows to download remote dependencies``() =
    let scenario = "i001507-privateeye"
    
    install scenario |> ignore

    File.Exists (Path.Combine(scenarioTempPath scenario, "paket-files", "forki", "PrivateEye", "privateeye.fsx")) |> shouldEqual true
    File.Exists (Path.Combine(scenarioTempPath scenario, "paket-files", "forki", "PrivateEye", "bin", "PrivateEye.Bridge.dll")) |> shouldEqual true
>>>>>>> 839bb3cb
<|MERGE_RESOLUTION|>--- conflicted
+++ resolved
@@ -237,7 +237,16 @@
 let ``#1371 without download fail``() = 
     paket "install -f"  "i001371-restore-error" |> ignore
 
-<<<<<<< HEAD
+[<Test>]
+[<Ignore>]
+let ``#1507 allows to download remote dependencies``() =
+    let scenario = "i001507-privateeye"
+    
+    install scenario |> ignore
+
+    File.Exists (Path.Combine(scenarioTempPath scenario, "paket-files", "forki", "PrivateEye", "privateeye.fsx")) |> shouldEqual true
+    File.Exists (Path.Combine(scenarioTempPath scenario, "paket-files", "forki", "PrivateEye", "bin", "PrivateEye.Bridge.dll")) |> shouldEqual true
+
 let resolvedNewPorjectJson = """{
     "version": "1.0.0-*",
     "compilationOptions": {
@@ -311,15 +320,4 @@
     let newLockFile = install "i000736-new-json-nested"
     let newFile = Path.Combine(scenarioTempPath "i000736-new-json-nested","project1","project.json")
     let s2 = File.ReadAllText newFile |> normalizeLineEndings
-    normalizeLineEndings resolvedNewPorjectJson |> shouldEqual s2
-=======
-[<Test>]
-[<Ignore>]
-let ``#1507 allows to download remote dependencies``() =
-    let scenario = "i001507-privateeye"
-    
-    install scenario |> ignore
-
-    File.Exists (Path.Combine(scenarioTempPath scenario, "paket-files", "forki", "PrivateEye", "privateeye.fsx")) |> shouldEqual true
-    File.Exists (Path.Combine(scenarioTempPath scenario, "paket-files", "forki", "PrivateEye", "bin", "PrivateEye.Bridge.dll")) |> shouldEqual true
->>>>>>> 839bb3cb
+    normalizeLineEndings resolvedNewPorjectJson |> shouldEqual s2