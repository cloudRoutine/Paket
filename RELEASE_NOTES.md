--- conflicted
+++ resolved
@@ -1,5 +1,4 @@
-<<<<<<< HEAD
-#### 3.0.0-beta003 - 17.04.2016
+#### 3.0.0-beta004 - 17.04.2016
 * Allow to reference git repositories - http://fsprojects.github.io/Paket/git-dependencies.html
 * Allow to run build commands on git repositories - http://fsprojects.github.io/Paket/git-dependencies.html#Running-a-build-in-git-repositories
 * Allow to use git repositories as NuGet source - http://fsprojects.github.io/Paket/git-dependencies.html#Using-Git-repositories-as-NuGet-source
@@ -9,10 +8,9 @@
 * Allows to use aliases for libraries - http://fsprojects.github.io/Paket/references-files.html#Library-aliases
 * USABILITY: Removed "specs:" from paket.lock since it was copied from Bundler and had no meaning in Paket - https://github.com/fsprojects/Paket/pull/1608
 * BREAKING CHANGE: Removed --hard parameter from all commands. Paket threads all commands as if --hard would have been set - https://github.com/fsprojects/Paket/pull/1567
-=======
+
 #### 2.62.1 - 17.04.2016
 * USABILITY: remove command restricts install to the specified group only - https://github.com/fsprojects/Paket/pull/1612
->>>>>>> b111c940
 
 #### 2.62.0 - 17.04.2016
 * Refactoring Bootstrapper to introduce better coverage and testing - https://github.com/fsprojects/Paket/pull/1603
